--- conflicted
+++ resolved
@@ -114,17 +114,13 @@
   class VarDecl;
   class UnifiedStatsReporter;
   class IndexSubset;
-<<<<<<< HEAD
+  struct SILAutoDiffDerivativeFunctionKey;
   // SWIFT_ENABLE_TENSORFLOW
   struct AutoDiffConfig;
   struct AutoDiffDerivativeFunctionKind;
-  struct SILAutoDiffDerivativeFunctionKey;
   class DerivativeAttr;
   class DifferentiableAttr;
   // SWIFT_ENABLE_TENSORFLOW END
-=======
-  struct SILAutoDiffDerivativeFunctionKey;
->>>>>>> f5b40d67
 
   enum class KnownProtocolKind : uint8_t;
 
@@ -303,10 +299,6 @@
   llvm::DenseMap<SILAutoDiffDerivativeFunctionKey, CanSILFunctionType>
       SILAutoDiffDerivativeFunctions;
 
-  /// A cache of derivative function types per configuration.
-  llvm::DenseMap<SILAutoDiffDerivativeFunctionKey, CanSILFunctionType>
-      SILAutoDiffDerivativeFunctions;
-
   /// Cache of `@differentiable` attributes keyed by parameter indices. Used to
   /// diagnose duplicate `@differentiable` attributes for the same key.
   llvm::DenseMap<std::pair<Decl *, IndexSubset *>, DifferentiableAttr *>

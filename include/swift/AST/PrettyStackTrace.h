--- conflicted
+++ resolved
@@ -202,10 +202,6 @@
   void print(llvm::raw_ostream &OS) const override;
 };
 
-<<<<<<< HEAD
-// SWIFT_ENABLE_TENSORFLOW
-=======
->>>>>>> a1742431
 /// PrettyStackTraceDifferentiabilityWitness - Observe that we are processing a
 /// specific differentiability witness.
 class PrettyStackTraceDifferentiabilityWitness
@@ -223,10 +219,6 @@
 void printDifferentiabilityWitnessDescription(
     llvm::raw_ostream &out, const SILDifferentiabilityWitnessKey key,
     bool addNewline = true);
-<<<<<<< HEAD
-// SWIFT_ENABLE_TENSORFLOW END
-=======
->>>>>>> a1742431
 
 } // end namespace swift
 

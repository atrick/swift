//===--- TypeCheckRequests.h - Type Checking Requests -----------*- C++ -*-===//
//
// This source file is part of the Swift.org open source project
//
// Copyright (c) 2014 - 2017 Apple Inc. and the Swift project authors
// Licensed under Apache License v2.0 with Runtime Library Exception
//
// See https://swift.org/LICENSE.txt for license information
// See https://swift.org/CONTRIBUTORS.txt for the list of Swift project authors
//
//===----------------------------------------------------------------------===//
//
//  This file defines type checking requests.
//
//===----------------------------------------------------------------------===//
#ifndef SWIFT_TYPE_CHECK_REQUESTS_H
#define SWIFT_TYPE_CHECK_REQUESTS_H

#include "swift/AST/ASTTypeIDs.h"
#include "swift/AST/Type.h"
#include "swift/AST/Evaluator.h"
#include "swift/AST/SimpleRequest.h"
#include "swift/AST/TypeResolutionStage.h"
#include "swift/Basic/AnyValue.h"
#include "swift/Basic/Statistic.h"
#include "llvm/ADT/Hashing.h"
#include "llvm/ADT/STLExtras.h"
#include "llvm/ADT/TinyPtrVector.h"

namespace swift {

class GenericParamList;
struct PropertyWrapperBackingPropertyInfo;
class RequirementRepr;
class SpecializeAttr;
class TypeAliasDecl;
struct TypeLoc;

/// Display a nominal type or extension thereof.
void simple_display(
       llvm::raw_ostream &out,
       const llvm::PointerUnion<TypeDecl *, ExtensionDecl *> &value);

/// Request the type from the ith entry in the inheritance clause for the
/// given declaration.
class InheritedTypeRequest :
    public SimpleRequest<InheritedTypeRequest,
                         CacheKind::SeparatelyCached,
                         Type,
                         llvm::PointerUnion<TypeDecl *, ExtensionDecl *>,
                         unsigned,
                         TypeResolutionStage>
{
  /// Retrieve the TypeLoc for this inherited type.
  TypeLoc &getTypeLoc(llvm::PointerUnion<TypeDecl *, ExtensionDecl *> decl,
                      unsigned index) const;

public:
  using SimpleRequest::SimpleRequest;

private:
  friend SimpleRequest;

  // Evaluation.
  llvm::Expected<Type>
  evaluate(Evaluator &evaluator,
           llvm::PointerUnion<TypeDecl *, ExtensionDecl *> decl,
           unsigned index,
           TypeResolutionStage stage) const;

public:
  // Cycle handling
  void diagnoseCycle(DiagnosticEngine &diags) const;
  void noteCycleStep(DiagnosticEngine &diags) const;

  // Caching
  bool isCached() const;
  Optional<Type> getCachedResult() const;
  void cacheResult(Type value) const;
};

/// Request the superclass type for the given class.
class SuperclassTypeRequest :
    public SimpleRequest<SuperclassTypeRequest,
                         CacheKind::SeparatelyCached,
                         Type,
                         NominalTypeDecl *,
                         TypeResolutionStage> {
public:
  using SimpleRequest::SimpleRequest;

private:
  friend SimpleRequest;

  // Evaluation.
  llvm::Expected<Type>
  evaluate(Evaluator &evaluator, NominalTypeDecl *classDecl,
           TypeResolutionStage stage) const;

public:
  // Cycle handling
  void diagnoseCycle(DiagnosticEngine &diags) const;
  void noteCycleStep(DiagnosticEngine &diags) const;

  // Separate caching.
  bool isCached() const;
  Optional<Type> getCachedResult() const;
  void cacheResult(Type value) const;
};

/// Request the raw type of the given enum.
class EnumRawTypeRequest :
    public SimpleRequest<EnumRawTypeRequest,
                         CacheKind::SeparatelyCached,
                         Type,
                         EnumDecl *,
                         TypeResolutionStage> {
public:
  using SimpleRequest::SimpleRequest;

private:
  friend SimpleRequest;

  // Evaluation.
  llvm::Expected<Type>
  evaluate(Evaluator &evaluator, EnumDecl *enumDecl,
           TypeResolutionStage stage) const;

public:
  // Cycle handling
  void diagnoseCycle(DiagnosticEngine &diags) const;
  void noteCycleStep(DiagnosticEngine &diags) const;

  // Separate caching.
  bool isCached() const;
  Optional<Type> getCachedResult() const;
  void cacheResult(Type value) const;
};

/// Request to determine the set of declarations that were are overridden
/// by the given declaration.
class OverriddenDeclsRequest
  : public SimpleRequest<OverriddenDeclsRequest,
                         CacheKind::SeparatelyCached,
                         llvm::TinyPtrVector<ValueDecl *>,
                         ValueDecl *> {
public:
  using SimpleRequest::SimpleRequest;

private:
  friend SimpleRequest;

  // Evaluation.
  llvm::Expected<llvm::TinyPtrVector<ValueDecl *>>
  evaluate(Evaluator &evaluator, ValueDecl *decl) const;

public:
  // Cycle handling
  void diagnoseCycle(DiagnosticEngine &diags) const;
  void noteCycleStep(DiagnosticEngine &diags) const;

  // Separate caching.
  bool isCached() const { return true; }
  Optional<llvm::TinyPtrVector<ValueDecl *>> getCachedResult() const;
  void cacheResult(llvm::TinyPtrVector<ValueDecl *> value) const;
};

/// Determine whether the given declaration is exposed to Objective-C.
class IsObjCRequest :
    public SimpleRequest<IsObjCRequest,
                         CacheKind::SeparatelyCached,
                         bool,
                         ValueDecl *> {
public:
  using SimpleRequest::SimpleRequest;

private:
  friend SimpleRequest;

  // Evaluation.
  llvm::Expected<bool> evaluate(Evaluator &evaluator, ValueDecl *decl) const;

public:
  // Cycle handling
  void diagnoseCycle(DiagnosticEngine &diags) const;
  void noteCycleStep(DiagnosticEngine &diags) const;

  // Separate caching.
  bool isCached() const { return true; }
  Optional<bool> getCachedResult() const;
  void cacheResult(bool value) const;
};

/// Determine whether the given declaration is 'final'.
class IsFinalRequest :
    public SimpleRequest<IsFinalRequest,
                         CacheKind::SeparatelyCached,
                         bool,
                         ValueDecl *> {
public:
  using SimpleRequest::SimpleRequest;

private:
  friend SimpleRequest;

  // Evaluation.
  llvm::Expected<bool> evaluate(Evaluator &evaluator, ValueDecl *decl) const;

public:
  // Cycle handling
  void diagnoseCycle(DiagnosticEngine &diags) const;
  void noteCycleStep(DiagnosticEngine &diags) const;

  // Separate caching.
  bool isCached() const { return true; }
  Optional<bool> getCachedResult() const;
  void cacheResult(bool value) const;
};

/// Determine whether the given declaration is 'dynamic''.
class IsDynamicRequest :
    public SimpleRequest<IsDynamicRequest,
                         CacheKind::SeparatelyCached,
                         bool,
                         ValueDecl *> {
public:
  using SimpleRequest::SimpleRequest;

private:
  friend SimpleRequest;

  // Evaluation.
  llvm::Expected<bool> evaluate(Evaluator &evaluator, ValueDecl *decl) const;

public:
  // Cycle handling
  void diagnoseCycle(DiagnosticEngine &diags) const;
  void noteCycleStep(DiagnosticEngine &diags) const;

  // Separate caching.
  bool isCached() const { return true; }
  Optional<bool> getCachedResult() const;
  void cacheResult(bool value) const;
};

/// Compute the requirements that describe a protocol.
class RequirementSignatureRequest :
    public SimpleRequest<RequirementSignatureRequest,
                         CacheKind::SeparatelyCached,
                         ArrayRef<Requirement>,
                         ProtocolDecl *> {
public:
  using SimpleRequest::SimpleRequest;

private:
  friend SimpleRequest;

  // Evaluation.
  llvm::Expected<ArrayRef<Requirement>> evaluate(Evaluator &evaluator, ProtocolDecl *proto) const;

public:
  // Cycle handling
  void diagnoseCycle(DiagnosticEngine &diags) const;
  void noteCycleStep(DiagnosticEngine &diags) const;

  // Separate caching.
  bool isCached() const { return true; }
  Optional<ArrayRef<Requirement>> getCachedResult() const;
  void cacheResult(ArrayRef<Requirement> value) const;
};

/// Compute the default definition type of an associated type.
class DefaultDefinitionTypeRequest :
    public SimpleRequest<DefaultDefinitionTypeRequest,
                         CacheKind::Cached,
                         Type,
                         AssociatedTypeDecl *> {
public:
  using SimpleRequest::SimpleRequest;

private:
  friend SimpleRequest;

  // Evaluation.
  llvm::Expected<Type> evaluate(Evaluator &evaluator, AssociatedTypeDecl *decl) const;

public:
  // Cycle handling
  void diagnoseCycle(DiagnosticEngine &diags) const;
  void noteCycleStep(DiagnosticEngine &diags) const;

  // Caching.
  bool isCached() const { return true; }
};

/// Describes the owner of a where clause, from which we can extract
/// requirements.
struct WhereClauseOwner {
  /// The declaration context in which the where clause will be evaluated.
  DeclContext *dc;

  /// The source of the where clause, which can be a generic parameter list
  /// or a declaration that can have a where clause.
<<<<<<< HEAD
  llvm::PointerUnion<GenericParamList *, Decl *, SpecializeAttr *> source;
=======
  llvm::PointerUnion4<GenericParamList *, Decl *, SpecializeAttr *,
                      // SWIFT_ENABLE_TENSORFLOW
                      DifferentiableAttr *>
      source;
>>>>>>> cec88da4

  WhereClauseOwner(Decl *decl);

  WhereClauseOwner(DeclContext *dc, GenericParamList *genericParams)
    : dc(dc), source(genericParams) { }

  WhereClauseOwner(DeclContext *dc, SpecializeAttr *attr)
    : dc(dc), source(attr) { }

  // SWIFT_ENABLE_TENSORFLOW
  WhereClauseOwner(DeclContext *dc, DifferentiableAttr *attr)
    : dc(dc), source(attr) {}

  SourceLoc getLoc() const;

  friend hash_code hash_value(const WhereClauseOwner &owner) {
    return hash_combine(hash_value(owner.dc),
                        hash_value(owner.source.getOpaqueValue()));
  }

  friend bool operator==(const WhereClauseOwner &lhs,
                         const WhereClauseOwner &rhs) {
    return lhs.dc == rhs.dc &&
           lhs.source.getOpaqueValue() == rhs.source.getOpaqueValue();
  }

  friend bool operator!=(const WhereClauseOwner &lhs,
                         const WhereClauseOwner &rhs) {
    return !(lhs == rhs);
  }
};

void simple_display(llvm::raw_ostream &out, const WhereClauseOwner &owner);

/// Retrieve a requirement from the where clause of the given declaration.
class RequirementRequest :
    public SimpleRequest<RequirementRequest,
                         CacheKind::SeparatelyCached,
                         Requirement,
                         WhereClauseOwner,
                         unsigned,
                         TypeResolutionStage> {
public:
  using SimpleRequest::SimpleRequest;

  /// Retrieve the array of requirements from the given owner.
  static MutableArrayRef<RequirementRepr> getRequirements(WhereClauseOwner);

  /// Visit each of the requirements in the given owner,
  ///
  /// \returns true after short-circuiting if the callback returned \c true
  /// for any of the requirements.
  static bool visitRequirements(
      WhereClauseOwner, TypeResolutionStage stage,
      llvm::function_ref<bool(Requirement, RequirementRepr*)> callback);

private:
  friend SimpleRequest;

  /// Retrieve the requirement this request operates on.
  RequirementRepr &getRequirement() const;

  // Evaluation.
  llvm::Expected<Requirement> evaluate(Evaluator &evaluator,
                                       WhereClauseOwner,
                                       unsigned index,
                                       TypeResolutionStage stage) const;

public:
  // Cycle handling
  void diagnoseCycle(DiagnosticEngine &diags) const;
  void noteCycleStep(DiagnosticEngine &diags) const;

  // Separate caching.
  bool isCached() const;
  Optional<Requirement> getCachedResult() const;
  void cacheResult(Requirement value) const;
};

/// Generate the USR for the given declaration.
class USRGenerationRequest :
    public SimpleRequest<USRGenerationRequest,
                         CacheKind::Cached,
                         std::string,
                         const ValueDecl*>
{
public:
  using SimpleRequest::SimpleRequest;

private:
  friend SimpleRequest;

  // Evaluation.
  llvm::Expected<std::string> evaluate(Evaluator &eval, const ValueDecl *d) const;

public:
  // Cycle handling
  void diagnoseCycle(DiagnosticEngine &diags) const;
  void noteCycleStep(DiagnosticEngine &diags) const;

  // Caching
  bool isCached() const { return true; }
};

/// Generate the mangling for the given local type declaration.
class MangleLocalTypeDeclRequest :
    public SimpleRequest<MangleLocalTypeDeclRequest,
                         CacheKind::Cached,
                         std::string,
                         const TypeDecl*>
{
public:
  using SimpleRequest::SimpleRequest;

private:
  friend SimpleRequest;

  // Evaluation.
  llvm::Expected<std::string> evaluate(Evaluator &eval, const TypeDecl *d) const;

public:
  // Cycle handling
  void diagnoseCycle(DiagnosticEngine &diags) const;
  void noteCycleStep(DiagnosticEngine &diags) const;

  // Caching
  bool isCached() const { return true; }
};

void simple_display(llvm::raw_ostream &out, const KnownProtocolKind);
class TypeChecker;

// Find the type in the cache or look it up
class DefaultTypeRequest
    : public SimpleRequest<DefaultTypeRequest, CacheKind::SeparatelyCached,
                           Type, KnownProtocolKind, const DeclContext *> {
public:
  using SimpleRequest::SimpleRequest;

private:
  friend SimpleRequest;

  // Evaluation.
  llvm::Expected<Type> evaluate(Evaluator &eval, KnownProtocolKind,
                                const DeclContext *) const;

public:
  // Cycle handling
  void diagnoseCycle(DiagnosticEngine &diags) const;
  void noteCycleStep(DiagnosticEngine &diags) const;

  // Caching
  bool isCached() const { return true; }
  Optional<Type> getCachedResult() const;
  void cacheResult(Type value) const;

private:
  KnownProtocolKind getKnownProtocolKind() const {
    return std::get<0>(getStorage());
  }
  const DeclContext *getDeclContext() const {
    return std::get<1>(getStorage());
  }

  static const char *getTypeName(KnownProtocolKind);
  static bool getPerformLocalLookup(KnownProtocolKind);
  TypeChecker &getTypeChecker() const;
  SourceFile *getSourceFile() const;
  Type &getCache() const;
};

/// Retrieve information about a property wrapper type.
class PropertyWrapperTypeInfoRequest
  : public SimpleRequest<PropertyWrapperTypeInfoRequest,
                         CacheKind::Cached,
                         PropertyWrapperTypeInfo,
                         NominalTypeDecl *> {
public:
  using SimpleRequest::SimpleRequest;

private:
  friend SimpleRequest;

  // Evaluation.
  llvm::Expected<PropertyWrapperTypeInfo>
      evaluate(Evaluator &eval, NominalTypeDecl *nominal) const;

public:
  // Caching
  bool isCached() const;

  // Cycle handling
  void diagnoseCycle(DiagnosticEngine &diags) const;
  void noteCycleStep(DiagnosticEngine &diags) const;
};

/// Request the nominal type declaration to which the given custom attribute
/// refers.
class AttachedPropertyWrapperRequest :
    public SimpleRequest<AttachedPropertyWrapperRequest,
                         CacheKind::Cached,
                         CustomAttr *,
                         VarDecl *> {
public:
  using SimpleRequest::SimpleRequest;

private:
  friend SimpleRequest;

  // Evaluation.
  llvm::Expected<CustomAttr *>
  evaluate(Evaluator &evaluator, VarDecl *) const;

public:
  // Caching
  bool isCached() const;

  // Cycle handling
  void diagnoseCycle(DiagnosticEngine &diags) const;
  void noteCycleStep(DiagnosticEngine &diags) const;
};

/// Request the raw (possibly unbound generic) type of the property wrapper
/// that is attached to the given variable.
class AttachedPropertyWrapperTypeRequest :
    public SimpleRequest<AttachedPropertyWrapperTypeRequest,
                         CacheKind::Cached,
                         Type,
                         VarDecl *> {
public:
  using SimpleRequest::SimpleRequest;

private:
  friend SimpleRequest;

  // Evaluation.
  llvm::Expected<Type>
  evaluate(Evaluator &evaluator, VarDecl *var) const;

public:
  // Caching
  bool isCached() const;

  // Cycle handling
  void diagnoseCycle(DiagnosticEngine &diags) const;
  void noteCycleStep(DiagnosticEngine &diags) const;
};

/// Request the nominal type declaration to which the given custom attribute
/// refers.
class PropertyWrapperBackingPropertyTypeRequest :
    public SimpleRequest<PropertyWrapperBackingPropertyTypeRequest,
                         CacheKind::Cached,
                         Type,
                         VarDecl *> {
public:
  using SimpleRequest::SimpleRequest;

private:
  friend SimpleRequest;

  // Evaluation.
  llvm::Expected<Type>
  evaluate(Evaluator &evaluator, VarDecl *var) const;

public:
  // Caching
  bool isCached() const;

  // Cycle handling
  void diagnoseCycle(DiagnosticEngine &diags) const;
  void noteCycleStep(DiagnosticEngine &diags) const;
};

/// Request information about the backing property for properties that have
/// attached property wrappers.
class PropertyWrapperBackingPropertyInfoRequest :
    public SimpleRequest<PropertyWrapperBackingPropertyInfoRequest,
                         CacheKind::Cached,
                         PropertyWrapperBackingPropertyInfo,
                         VarDecl *> {
public:
  using SimpleRequest::SimpleRequest;

private:
  friend SimpleRequest;

  // Evaluation.
  llvm::Expected<PropertyWrapperBackingPropertyInfo>
  evaluate(Evaluator &evaluator, VarDecl *var) const;

public:
  // Caching
  bool isCached() const;

  // Cycle handling
  void diagnoseCycle(DiagnosticEngine &diags) const;
  void noteCycleStep(DiagnosticEngine &diags) const;
};

/// Retrieve the structural type of an alias type.
class StructuralTypeRequest :
    public SimpleRequest<StructuralTypeRequest,
                         CacheKind::Cached,
                         Type,
                         TypeAliasDecl*> {
public:
  using SimpleRequest::SimpleRequest;

private:
  friend SimpleRequest;

  // Evaluation.
  llvm::Expected<Type> evaluate(Evaluator &eval, TypeAliasDecl *d) const;

public:
  // Cycle handling.
  void diagnoseCycle(DiagnosticEngine &diags) const;
  void noteCycleStep(DiagnosticEngine &diags) const;

  // Caching.
  bool isCached() const { return true; }
};

// Allow AnyValue to compare two Type values, even though Type doesn't
// support ==.
template<>
inline bool AnyValue::Holder<Type>::equals(const HolderBase &other) const {
  assert(typeID == other.typeID && "Caller should match type IDs");
  return value.getPointer() ==
      static_cast<const Holder<Type> &>(other).value.getPointer();
}

void simple_display(llvm::raw_ostream &out, const Type &type);

/// The zone number for the type checker.
#define SWIFT_TYPE_CHECKER_REQUESTS_TYPEID_ZONE 10

#define SWIFT_TYPEID_ZONE SWIFT_TYPE_CHECKER_REQUESTS_TYPEID_ZONE
#define SWIFT_TYPEID_HEADER "swift/AST/TypeCheckerTypeIDZone.def"
#include "swift/Basic/DefineTypeIDZone.h"
#undef SWIFT_TYPEID_ZONE
#undef SWIFT_TYPEID_HEADER

// Set up reporting of evaluated requests.
#define SWIFT_TYPEID(RequestType)                                \
template<>                                                       \
inline void reportEvaluatedRequest(UnifiedStatsReporter &stats,  \
                            const RequestType &request) {        \
  ++stats.getFrontendCounters().RequestType;                     \
}
#include "swift/AST/TypeCheckerTypeIDZone.def"
#undef SWIFT_TYPEID

} // end namespace swift

#endif // SWIFT_TYPE_CHECK_REQUESTS_H<|MERGE_RESOLUTION|>--- conflicted
+++ resolved
@@ -301,14 +301,10 @@
 
   /// The source of the where clause, which can be a generic parameter list
   /// or a declaration that can have a where clause.
-<<<<<<< HEAD
-  llvm::PointerUnion<GenericParamList *, Decl *, SpecializeAttr *> source;
-=======
-  llvm::PointerUnion4<GenericParamList *, Decl *, SpecializeAttr *,
-                      // SWIFT_ENABLE_TENSORFLOW
-                      DifferentiableAttr *>
+  llvm::PointerUnion<GenericParamList *, Decl *, SpecializeAttr *,
+                     // SWIFT_ENABLE_TENSORFLOW
+                     DifferentiableAttr *>
       source;
->>>>>>> cec88da4
 
   WhereClauseOwner(Decl *decl);
 

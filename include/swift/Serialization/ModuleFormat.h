--- conflicted
+++ resolved
@@ -54,11 +54,7 @@
 /// in source control, you should also update the comment to briefly
 /// describe what change you made. The content of this comment isn't important;
 /// it just ensures a conflict if two people change the module format.
-<<<<<<< HEAD
-const uint16_t VERSION_MINOR = 322; // Last change: requirement conformances
-=======
-const uint16_t VERSION_MINOR = 322; // Last change: end_lifetime
->>>>>>> 2561edda
+const uint16_t VERSION_MINOR = 323; // Last change: requirement conformances
 
 using DeclID = PointerEmbeddedInt<unsigned, 31>;
 using DeclIDField = BCFixed<31>;

//===--- SILNodes.def - Swift SIL Metaprogramming ---------------*- C++ -*-===//
//
// This source file is part of the Swift.org open source project
//
// Copyright (c) 2014 - 2017 Apple Inc. and the Swift project authors
// Licensed under Apache License v2.0 with Runtime Library Exception
//
// See https://swift.org/LICENSE.txt for license information
// See https://swift.org/CONTRIBUTORS.txt for the list of Swift project authors
//
//===----------------------------------------------------------------------===//
///
/// \file
///
/// This file defines macros used for macro-metaprogramming with SIL nodes. It
/// supports changing how macros expand by #defining an auxillary variable
/// before including SILNodes.def as summarized in the chart below:
///
/// | #define            | Operation                                               |
/// |--------------------+---------------------------------------------------------|
/// | N/A                | Visit single value insts as insts                       |
/// | VALUE              | Visit single value insts as values                      |
/// | ABSTRACT_VALUE     | Visit abstract single value insts as values             |
/// | APPLYSITE_INST     | Visit full and partial apply site insts as apply sites. |
/// | FULLAPPLYSITE_INST | Visit full apply site insts as apply sites.             |
/// | DYNAMICCAST_INST   | Visit dynamic casts as dynamic casts.                   |
///
/// We describe the triggering variables below:
///
/// 1. VALUE(ID, PARENT).
///
///     If defined will cause SingleValueInsts to passed to VALUE(ID, PARENT)
///     instead of to FULL_INST.
///
/// 2. ABSTRACT_VALUE(ID, PARENT).
///
///     If defined this will cause ABSTRACT_SINGLE_VALUE_INST to expand to
///     ABSTRACT_VALUE INSTEAD OF ABSTRACT_INST.
///
/// 3. FULLAPPLYSITE_INST(ID, PARENT).
///
///   If defined this will cause:
///
///       * FULLAPPLYSITE_SINGLE_VALUE_INST,
///       * FULLAPPLYSITE_MULTIPLE_VALUE_INST,
///       * FULLAPPLYSITE_TERMINATOR_INST,
///
///   To expand to FULLAPPLYSITE_INST(ID, PARENT) instead of SINGLE_VALUE_INST,
///   MULTIPLE_VALUE_INST, or TERMINATOR_INST.
///
/// 4. APPLYSITE_INST(ID, PARENT)
///
///   If defined this will cause:
///
///         * APPLYSITE_SINGLE_VALUE_INST
///         * APPLYSITE_MULTIPLE_VALUE_INST
///         * APPLYSITE_TERMINATOR_INST
///
///   to expand to APPLYSITE_INST(ID, PARENT) instead of delegating to
///   SINGLE_VALUE_INST.
///
/// 5. DYNAMICCAST_INST(ID, PARENT)
///
///   If defined this will cause:
///
///         * DYNAMICCAST_SINGLE_VALUE_INST
///         * DYNAMICCAST_TERMINATOR
///         * DYNAMICCAST_NON_VALUE_INST
///
///   To expand to DYNAMICCAST_INST(ID, PARENT) instead of delegating to
///   SINGLE_VALUE_INST, TERMINATOR, or NON_VALUE_INST
///
//===----------------------------------------------------------------------===//

#ifdef APPLYSITE_INST
#ifdef FULLAPPLYSITE_INST
#error "Can not query for apply site and full apply site in one include"
#endif
#endif

/// NODE(ID, PARENT)
///
///   A concrete subclass of SILNode.  ID is the name of the class as well
///   as a member of SILNodeKind.  PARENT is the name of its abstract
///   superclass.
#ifndef NODE
#define NODE(ID, PARENT)
#endif

/// SINGLE_VALUE_INST(ID, TEXTUALNAME, PARENT, MEMBEHAVIOR, MAYRELEASE)
///
///   A concrete subclass of SingleValueInstruction, which inherits from
///   both ValueBase and SILInstruction.  ID is a member of both ValueKind
///   and SILInstructionKind.
#ifndef SINGLE_VALUE_INST
#ifdef VALUE
#define SINGLE_VALUE_INST(ID, NAME, PARENT, MEMBEHAVIOR, MAYRELEASE) \
  VALUE(ID, PARENT)
#else
#define SINGLE_VALUE_INST(ID, NAME, PARENT, MEMBEHAVIOR, MAYRELEASE) \
  FULL_INST(ID, NAME, PARENT, MEMBEHAVIOR, MAYRELEASE)
#endif
#endif

#ifndef BRIDGED_SINGLE_VALUE_INST
#define BRIDGED_SINGLE_VALUE_INST(ID, NAME, PARENT, MEMBEHAVIOR, MAYRELEASE) \
  SINGLE_VALUE_INST(ID, NAME, PARENT, MEMBEHAVIOR, MAYRELEASE)
#endif

/// DYNAMICCAST_SINGLE_VALUE_INST(ID, TEXTUALNAME, PARENT, MEMBEHAVIOR, MAYRELEASE)
///
/// A SINGLE_VALUE_INST that is a cast instruction. ID is a member of
/// SILDynamicCastKind.
#ifndef DYNAMICCAST_SINGLE_VALUE_INST
#ifdef DYNAMICCAST_INST
#define DYNAMICCAST_SINGLE_VALUE_INST(ID, TEXTUALNAME, PARENT, MEMBEHAVIOR, MAYRELEASE) \
  DYNAMICCAST_INST(ID, TEXTUALNAME)
#else
#define DYNAMICCAST_SINGLE_VALUE_INST(ID, TEXTUALNAME, PARENT, MEMBEHAVIOR, MAYRELEASE) \
  BRIDGED_SINGLE_VALUE_INST(ID, TEXTUALNAME, PARENT, MEMBEHAVIOR, MAYRELEASE)
#endif
#endif

/// APPLYSITE_SINGLE_VALUE_INST(ID, TEXTUALNAME, PARENT, MEMBEHAVIOR,
///                             MAYRELEASE)
///
///   A SINGLE_VALUE_INST that is a partial or full apply site. ID is a member
///   of ApplySiteKind.
#ifndef APPLYSITE_SINGLE_VALUE_INST
#ifdef APPLYSITE_INST
#define APPLYSITE_SINGLE_VALUE_INST(ID, NAME, PARENT, MEMBEHAVIOR, MAYRELEASE) \
  APPLYSITE_INST(ID, PARENT)
#else
#define APPLYSITE_SINGLE_VALUE_INST(ID, NAME, PARENT, MEMBEHAVIOR, MAYRELEASE) \
  BRIDGED_SINGLE_VALUE_INST(ID, NAME, PARENT, MEMBEHAVIOR, MAYRELEASE)
#endif
#endif

/// FULLAPPLYSITE_SINGLE_VALUE_INST(ID, TEXTUALNAME, PARENT, MEMBEHAVIOR,
///                                 MAYRELEASE)
///
///   A SINGLE_VALUE_INST that is a full apply site. ID is a member of
///   FullApplySiteKind and ApplySiteKind.
#ifndef FULLAPPLYSITE_SINGLE_VALUE_INST
#ifdef FULLAPPLYSITE_INST
#define FULLAPPLYSITE_SINGLE_VALUE_INST(ID, NAME, PARENT, MEMBEHAVIOR, MAYRELEASE) \
  FULLAPPLYSITE_INST(ID, PARENT)
#else
#define FULLAPPLYSITE_SINGLE_VALUE_INST(ID, NAME, PARENT, MEMBEHAVIOR, MAYRELEASE) \
  APPLYSITE_SINGLE_VALUE_INST(ID, NAME, PARENT, MEMBEHAVIOR, MAYRELEASE)
#endif
#endif

/// MULTIPLE_VALUE_INST(Id, TextualName, Parent, MemBehavior, MayRelease)
///
///   A concrete subclass of MultipleValueInstruction. ID is a member of
///   SILInstructionKind. The Node's class name is ID and the name of the base
///   class in the hierarchy is PARENT.
#ifndef MULTIPLE_VALUE_INST
#define MULTIPLE_VALUE_INST(ID, NAME, PARENT, MEMBEHAVIOR, MAYRELEASE) \
  FULL_INST(ID, NAME, PARENT, MEMBEHAVIOR, MAYRELEASE)
#endif

/// APPLYSITE_MULTIPLE_VALUE_INST(ID, TEXTUALNAME, PARENT, MEMBEHAVIOR,
///                               MAYRELEASE)
///
///   A MULTIPLE_VALUE_INST that is additionally either a partial or full apply
///   site. ID is a member of ApplySiteKind.
#ifndef APPLYSITE_MULTIPLE_VALUE_INST
#ifdef APPLYSITE_INST
#define APPLYSITE_MULTIPLE_VALUE_INST(ID, NAME, PARENT, MEMBEHAVIOR, MAYRELEASE) \
  APPLYSITE_INST(ID, PARENT)
#else
#define APPLYSITE_MULTIPLE_VALUE_INST(ID, NAME, PARENT, MEMBEHAVIOR, MAYRELEASE) \
  MULTIPLE_VALUE_INST(ID, NAME, PARENT, MEMBEHAVIOR, MAYRELEASE)
#endif
#endif

/// FULLAPPLYSITE_MULTIPLE_VALUE_INST(ID, TEXTUALNAME, PARENT, MEMBEHAVIOR,
///                                   MAYRELEASE)
///
///   A MULTIPLE_VALUE_INST that is additionally a full apply site. ID is a
///   member of FullApplySiteKind and ApplySiteKind.
#ifndef FULLAPPLYSITE_MULTIPLE_VALUE_INST
#ifdef FULLAPPLYSITE_INST
#define FULLAPPLYSITE_MULTIPLE_VALUE_INST(ID, NAME, PARENT, MEMBEHAVIOR, MAYRELEASE) \
  FULLAPPLYSITE_INST(ID, PARENT)
#else
#define FULLAPPLYSITE_MULTIPLE_VALUE_INST(ID, NAME, PARENT, MEMBEHAVIOR, MAYRELEASE) \
  APPLYSITE_MULTIPLE_VALUE_INST(ID, NAME, PARENT, MEMBEHAVIOR, MAYRELEASE)
#endif
#endif

/// MULTIPLE_VALUE_INST_RESULT(ID, PARENT)
///
///   A concrete subclass of MultipleValueInstructionResult. ID is a member of
///   ValueKind. The Node's class name is ID and the name of the base class in
///   the hierarchy is PARENT.
#ifndef MULTIPLE_VALUE_INST_RESULT
#define MULTIPLE_VALUE_INST_RESULT(ID, PARENT) VALUE(ID, PARENT)
#endif

/// VALUE(ID, PARENT)
///
///   A concrete subclass of ValueBase.  ID is a member of ValueKind.
///   ID is a member of ValueKind.  The node's class name is
///   Id, and the name of its base class (in the SILValue hierarchy) is Parent.
#ifndef VALUE
#define VALUE(ID, PARENT) NODE(ID, PARENT)
#endif

/// ARGUMENT(ID, PARENT)
///
///   A concrete subclass of SILArgument, which is a subclass of ValueBase.
#ifndef ARGUMENT
#define ARGUMENT(ID, PARENT) VALUE(ID, PARENT)
#endif

/// INST(ID, PARENT)
///
///   A concrete subclass of SILInstruction.  ID is a member of
///   SILInstructionKind.
#ifndef INST
#define INST(ID, PARENT) NODE(ID, PARENT)
#endif

/// FULL_INST(ID, NAME, PARENT, MEMBEHAVIOR, MAYRELEASE)
///
///   A macro which includes a bunch of secondary information about
///   an instruction.  In addition to the information from INST:
///
///   NAME is the name of the instruction in SIL assembly.
///   The argument will be a bare identifier, not a string literal.
///
///   MEMBEHAVIOR is an enum value that reflects the memory behavior of
///   the instruction.
///
///   MAYRELEASE indicates whether the execution of the
///   instruction may result in memory being released.
#ifndef FULL_INST
#define FULL_INST(ID, NAME, PARENT, MEMBEHAVIOR, MAYRELEASE) INST(ID, PARENT)
#endif

/// NON_VALUE_INST(ID, NAME, PARENT, MEMBEHAVIOR, MAYRELEASE)
///
///   ID is a SILInstructionKind and the name of a subclass of SILInstruction
///   that does not inherit from ValueBase.
#ifndef NON_VALUE_INST
#define NON_VALUE_INST(ID, NAME, PARENT, MEMBEHAVIOR, MAYRELEASE) \
  FULL_INST(ID, NAME, PARENT, MEMBEHAVIOR, MAYRELEASE)
#endif

#ifndef BRIDGED_NON_VALUE_INST
#define BRIDGED_NON_VALUE_INST(ID, NAME, PARENT, MEMBEHAVIOR, MAYRELEASE) \
  NON_VALUE_INST(ID, NAME, PARENT, MEMBEHAVIOR, MAYRELEASE)
#endif

#ifndef DYNAMICCAST_NON_VALUE_INST
#ifdef DYNAMICCAST_INST
#define DYNAMICCAST_NON_VALUE_INST(ID, NAME, PARENT, MEMBEHAVIOR, MAYRELEASE) \
  DYNAMICCAST_INST(ID, NAME)
#else
#define DYNAMICCAST_NON_VALUE_INST(ID, NAME, PARENT, MEMBEHAVIOR, MAYRELEASE) \
  BRIDGED_NON_VALUE_INST(ID, NAME, PARENT, MEMBEHAVIOR, MAYRELEASE)
#endif
#endif

/// TERMINATOR(ID, NAME, PARENT, MEMBEHAVIOR, MAYRELEASE)
///
///   ID is a member of TerminatorKind and the name of a subclass of TermInst.
#ifndef TERMINATOR
#define TERMINATOR(ID, NAME, PARENT, MEMBEHAVIOR, MAYRELEASE) \
  BRIDGED_NON_VALUE_INST(ID, NAME, PARENT, MEMBEHAVIOR, MAYRELEASE)
#endif

/// DYNAMICCAST_TERMINATOR(ID, TEXTUAL_NAME, PARENT, MEMBEHAVIOR, MAYRELEASE)
///
///   A terminator that casts its inputs. ID is a member of SILDynamicCastKind.
#ifndef DYNAMICCAST_TERMINATOR
#ifdef DYNAMICCAST_INST
#define DYNAMICCAST_TERMINATOR(ID, TEXTUAL_NAME, PARENT, MEMBEHAVIOR, MAYRELEASE) \
  DYNAMICCAST_INST(ID, TEXTUAL_NAME)
#else
#define DYNAMICCAST_TERMINATOR(ID, TEXTUAL_NAME, PARENT, MEMBEHAVIOR, MAYRELEASE) \
  TERMINATOR(ID, TEXTUAL_NAME, PARENT, MEMBEHAVIOR, MAYRELEASE)
#endif
#endif

/// APPLYSITE_TERMINATOR_INST(ID, NAME, PARENT, MEMBEHAVIOR, MAYRELEASE)
///
/// ID is a member of ApplySiteKind, TerminatorKind, and ApplySiteKind and name
/// of a subclass of TermInst.
#ifndef APPLYSITE_TERMINATOR_INST
#ifdef APPLYSITE_INST
#define APPLYSITE_TERMINATOR_INST(ID, NAME, PARENT, MEMBEHAVIOR, MAYRELEASE) \
  APPLYSITE_INST(ID, NAME)
#else
#define APPLYSITE_TERMINATOR_INST(ID, NAME, PARENT, MEMBEHAVIOR, MAYRELEASE) \
  TERMINATOR(ID, NAME, PARENT, MEMBEHAVIOR, MAYRELEASE)
#endif
#endif

/// FULLAPPLYSITE_TERMINATOR(ID, NAME, PARENT, MEMBEHAVIOR, MAYRELEASE)
///
/// ID is a member of FullApplySiteKind, TerminatorKind, and ApplySiteKind and
/// name of a subclass of TermInst.
#ifndef FULLAPPLYSITE_TERMINATOR_INST
#ifdef FULLAPPLYSITE_INST
#define FULLAPPLYSITE_TERMINATOR_INST(ID, NAME, PARENT, MEMBEHAVIOR, MAYRELEASE) \
  FULLAPPLYSITE_INST(ID, PARENT)
#else
#define FULLAPPLYSITE_TERMINATOR_INST(ID, NAME, PARENT, MEMBEHAVIOR, MAYRELEASE) \
  APPLYSITE_TERMINATOR_INST(ID, NAME, PARENT, MEMBEHAVIOR, MAYRELEASE)
#endif
#endif

/// ABSTRACT_NODE(ID, PARENT)
///
///   An abstract class in the SILNode hierarchy.   It does not have an
///   enumerator in SILNodeKind and is never the most-derived type of a
///   node.  ID is the name of the class.
///
///   PARENT is the name of its abstract superclass in the node
///   hierarchy, which will be either a subject of an ABSTRACT_NODE
///   entry or SILNode.  SingleValueInstruction considers its superclass
///   to be SILInstruction for the purposes of the node hierarchy.
#ifndef ABSTRACT_NODE
#define ABSTRACT_NODE(ID, PARENT)
#endif

// Handle SingleValueInstruction.
#ifdef ABSTRACT_VALUE
#define ABSTRACT_VALUE_AND_INST(ID, VALUE_PARENT, INST_PARENT) \
  ABSTRACT_VALUE(ID, VALUE_PARENT)
#else
#define ABSTRACT_VALUE_AND_INST(ID, VALUE_PARENT, INST_PARENT) \
  ABSTRACT_INST(ID, INST_PARENT)
#endif

/// ABSTRACT_SINGLE_VALUE_INST(ID, PARENT)
///
///   An abstract subclass of SingleValueInstruction, which is therefore
///   in both the ValueBase and SILInstruction hierarchies.
#ifndef ABSTRACT_SINGLE_VALUE_INST
#ifdef ABSTRACT_VALUE
#define ABSTRACT_SINGLE_VALUE_INST(ID, PARENT) ABSTRACT_VALUE(ID, PARENT)
#else
#define ABSTRACT_SINGLE_VALUE_INST(ID, PARENT) ABSTRACT_INST(ID, PARENT)
#endif
#endif

/// ABSTRACT_VALUE(ID, PARENT)
///
///   An abstract class in the ValueBase hierarchy.   It does not have an
///   enumerator in ValueKind and is never the most-derived type of a
///   node.  ID is the name of the class.
///
///   PARENT is the name of its abstract superclass in the ValueBase
///   hierarchy, which be either a subject of an ABSTRACT_VALUE
///   entry or ValueBase.
#ifndef ABSTRACT_VALUE
#define ABSTRACT_VALUE(ID, PARENT) ABSTRACT_NODE(ID, PARENT)
#endif

/// ABSTRACT_INST(ID, PARENT)
///
///   An abstract class in the SILInstruction hierarchy.   It does not
///   enumerator in SILInstructionKind and is never the most-derived type
///   of a node.  ID is the name of the class.
///
///   PARENT is the name of its abstract superclass in the SILInstruction
///   hierarchy, which be either a subject of an ABSTRACT_INST
///   entry or SILInstruction.
#ifndef ABSTRACT_INST
#define ABSTRACT_INST(ID, PARENT) ABSTRACT_NODE(ID, PARENT)
#endif

/// NODE_RANGE(ID, PARENT)
///
///   The enumerator range of an abstract class in the SILNode hierarchy.
///   This will always appear right after the last member of the class.
#ifndef NODE_RANGE
#define NODE_RANGE(ID, FIRST, LAST)
#endif

#ifndef SINGLE_VALUE_INST_RANGE
#ifdef VALUE_RANGE
#define SINGLE_VALUE_INST_RANGE(ID, FIRST, LAST) VALUE_RANGE(ID, FIRST, LAST)
#else
#define SINGLE_VALUE_INST_RANGE(ID, FIRST, LAST) INST_RANGE(ID, FIRST, LAST)
#endif
#endif

/// VALUE_RANGE(ID, PARENT)
///
///   The enumerator range of an abstract class in the ValueBase hierarchy.
#ifndef VALUE_RANGE
#define VALUE_RANGE(ID, FIRST, LAST) NODE_RANGE(ID, FIRST, LAST)
#endif

/// ARGUMENT_RANGE(ID, FIRST, LAST)
///
///   The enumerator range of an abstract class in the SILArgument
///   hierarchy.
#ifndef ARGUMENT_RANGE
#define ARGUMENT_RANGE(ID, FIRST, LAST) VALUE_RANGE(ID, FIRST, LAST)
#endif

/// INST_RANGE(ID, PARENT)
///
///   The enumerator range of an abstract class in the SILInstruction
///   hierarchy.
#ifndef INST_RANGE
#define INST_RANGE(ID, FIRST, LAST) NODE_RANGE(ID, FIRST, LAST)
#endif

ABSTRACT_NODE(ValueBase, SILNode)

ABSTRACT_VALUE(SILArgument, ValueBase)
  ARGUMENT(SILPhiArgument, SILArgument)
  ARGUMENT(SILFunctionArgument, SILArgument)
  ARGUMENT_RANGE(SILArgument, SILPhiArgument, SILFunctionArgument)

VALUE(MultipleValueInstructionResult, ValueBase)

VALUE(SILUndef, ValueBase)

/// Used internally in e.g. the SIL parser and deserializer.
/// A PlaceholderValue must not appear in valid SIL.
VALUE(PlaceholderValue, ValueBase)

ABSTRACT_NODE(SILInstruction, SILNode)

ABSTRACT_VALUE_AND_INST(SingleValueInstruction, ValueBase, SILInstruction)
  // Allocation instructions.
  ABSTRACT_SINGLE_VALUE_INST(AllocationInst, SingleValueInstruction)
    BRIDGED_SINGLE_VALUE_INST(AllocStackInst, alloc_stack,
                              AllocationInst, None, DoesNotRelease)
    BRIDGED_SINGLE_VALUE_INST(AllocRefInst, alloc_ref,
                              AllocationInst, None, DoesNotRelease)
    BRIDGED_SINGLE_VALUE_INST(AllocRefDynamicInst, alloc_ref_dynamic,
                              AllocationInst, None, DoesNotRelease)
    BRIDGED_SINGLE_VALUE_INST(AllocValueBufferInst, alloc_value_buffer,
                              AllocationInst, None, DoesNotRelease)
    BRIDGED_SINGLE_VALUE_INST(AllocBoxInst, alloc_box,
                              AllocationInst, None, DoesNotRelease)
    BRIDGED_SINGLE_VALUE_INST(AllocExistentialBoxInst, alloc_existential_box,
                              AllocationInst, MayWrite, DoesNotRelease)
    SINGLE_VALUE_INST_RANGE(AllocationInst, AllocStackInst, AllocExistentialBoxInst)

  ABSTRACT_SINGLE_VALUE_INST(IndexingInst, SingleValueInstruction)
    SINGLE_VALUE_INST(IndexAddrInst, index_addr,
                      IndexingInst, None, DoesNotRelease)
    SINGLE_VALUE_INST(TailAddrInst, tail_addr,
                      IndexingInst, None, DoesNotRelease)
    SINGLE_VALUE_INST(IndexRawPointerInst, index_raw_pointer,
                      IndexingInst, None, DoesNotRelease)
    SINGLE_VALUE_INST_RANGE(IndexingInst, IndexAddrInst, IndexRawPointerInst)

  // Literals
  ABSTRACT_SINGLE_VALUE_INST(LiteralInst, SingleValueInstruction)
    SINGLE_VALUE_INST(FunctionRefInst, function_ref,
                      LiteralInst, None, DoesNotRelease)
    SINGLE_VALUE_INST(DynamicFunctionRefInst, dynamic_function_ref,
                      LiteralInst, None, DoesNotRelease)
    SINGLE_VALUE_INST(PreviousDynamicFunctionRefInst, prev_dynamic_function_ref,
                      LiteralInst, None, DoesNotRelease)
    BRIDGED_SINGLE_VALUE_INST(GlobalAddrInst, global_addr,
                      LiteralInst, None, DoesNotRelease)
    SINGLE_VALUE_INST(BaseAddrForOffsetInst, base_addr_for_offset,
                      LiteralInst, None, DoesNotRelease)
    BRIDGED_SINGLE_VALUE_INST(GlobalValueInst, global_value,
                      LiteralInst, None, DoesNotRelease)
    SINGLE_VALUE_INST(IntegerLiteralInst, integer_literal,
                      LiteralInst, None, DoesNotRelease)
    SINGLE_VALUE_INST(FloatLiteralInst, float_literal,
                      LiteralInst, None, DoesNotRelease)
    SINGLE_VALUE_INST(StringLiteralInst, string_literal,
                      LiteralInst, None, DoesNotRelease)
    SINGLE_VALUE_INST_RANGE(LiteralInst, FunctionRefInst, StringLiteralInst)

  // Dynamic Dispatch
  ABSTRACT_SINGLE_VALUE_INST(MethodInst, SingleValueInstruction)
    SINGLE_VALUE_INST(ClassMethodInst, class_method,
                      MethodInst, None, DoesNotRelease)
    SINGLE_VALUE_INST(SuperMethodInst, super_method,
                      MethodInst, None, DoesNotRelease)
    SINGLE_VALUE_INST(ObjCMethodInst, objc_method,
                      MethodInst, None, DoesNotRelease)
    SINGLE_VALUE_INST(ObjCSuperMethodInst, objc_super_method,
                      MethodInst, None, DoesNotRelease)
    SINGLE_VALUE_INST(WitnessMethodInst, witness_method,
                      MethodInst, None, DoesNotRelease)
    SINGLE_VALUE_INST_RANGE(MethodInst, ClassMethodInst, WitnessMethodInst)

  // Conversions
  ABSTRACT_SINGLE_VALUE_INST(ConversionInst, SingleValueInstruction)
    BRIDGED_SINGLE_VALUE_INST(UpcastInst, upcast,
                      ConversionInst, None, DoesNotRelease)
    SINGLE_VALUE_INST(AddressToPointerInst, address_to_pointer,
                      ConversionInst, None, DoesNotRelease)
    SINGLE_VALUE_INST(PointerToAddressInst, pointer_to_address,
                      ConversionInst, None, DoesNotRelease)
    SINGLE_VALUE_INST(UncheckedRefCastInst, unchecked_ref_cast,
                      ConversionInst, None, DoesNotRelease)
    SINGLE_VALUE_INST(UncheckedAddrCastInst, unchecked_addr_cast,
                      ConversionInst, None, DoesNotRelease)
    SINGLE_VALUE_INST(UncheckedTrivialBitCastInst, unchecked_trivial_bit_cast,
                      ConversionInst, None, DoesNotRelease)
    SINGLE_VALUE_INST(UncheckedBitwiseCastInst, unchecked_bitwise_cast,
                      ConversionInst, None, DoesNotRelease)
    SINGLE_VALUE_INST(UncheckedValueCastInst, unchecked_value_cast,
                      ConversionInst, None, DoesNotRelease)
    SINGLE_VALUE_INST(RefToRawPointerInst, ref_to_raw_pointer,
                      ConversionInst, None, DoesNotRelease)
    SINGLE_VALUE_INST(RawPointerToRefInst, raw_pointer_to_ref,
                      ConversionInst, None, DoesNotRelease)
#define LOADABLE_REF_STORAGE(Name, name, ...) \
    SINGLE_VALUE_INST(RefTo##Name##Inst, ref_to_##name, \
                      ConversionInst, None, DoesNotRelease) \
    SINGLE_VALUE_INST(Name##ToRefInst, name##_to_ref, \
                      ConversionInst, None, DoesNotRelease)
#include "swift/AST/ReferenceStorage.def"
    SINGLE_VALUE_INST(ConvertFunctionInst, convert_function,
                      ConversionInst, None, DoesNotRelease)
    SINGLE_VALUE_INST(ConvertEscapeToNoEscapeInst, convert_escape_to_noescape,
                      ConversionInst, None, DoesNotRelease)
    SINGLE_VALUE_INST(ThinFunctionToPointerInst, thin_function_to_pointer,
                      ConversionInst, None, DoesNotRelease)
    SINGLE_VALUE_INST(PointerToThinFunctionInst, pointer_to_thin_function,
                      ConversionInst, None, DoesNotRelease)
    SINGLE_VALUE_INST(RefToBridgeObjectInst, ref_to_bridge_object,
                      ConversionInst, None, DoesNotRelease)
    SINGLE_VALUE_INST(BridgeObjectToRefInst, bridge_object_to_ref,
                      ConversionInst, None, DoesNotRelease)
    SINGLE_VALUE_INST(BridgeObjectToWordInst, bridge_object_to_word,
                      ConversionInst, None, DoesNotRelease)
    SINGLE_VALUE_INST(ThinToThickFunctionInst, thin_to_thick_function,
                      ConversionInst, None, DoesNotRelease)
    SINGLE_VALUE_INST(ThickToObjCMetatypeInst, thick_to_objc_metatype,
                      ConversionInst, None, DoesNotRelease)
    SINGLE_VALUE_INST(ObjCToThickMetatypeInst, objc_to_thick_metatype,
                      ConversionInst, None, DoesNotRelease)
    SINGLE_VALUE_INST(ObjCMetatypeToObjectInst, objc_metatype_to_object,
                      ConversionInst, None, DoesNotRelease)
    SINGLE_VALUE_INST(ObjCExistentialMetatypeToObjectInst, objc_existential_metatype_to_object,
                      ConversionInst, None, DoesNotRelease)
    // unconditional_checked_cast_value reads the source value and produces
    // a new value with a potentially different representation.
    DYNAMICCAST_SINGLE_VALUE_INST(UnconditionalCheckedCastValueInst, unconditional_checked_cast_value,
                      ConversionInst, MayRead, MayRelease)
    // unconditional_checked_cast_inst is only MayRead to prevent a subsequent
    // release of the cast's source from being hoisted above the cast:
    // retain X
    // Y = unconditional_checked_cast_inst X
    // _ = Y
    // release X // This release cannot be reordered with the cast.
    //
    // With Semantic SIL, this pattern of unbalanced retain/release
    // should never happen.  Since unconditional_checked_cast is a
    // scalar cast that doesn't affect the value's representation, its
    // side effect can then be modeled as None.
    DYNAMICCAST_SINGLE_VALUE_INST(UnconditionalCheckedCastInst, unconditional_checked_cast,
                      ConversionInst, MayRead, DoesNotRelease)
    SINGLE_VALUE_INST_RANGE(ConversionInst, UpcastInst, UnconditionalCheckedCastInst)

  BRIDGED_SINGLE_VALUE_INST(ClassifyBridgeObjectInst, classify_bridge_object,
                    SingleValueInstruction, None, DoesNotRelease)
  SINGLE_VALUE_INST(ValueToBridgeObjectInst, value_to_bridge_object,
                    SingleValueInstruction, None, DoesNotRelease)
  SINGLE_VALUE_INST(MarkDependenceInst, mark_dependence,
                    SingleValueInstruction, None, DoesNotRelease)
  SINGLE_VALUE_INST(CopyBlockInst, copy_block,
                    SingleValueInstruction, MayHaveSideEffects, DoesNotRelease)
  SINGLE_VALUE_INST(CopyBlockWithoutEscapingInst, copy_block_without_escaping,
                    SingleValueInstruction, MayHaveSideEffects, DoesNotRelease)
<<<<<<< HEAD
  // A copy_value's retain semantics are fully encapsulated in OSSA
  // invariants. It has no side effects relative to other OSSA values.
  SINGLE_VALUE_INST(CopyValueInst, copy_value,
                    SingleValueInstruction, None, DoesNotRelease)
=======
  BRIDGED_SINGLE_VALUE_INST(CopyValueInst, copy_value,
                    SingleValueInstruction, MayHaveSideEffects, DoesNotRelease)
>>>>>>> ebfb3a5f
#define UNCHECKED_REF_STORAGE(Name, name, ...) \
  SINGLE_VALUE_INST(StrongCopy##Name##ValueInst, strong_copy_##name##_value, \
                    SingleValueInstruction, MayHaveSideEffects, DoesNotRelease)
#define ALWAYS_OR_SOMETIMES_LOADABLE_CHECKED_REF_STORAGE(Name, name, ...) \
  SINGLE_VALUE_INST(StrongCopy##Name##ValueInst, strong_copy_##name##_value, \
                    SingleValueInstruction, MayHaveSideEffects, DoesNotRelease)
#include "swift/AST/ReferenceStorage.def"
  SINGLE_VALUE_INST(UncheckedOwnershipConversionInst, unchecked_ownership_conversion,
                    SingleValueInstruction, None, MayRelease)

  // IsUnique does not actually write to memory but should be modeled
  // as such. Its operand is a pointer to an object reference. The
  // optimizer should not assume that the same object is pointed to after
  // the isUnique instruction. It appears to write a new object reference.
  SINGLE_VALUE_INST(IsUniqueInst, is_unique,
                    SingleValueInstruction, MayHaveSideEffects, DoesNotRelease)

  SINGLE_VALUE_INST(EndCOWMutationInst, end_cow_mutation,
                    SingleValueInstruction, None, DoesNotRelease)

  SINGLE_VALUE_INST(IsEscapingClosureInst, is_escaping_closure,
                    SingleValueInstruction, MayRead, DoesNotRelease)

  // Accessing memory
  BRIDGED_SINGLE_VALUE_INST(LoadInst, load,
                    SingleValueInstruction, MayHaveSideEffects, DoesNotRelease)
  BRIDGED_SINGLE_VALUE_INST(LoadBorrowInst, load_borrow,
                    SingleValueInstruction, MayRead, DoesNotRelease)
  BRIDGED_SINGLE_VALUE_INST(BeginBorrowInst, begin_borrow,
                    SingleValueInstruction, MayHaveSideEffects, DoesNotRelease)
  SINGLE_VALUE_INST(StoreBorrowInst, store_borrow,
                    SILInstruction, MayWrite, DoesNotRelease)
  // begin_access may trap. Trapping is unordered with respect to memory access,
  // and with respect to other traps, but it is still conservatively considered
  // a side effect.
  BRIDGED_SINGLE_VALUE_INST(BeginAccessInst, begin_access,
                    SingleValueInstruction, MayHaveSideEffects, DoesNotRelease)
#define NEVER_OR_SOMETIMES_LOADABLE_CHECKED_REF_STORAGE(Name, name, ...) \
  SINGLE_VALUE_INST(Load##Name##Inst, load_##name, \
                    SingleValueInstruction, MayRead, DoesNotRelease)
#include "swift/AST/ReferenceStorage.def"
  SINGLE_VALUE_INST(MarkUninitializedInst, mark_uninitialized,
                    SingleValueInstruction, None, DoesNotRelease)
  SINGLE_VALUE_INST(ProjectValueBufferInst, project_value_buffer,
                    SingleValueInstruction, MayRead, DoesNotRelease)
  SINGLE_VALUE_INST(ProjectBoxInst, project_box,
                    SingleValueInstruction, None, DoesNotRelease)
  SINGLE_VALUE_INST(ProjectExistentialBoxInst, project_existential_box,
                    SingleValueInstruction, None, DoesNotRelease)

  // Function Application
  FULLAPPLYSITE_SINGLE_VALUE_INST(ApplyInst, apply,
                                  SingleValueInstruction, MayHaveSideEffects, MayRelease)
  BRIDGED_SINGLE_VALUE_INST(BuiltinInst, builtin,
                    SingleValueInstruction, MayHaveSideEffects, MayRelease)
  APPLYSITE_SINGLE_VALUE_INST(PartialApplyInst, partial_apply,
                              SingleValueInstruction, MayHaveSideEffects, DoesNotRelease)

  // Metatypes
  SINGLE_VALUE_INST(MetatypeInst, metatype,
                    SingleValueInstruction, None, DoesNotRelease)
  BRIDGED_SINGLE_VALUE_INST(ValueMetatypeInst, value_metatype,
                    SingleValueInstruction, MayRead, DoesNotRelease)
  BRIDGED_SINGLE_VALUE_INST(ExistentialMetatypeInst, existential_metatype,
                    SingleValueInstruction, MayRead, DoesNotRelease)
  SINGLE_VALUE_INST(ObjCProtocolInst, objc_protocol,
                    SingleValueInstruction, None, DoesNotRelease)

  // Aggregate Types
  SINGLE_VALUE_INST(ObjectInst, object,
                    SingleValueInstruction, None, DoesNotRelease)
  BRIDGED_SINGLE_VALUE_INST(TupleInst, tuple,
                    SingleValueInstruction, None, DoesNotRelease)
  BRIDGED_SINGLE_VALUE_INST(TupleExtractInst, tuple_extract,
                    SingleValueInstruction, None, DoesNotRelease)
  BRIDGED_SINGLE_VALUE_INST(TupleElementAddrInst, tuple_element_addr,
                    SingleValueInstruction, None, DoesNotRelease)
  BRIDGED_SINGLE_VALUE_INST(StructInst, struct,
                    SingleValueInstruction, None, DoesNotRelease)
  BRIDGED_SINGLE_VALUE_INST(StructExtractInst, struct_extract,
                    SingleValueInstruction, None, DoesNotRelease)
  BRIDGED_SINGLE_VALUE_INST(StructElementAddrInst, struct_element_addr,
                    SingleValueInstruction, None, DoesNotRelease)
  BRIDGED_SINGLE_VALUE_INST(RefElementAddrInst, ref_element_addr,
                    SingleValueInstruction, None, DoesNotRelease)
  BRIDGED_SINGLE_VALUE_INST(RefTailAddrInst, ref_tail_addr,
                    SingleValueInstruction, None, DoesNotRelease)

  // Enums
  BRIDGED_SINGLE_VALUE_INST(EnumInst, enum,
                    SingleValueInstruction, None, DoesNotRelease)
  BRIDGED_SINGLE_VALUE_INST(UncheckedEnumDataInst, unchecked_enum_data,
                    SingleValueInstruction, None, DoesNotRelease)
  SINGLE_VALUE_INST(InitEnumDataAddrInst, init_enum_data_addr,
                    SingleValueInstruction, None, DoesNotRelease)
  SINGLE_VALUE_INST(UncheckedTakeEnumDataAddrInst, unchecked_take_enum_data_addr,
                    SingleValueInstruction, MayWrite, DoesNotRelease)
  SINGLE_VALUE_INST(SelectEnumInst, select_enum,
                    SingleValueInstruction, None, DoesNotRelease)
  SINGLE_VALUE_INST(SelectEnumAddrInst, select_enum_addr,
                    SingleValueInstruction, MayRead, DoesNotRelease)
  SINGLE_VALUE_INST(SelectValueInst, select_value,
                    SingleValueInstruction, None, DoesNotRelease)

  // Protocol and Protocol Composition Types
  SINGLE_VALUE_INST(InitExistentialAddrInst, init_existential_addr,
                    SingleValueInstruction, MayWrite, DoesNotRelease)
  SINGLE_VALUE_INST(InitExistentialValueInst, init_existential_value,
                    SingleValueInstruction, MayWrite, DoesNotRelease)
  SINGLE_VALUE_INST(OpenExistentialAddrInst, open_existential_addr,
                    SingleValueInstruction, MayRead, DoesNotRelease)
  BRIDGED_SINGLE_VALUE_INST(InitExistentialRefInst, init_existential_ref,
                    SingleValueInstruction, None, DoesNotRelease)
  BRIDGED_SINGLE_VALUE_INST(OpenExistentialRefInst, open_existential_ref,
                    SingleValueInstruction, None, DoesNotRelease)
  BRIDGED_SINGLE_VALUE_INST(InitExistentialMetatypeInst, init_existential_metatype,
                    SingleValueInstruction, None, DoesNotRelease)
  BRIDGED_SINGLE_VALUE_INST(OpenExistentialMetatypeInst, open_existential_metatype,
                    SingleValueInstruction, None, DoesNotRelease)
  SINGLE_VALUE_INST(OpenExistentialBoxInst, open_existential_box,
                    SingleValueInstruction, MayRead, DoesNotRelease)
  SINGLE_VALUE_INST(OpenExistentialValueInst, open_existential_value,
                    SingleValueInstruction, MayRead, DoesNotRelease)
  SINGLE_VALUE_INST(OpenExistentialBoxValueInst, open_existential_box_value,
                    SingleValueInstruction, MayRead, DoesNotRelease)

  // Blocks
  SINGLE_VALUE_INST(ProjectBlockStorageInst, project_block_storage,
                    SingleValueInstruction, None, DoesNotRelease)
  SINGLE_VALUE_INST(InitBlockStorageHeaderInst, init_block_storage_header,
                    SingleValueInstruction, None, DoesNotRelease)

  // Differentiable programming
  SINGLE_VALUE_INST(DifferentiableFunctionInst, differentiable_function,
                    SingleValueInstruction, None, DoesNotRelease)
  SINGLE_VALUE_INST(LinearFunctionInst, linear_function,
                    SingleValueInstruction, None, DoesNotRelease)
  SINGLE_VALUE_INST(DifferentiableFunctionExtractInst,
                    differentiable_function_extract,
                    SingleValueInstruction, None, DoesNotRelease)
  SINGLE_VALUE_INST(LinearFunctionExtractInst,
                    linear_function_extract,
                    SingleValueInstruction, None, DoesNotRelease)
  SINGLE_VALUE_INST(DifferentiabilityWitnessFunctionInst,
                    differentiability_witness_function,
                    SingleValueInstruction, None, DoesNotRelease)
  
  // Async
  // TODO: The side effects declarations on this instruction could likely
  // be tightened, though we want to be careful that passes that try to do
  // code motion or eliminate this instruction don't do so without awareness of
  // its structural requirements.
  ABSTRACT_SINGLE_VALUE_INST(GetAsyncContinuationInstBase, SingleValueInstruction)
    SINGLE_VALUE_INST(GetAsyncContinuationInst, get_async_continuation,
                      GetAsyncContinuationInstBase, MayHaveSideEffects, MayRelease)
    SINGLE_VALUE_INST(GetAsyncContinuationAddrInst, get_async_continuation_addr,
                      GetAsyncContinuationInstBase, MayHaveSideEffects, MayRelease)
    SINGLE_VALUE_INST_RANGE(GetAsyncContinuationInstBase, GetAsyncContinuationInst, GetAsyncContinuationAddrInst)

  SINGLE_VALUE_INST(ExtractExecutorInst, extract_executor,
                    SingleValueInstruction, MayRead, DoesNotRelease)

  // Key paths
  // TODO: The only "side effect" is potentially retaining the returned key path
  // object; is there a more specific effect?
  SINGLE_VALUE_INST(KeyPathInst, keypath,
                    SingleValueInstruction, MayHaveSideEffects, DoesNotRelease)

  SINGLE_VALUE_INST_RANGE(SingleValueInstruction, AllocStackInst, KeyPathInst)

NODE_RANGE(ValueBase, SILPhiArgument, KeyPathInst)

// Terminators
ABSTRACT_INST(TermInst, SILInstruction)
  TERMINATOR(UnreachableInst, unreachable,
             TermInst, None, DoesNotRelease)
  TERMINATOR(ReturnInst, return,
             TermInst, None, DoesNotRelease)
  TERMINATOR(ThrowInst, throw,
             TermInst, None, DoesNotRelease)
  TERMINATOR(YieldInst, yield,
             TermInst, MayHaveSideEffects, MayRelease)
  TERMINATOR(UnwindInst, unwind,
             TermInst, None, DoesNotRelease)
  FULLAPPLYSITE_TERMINATOR_INST(TryApplyInst, try_apply,
                                TermInst, MayHaveSideEffects, MayRelease)
  TERMINATOR(BranchInst, br,
             TermInst, None, DoesNotRelease)
  TERMINATOR(CondBranchInst, cond_br,
             TermInst, None, DoesNotRelease)
  TERMINATOR(SwitchValueInst, switch_value,
             TermInst, None, DoesNotRelease)
  TERMINATOR(SwitchEnumInst, switch_enum,
             TermInst, None, DoesNotRelease)
  TERMINATOR(SwitchEnumAddrInst, switch_enum_addr,
             TermInst, MayRead, DoesNotRelease)
  TERMINATOR(DynamicMethodBranchInst, dynamic_method_br,
             TermInst, None, DoesNotRelease)
  TERMINATOR(AwaitAsyncContinuationInst, await_async_continuation,
             TermInst, MayHaveSideEffects, MayRelease)
  DYNAMICCAST_TERMINATOR(CheckedCastBranchInst, checked_cast_br,
             TermInst, None, DoesNotRelease)
  DYNAMICCAST_TERMINATOR(CheckedCastAddrBranchInst, checked_cast_addr_br,
             TermInst, MayHaveSideEffects, MayRelease)
  DYNAMICCAST_TERMINATOR(CheckedCastValueBranchInst, checked_cast_value_br,
             TermInst, None, DoesNotRelease)
  INST_RANGE(TermInst, UnreachableInst, CheckedCastValueBranchInst)

// Deallocation instructions.
ABSTRACT_INST(DeallocationInst, SILInstruction)
  BRIDGED_NON_VALUE_INST(DeallocStackInst, dealloc_stack,
                 DeallocationInst, MayHaveSideEffects, DoesNotRelease)
  BRIDGED_NON_VALUE_INST(DeallocRefInst, dealloc_ref,
                 DeallocationInst, MayHaveSideEffects, DoesNotRelease)
  NON_VALUE_INST(DeallocPartialRefInst, dealloc_partial_ref,
                 DeallocationInst, MayHaveSideEffects, DoesNotRelease)
  NON_VALUE_INST(DeallocValueBufferInst, dealloc_value_buffer,
                 DeallocationInst, MayHaveSideEffects, DoesNotRelease)
  NON_VALUE_INST(DeallocBoxInst, dealloc_box,
                 DeallocationInst, MayHaveSideEffects, DoesNotRelease)
  NON_VALUE_INST(DeallocExistentialBoxInst, dealloc_existential_box,
                 DeallocationInst, MayHaveSideEffects, DoesNotRelease)
  INST_RANGE(DeallocationInst, DeallocStackInst, DeallocExistentialBoxInst)

// Reference Counting
ABSTRACT_INST(RefCountingInst, SILInstruction)
  BRIDGED_NON_VALUE_INST(StrongRetainInst, strong_retain,
                 RefCountingInst, MayHaveSideEffects, DoesNotRelease)
  BRIDGED_NON_VALUE_INST(StrongReleaseInst, strong_release,
                 RefCountingInst, MayHaveSideEffects, MayRelease)
  NON_VALUE_INST(UnmanagedRetainValueInst, unmanaged_retain_value,
                 RefCountingInst, MayHaveSideEffects, DoesNotRelease)
  NON_VALUE_INST(UnmanagedReleaseValueInst, unmanaged_release_value,
                 RefCountingInst, MayHaveSideEffects, MayRelease)
  NON_VALUE_INST(UnmanagedAutoreleaseValueInst, unmanaged_autorelease_value,
                 RefCountingInst, MayHaveSideEffects, DoesNotRelease)
#define ALWAYS_OR_SOMETIMES_LOADABLE_CHECKED_REF_STORAGE(Name, name, ...) \
  NON_VALUE_INST(StrongRetain##Name##Inst, strong_retain_##name, \
                 RefCountingInst, MayHaveSideEffects, DoesNotRelease) \
  NON_VALUE_INST(Name##RetainInst, name##_retain, \
                 RefCountingInst, MayHaveSideEffects, DoesNotRelease) \
  NON_VALUE_INST(Name##ReleaseInst, name##_release, \
                 RefCountingInst, MayHaveSideEffects, MayRelease)
#include "swift/AST/ReferenceStorage.def"
  BRIDGED_NON_VALUE_INST(RetainValueInst, retain_value,
                 RefCountingInst, MayHaveSideEffects, DoesNotRelease)
  NON_VALUE_INST(RetainValueAddrInst, retain_value_addr,
                 RefCountingInst, MayHaveSideEffects, DoesNotRelease)
  BRIDGED_NON_VALUE_INST(ReleaseValueInst, release_value,
                 RefCountingInst, MayHaveSideEffects, MayRelease)
  NON_VALUE_INST(ReleaseValueAddrInst, release_value_addr,
                 RefCountingInst, MayHaveSideEffects, MayRelease)
  BRIDGED_NON_VALUE_INST(SetDeallocatingInst, set_deallocating,
                 RefCountingInst, MayHaveSideEffects,
       DoesNotRelease)
  NON_VALUE_INST(AutoreleaseValueInst, autorelease_value,
                 RefCountingInst, MayHaveSideEffects,
       DoesNotRelease)
  INST_RANGE(RefCountingInst, StrongRetainInst, AutoreleaseValueInst)

// BindMemory has no physical side effect. Semantically it writes to
// its affected memory region because any reads or writes accessing
// that memory must be dependent on the bind operation.
NON_VALUE_INST(BindMemoryInst, bind_memory,
               SILInstruction, MayWrite, DoesNotRelease)

// FIXME: Is MayHaveSideEffects appropriate?
BRIDGED_NON_VALUE_INST(FixLifetimeInst, fix_lifetime,
               SILInstruction, MayHaveSideEffects, DoesNotRelease)

NON_VALUE_INST(HopToExecutorInst, hop_to_executor,
               SILInstruction, MayHaveSideEffects, DoesNotRelease)

BRIDGED_NON_VALUE_INST(DestroyValueInst, destroy_value,
               SILInstruction, MayHaveSideEffects, MayRelease)
BRIDGED_NON_VALUE_INST(EndBorrowInst, end_borrow,
               SILInstruction, MayHaveSideEffects, DoesNotRelease)
// end_access is considered to have side effects because it modifies runtime
// state outside of the memory modified by the access that is visible to
// Swift. This "side effect" only needs to creates a dependency on begin_access
// instructions.
BRIDGED_NON_VALUE_INST(EndAccessInst, end_access,
               SILInstruction, MayHaveSideEffects, DoesNotRelease)
NON_VALUE_INST(BeginUnpairedAccessInst, begin_unpaired_access,
               SILInstruction, MayHaveSideEffects, DoesNotRelease)
NON_VALUE_INST(EndUnpairedAccessInst, end_unpaired_access,
               SILInstruction, MayHaveSideEffects, DoesNotRelease)
BRIDGED_NON_VALUE_INST(StoreInst, store,
               SILInstruction, MayHaveSideEffects, MayRelease)
NON_VALUE_INST(AssignInst, assign,
               SILInstruction, MayWrite, DoesNotRelease)
NON_VALUE_INST(AssignByWrapperInst, assign_by_wrapper,
               SILInstruction, MayWrite, DoesNotRelease)
NON_VALUE_INST(MarkFunctionEscapeInst, mark_function_escape,
               SILInstruction, None, DoesNotRelease)
BRIDGED_NON_VALUE_INST(DebugValueInst, debug_value,
               SILInstruction, None, DoesNotRelease)
BRIDGED_NON_VALUE_INST(DebugValueAddrInst, debug_value_addr,
               SILInstruction, None, DoesNotRelease)
#define NEVER_OR_SOMETIMES_LOADABLE_CHECKED_REF_STORAGE(Name, name, ...) \
  NON_VALUE_INST(Store##Name##Inst, store_##name, \
                 SILInstruction, MayWrite, DoesNotRelease)
#include "swift/AST/ReferenceStorage.def"
BRIDGED_NON_VALUE_INST(CopyAddrInst, copy_addr,
               SILInstruction, MayHaveSideEffects, MayRelease)
BRIDGED_NON_VALUE_INST(DestroyAddrInst, destroy_addr,
               SILInstruction, MayHaveSideEffects, MayRelease)
NON_VALUE_INST(EndLifetimeInst, end_lifetime,
               SILInstruction, MayHaveSideEffects, MayRelease)
NON_VALUE_INST(InjectEnumAddrInst, inject_enum_addr,
               SILInstruction, MayWrite, DoesNotRelease)
NON_VALUE_INST(DeinitExistentialAddrInst, deinit_existential_addr,
               SILInstruction, MayHaveSideEffects, DoesNotRelease)
NON_VALUE_INST(DeinitExistentialValueInst, deinit_existential_value,
               SILInstruction, MayHaveSideEffects, DoesNotRelease)
DYNAMICCAST_NON_VALUE_INST(
               UnconditionalCheckedCastAddrInst, unconditional_checked_cast_addr,
               SILInstruction, MayHaveSideEffects, MayRelease)
NON_VALUE_INST(UncheckedRefCastAddrInst, unchecked_ref_cast_addr,
               SILInstruction, MayHaveSideEffects, DoesNotRelease)
NON_VALUE_INST(AllocGlobalInst, alloc_global,
               SILInstruction, MayHaveSideEffects, DoesNotRelease)
NON_VALUE_INST(EndApplyInst, end_apply,
               SILInstruction, MayHaveSideEffects, MayRelease)
NON_VALUE_INST(AbortApplyInst, abort_apply,
               SILInstruction, MayHaveSideEffects, MayRelease)

// Runtime failure
// FIXME: Special MemBehavior for runtime failure?
BRIDGED_NON_VALUE_INST(CondFailInst, cond_fail,
               SILInstruction, MayHaveSideEffects, DoesNotRelease)

NODE_RANGE(NonValueInstruction, UnreachableInst, CondFailInst)

ABSTRACT_INST(MultipleValueInstruction, SILInstruction)
FULLAPPLYSITE_MULTIPLE_VALUE_INST(BeginApplyInst, begin_apply,
                                  MultipleValueInstruction, MayHaveSideEffects, MayRelease)
                                  
// begin_cow_mutation is defined to have side effects, because it has
// dependencies with instructions which retain the buffer operand. This prevents
// optimizations from moving begin_cow_mutation instructions across such retain
// instructions.
MULTIPLE_VALUE_INST(BeginCOWMutationInst, begin_cow_mutation,
                    MultipleValueInstruction, MayHaveSideEffects, DoesNotRelease)
MULTIPLE_VALUE_INST(DestructureStructInst, destructure_struct,
                    MultipleValueInstruction, None, DoesNotRelease)
MULTIPLE_VALUE_INST(DestructureTupleInst, destructure_tuple,
                    MultipleValueInstruction, None, DoesNotRelease)
INST_RANGE(MultipleValueInstruction, BeginApplyInst, DestructureTupleInst)
NODE_RANGE(NonSingleValueInstruction, UnreachableInst, DestructureTupleInst)

NODE_RANGE(SILInstruction, AllocStackInst, DestructureTupleInst)
NODE_RANGE(SILNode, SILPhiArgument, DestructureTupleInst)

#undef SINGLE_VALUE_INST_RANGE
#undef INST_RANGE
#undef ARGUMENT_RANGE
#undef VALUE_RANGE
#undef NODE_RANGE
#undef ABSTRACT_SINGLE_VALUE_INST
#undef ABSTRACT_INST
#undef ABSTRACT_VALUE
#undef ABSTRACT_NODE
#undef ABSTRACT_VALUE_AND_INST
#undef FULLAPPLYSITE_TERMINATOR_INST
#undef APPLYSITE_TERMINATOR_INST
#undef DYNAMICCAST_TERMINATOR
#undef TERMINATOR
#undef NON_VALUE_INST
#undef BRIDGED_NON_VALUE_INST
#undef DYNAMICCAST_NON_VALUE_INST
#undef MULTIPLE_VALUE_INST_RESULT
#undef FULLAPPLYSITE_MULTIPLE_VALUE_INST
#undef APPLYSITE_MULTIPLE_VALUE_INST
#undef MULTIPLE_VALUE_INST
#undef FULLAPPLYSITE_SINGLE_VALUE_INST
#undef APPLYSITE_SINGLE_VALUE_INST
#undef DYNAMICCAST_SINGLE_VALUE_INST
#undef DYNAMICCAST_INST
#undef SINGLE_VALUE_INST
#undef BRIDGED_SINGLE_VALUE_INST
#undef FULL_INST
#undef INST
#undef ARGUMENT
#undef VALUE
#undef NODE
#undef APPLYSITE_INST
#undef FULLAPPLYSITE_INST<|MERGE_RESOLUTION|>--- conflicted
+++ resolved
@@ -574,15 +574,10 @@
                     SingleValueInstruction, MayHaveSideEffects, DoesNotRelease)
   SINGLE_VALUE_INST(CopyBlockWithoutEscapingInst, copy_block_without_escaping,
                     SingleValueInstruction, MayHaveSideEffects, DoesNotRelease)
-<<<<<<< HEAD
   // A copy_value's retain semantics are fully encapsulated in OSSA
   // invariants. It has no side effects relative to other OSSA values.
-  SINGLE_VALUE_INST(CopyValueInst, copy_value,
-                    SingleValueInstruction, None, DoesNotRelease)
-=======
   BRIDGED_SINGLE_VALUE_INST(CopyValueInst, copy_value,
-                    SingleValueInstruction, MayHaveSideEffects, DoesNotRelease)
->>>>>>> ebfb3a5f
+                    SingleValueInstruction, None, DoesNotRelease)
 #define UNCHECKED_REF_STORAGE(Name, name, ...) \
   SINGLE_VALUE_INST(StrongCopy##Name##ValueInst, strong_copy_##name##_value, \
                     SingleValueInstruction, MayHaveSideEffects, DoesNotRelease)

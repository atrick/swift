--- conflicted
+++ resolved
@@ -1800,60 +1800,6 @@
 }
 %end
 
-<<<<<<< HEAD
-=======
-@_versioned
-@_fixed_layout
-internal struct _InitializeMemoryFromCollection<
-  C: Collection
-> : _PointerFunction {
-  @_inlineable
-  @_versioned
-  func call(_ rawMemory: UnsafeMutablePointer<C.Iterator.Element>, count: Int) {
-    var p = rawMemory
-    var q = newValues.startIndex
-    for _ in 0..<count {
-      p.initialize(to: newValues[q])
-      newValues.formIndex(after: &q)
-      p += 1
-    }
-    _expectEnd(of: newValues, is: q)
-  }
-
-  @_inlineable
-  @_versioned
-  init(_ newValues: C) {
-    self.newValues = newValues
-  }
-
-  @_versioned
-  var newValues: C
-}
-
-extension _ArrayBufferProtocol {
-  @_inlineable
-  @_versioned
-  @inline(never)
-  internal mutating func _arrayOutOfPlaceReplace<C : Collection>(
-    _ bounds: Range<Int>,
-    with newValues: C,
-    count insertCount: Int
-  ) where C.Iterator.Element == Element {
-
-    let growth = insertCount - bounds.count
-    let newCount = self.count + growth
-    var newBuffer = _forceCreateUniqueMutableBuffer(
-      newCount: newCount, requiredCapacity: newCount)
-
-    _arrayOutOfPlaceUpdate(
-      &newBuffer,
-      bounds.lowerBound - startIndex, insertCount,
-      _InitializeMemoryFromCollection(newValues)
-    )
-  }
-}
-
->>>>>>> f61612cc
 /// A _debugPrecondition check that `i` has exactly reached the end of
 /// `s`.  This test is never used to ensure memory safety; that is
 /// always guaranteed by measuring `s` once and re-using that value.
@@ -1930,228 +1876,6 @@
 
 //===--- generic helpers --------------------------------------------------===//
 
-<<<<<<< HEAD
-=======
-extension _ArrayBufferProtocol {
-  /// Create a unique mutable buffer that has enough capacity to hold 'newCount'
-  /// elements and at least 'requiredCapacity' elements. Set the count of the new
-  /// buffer to 'newCount'. The content of the buffer is uninitialized.
-  /// The formula used to compute the new buffers capacity is:
-  ///   max(requiredCapacity, source.capacity)  if newCount <= source.capacity
-  ///   max(requiredCapacity, _growArrayCapacity(source.capacity)) otherwise
-  @_inlineable
-  @_versioned
-  @inline(never)
-  internal func _forceCreateUniqueMutableBuffer(
-    newCount: Int, requiredCapacity: Int
-  ) -> _ContiguousArrayBuffer<Element> {
-    return _forceCreateUniqueMutableBufferImpl(
-      countForBuffer: newCount, minNewCapacity: newCount,
-      requiredCapacity: requiredCapacity)
-  }
-
-  /// Create a unique mutable buffer that has enough capacity to hold
-  /// 'minNewCapacity' elements and set the count of the new buffer to
-  /// 'countForNewBuffer'. The content of the buffer uninitialized.
-  /// The formula used to compute the new buffers capacity is:
-  ///   max(minNewCapacity, source.capacity) if minNewCapacity <= source.capacity
-  ///   max(minNewCapacity, _growArrayCapacity(source.capacity)) otherwise
-  @_inlineable
-  @_versioned
-  @inline(never)
-  internal func _forceCreateUniqueMutableBuffer(
-    countForNewBuffer: Int, minNewCapacity: Int
-  ) -> _ContiguousArrayBuffer<Element> {
-    return _forceCreateUniqueMutableBufferImpl(
-      countForBuffer: countForNewBuffer, minNewCapacity: minNewCapacity,
-      requiredCapacity: minNewCapacity)
-  }
-
-  /// Create a unique mutable buffer that has enough capacity to hold
-  /// 'minNewCapacity' elements and at least 'requiredCapacity' elements and set
-  /// the count of the new buffer to 'countForBuffer'. The content of the buffer
-  /// uninitialized.
-  /// The formula used to compute the new capacity is:
-  ///  max(requiredCapacity, source.capacity) if minNewCapacity <= source.capacity
-  ///  max(requiredCapacity, _growArrayCapacity(source.capacity))  otherwise
-  @_inlineable
-  @_versioned
-  internal func _forceCreateUniqueMutableBufferImpl(
-    countForBuffer: Int, minNewCapacity: Int,
-    requiredCapacity: Int
-  ) -> _ContiguousArrayBuffer<Element> {
-    _sanityCheck(countForBuffer >= 0)
-    _sanityCheck(requiredCapacity >= countForBuffer)
-    _sanityCheck(minNewCapacity >= countForBuffer)
-
-    let minimumCapacity = Swift.max(requiredCapacity,
-      minNewCapacity > capacity
-         ? _growArrayCapacity(capacity) : capacity)
-
-    return _ContiguousArrayBuffer(
-      _uninitializedCount: countForBuffer, minimumCapacity: minimumCapacity)
-  }
-}
-
-@_versioned
-internal protocol _PointerFunction {
-  associatedtype Element
-  func call(_: UnsafeMutablePointer<Element>, count: Int)
-}
-
-extension _ArrayBufferProtocol {
-  /// Initialize the elements of dest by copying the first headCount
-  /// items from source, calling initializeNewElements on the next
-  /// uninitialized element, and finally by copying the last N items
-  /// from source into the N remaining uninitialized elements of dest.
-  ///
-  /// As an optimization, may move elements out of source rather than
-  /// copying when it isUniquelyReferenced.
-  @_inlineable
-  @_versioned
-  @inline(never)
-  internal mutating func _arrayOutOfPlaceUpdate<Initializer>(
-    _ dest: inout _ContiguousArrayBuffer<Element>,
-    _ headCount: Int, // Count of initial source elements to copy/move
-    _ newCount: Int,  // Number of new elements to insert
-    _ initializeNewElements: Initializer
-  ) where
-    Initializer : _PointerFunction,
-    Initializer.Element == Element {
-
-    _sanityCheck(headCount >= 0)
-    _sanityCheck(newCount >= 0)
-
-    // Count of trailing source elements to copy/move
-    let sourceCount = self.count
-    let tailCount = dest.count - headCount - newCount
-    _sanityCheck(headCount + tailCount <= sourceCount)
-
-    let oldCount = sourceCount - headCount - tailCount
-    let destStart = dest.firstElementAddress
-    let newStart = destStart + headCount
-    let newEnd = newStart + newCount
-
-    // Check to see if we have storage we can move from
-    if let backing = requestUniqueMutableBackingBuffer(
-      minimumCapacity: sourceCount) {
-
-      let sourceStart = firstElementAddress
-      let oldStart = sourceStart + headCount
-
-      // Destroy any items that may be lurking in a _SliceBuffer before
-      // its real first element
-      let backingStart = backing.firstElementAddress
-      let sourceOffset = sourceStart - backingStart
-      backingStart.deinitialize(count: sourceOffset)
-
-      // Move the head items
-      destStart.moveInitialize(from: sourceStart, count: headCount)
-
-      // Destroy unused source items
-      oldStart.deinitialize(count: oldCount)
-
-      initializeNewElements.call(newStart, count: newCount)
-
-      // Move the tail items
-      newEnd.moveInitialize(from: oldStart + oldCount, count: tailCount)
-
-      // Destroy any items that may be lurking in a _SliceBuffer after
-      // its real last element
-      let backingEnd = backingStart + backing.count
-      let sourceEnd = sourceStart + sourceCount
-      sourceEnd.deinitialize(count: backingEnd - sourceEnd)
-      backing.count = 0
-    }
-    else {
-      let headStart = startIndex
-      let headEnd = headStart + headCount
-      let newStart = _copyContents(
-        subRange: headStart..<headEnd,
-        initializing: destStart)
-      initializeNewElements.call(newStart, count: newCount)
-      let tailStart = headEnd + oldCount
-      let tailEnd = endIndex
-      _copyContents(subRange: tailStart..<tailEnd, initializing: newEnd)
-    }
-    self = Self(_buffer: dest, shiftedToStartIndex: startIndex)
-  }
-}
-
-@_versioned
-@_fixed_layout
-internal struct _IgnorePointer<T> : _PointerFunction {
-  @_inlineable
-  @_versioned
-  internal func call(_: UnsafeMutablePointer<T>, count: Int) {
-    _sanityCheck(count == 0)
-  }
-
-  @_versioned
-  @_inlineable
-  init() {
-  }
-}
-
-extension _ArrayBufferProtocol {
-  @_inlineable
-  @_versioned
-  @inline(never)
-  internal mutating func _outlinedMakeUniqueBuffer(bufferCount: Int) {
-
-    if _fastPath(
-        requestUniqueMutableBackingBuffer(minimumCapacity: bufferCount) != nil) {
-      return
-    }
-
-    var newBuffer = _forceCreateUniqueMutableBuffer(
-      newCount: bufferCount, requiredCapacity: bufferCount)
-    _arrayOutOfPlaceUpdate(&newBuffer, bufferCount, 0, _IgnorePointer())
-  }
-
-  /// Append items from `newItems` to a buffer.
-  @_inlineable
-  @_versioned
-  internal mutating func _arrayAppendSequence<S : Sequence>(
-    _ newItems: S
-  ) where S.Iterator.Element == Element {
-    
-    // this function is only ever called from append(contentsOf:)
-    // which should always have exhausted its capacity before calling
-    _sanityCheck(count == capacity)
-    var newCount = self.count
-
-    // there might not be any elements to append remaining,
-    // so check for nil element first, then increase capacity,
-    // then inner-loop to fill that capacity with elements
-    var stream = newItems.makeIterator()
-    var nextItem = stream.next()
-    while nextItem != nil {
-
-      // grow capacity, first time around and when filled
-      var newBuffer = _forceCreateUniqueMutableBuffer(
-        countForNewBuffer: newCount, 
-        // minNewCapacity handles the exponential growth, just
-        // need to request 1 more than current count/capacity
-        minNewCapacity: newCount + 1)
-
-      _arrayOutOfPlaceUpdate(&newBuffer, newCount, 0, _IgnorePointer())
-
-      let currentCapacity = self.capacity
-      let base = self.firstElementAddress
-
-      // fill while there is another item and spare capacity
-      while let next = nextItem, newCount < currentCapacity {
-        (base + newCount).initialize(to: next)
-        newCount += 1
-        nextItem = stream.next()
-      }
-      self.count = newCount
-    }
-  }
-}
-
->>>>>>> f61612cc
 % for (Self, a_Self) in arrayTypes:
 // NOTE: The '==' and '!=' below only handles array types
 // that are the same, e.g. Array<Int> and Array<Int>, not

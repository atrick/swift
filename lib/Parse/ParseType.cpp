//===--- ParseType.cpp - Swift Language Parser for Types ------------------===//
//
// This source file is part of the Swift.org open source project
//
// Copyright (c) 2014 - 2017 Apple Inc. and the Swift project authors
// Licensed under Apache License v2.0 with Runtime Library Exception
//
// See https://swift.org/LICENSE.txt for license information
// See https://swift.org/CONTRIBUTORS.txt for the list of Swift project authors
//
//===----------------------------------------------------------------------===//
//
// Type Parsing and AST Building
//
//===----------------------------------------------------------------------===//

#include "ParseList.h"
#include "swift/Parse/Parser.h"
#include "swift/AST/ASTWalker.h"
#include "swift/AST/Attr.h"
#include "swift/AST/TypeLoc.h"
#include "swift/AST/TypeRepr.h"
#include "swift/Parse/Lexer.h"
#include "swift/Parse/CodeCompletionCallbacks.h"
#include "swift/Parse/SyntaxParsingContext.h"
#include "swift/Parse/ParsedSyntaxBuilders.h"
#include "swift/Parse/ParsedSyntaxRecorder.h"
#include "llvm/ADT/APInt.h"
#include "llvm/ADT/SmallString.h"
#include "llvm/ADT/Twine.h"
#include "llvm/Support/Compiler.h"
#include "llvm/Support/SaveAndRestore.h"

using namespace swift;
using namespace swift::syntax;

TypeRepr *Parser::applyAttributeToType(TypeRepr *ty,
                                       const TypeAttributes &attrs,
                                       ParamDecl::Specifier specifier,
                                       SourceLoc specifierLoc) {
  // Apply those attributes that do apply.
  if (!attrs.empty()) {
    ty = new (Context) AttributedTypeRepr(attrs, ty);
  }

  // Apply 'inout' or '__shared' or '__owned'
  if (specifierLoc.isValid()) {
    switch (specifier) {
    case ParamDecl::Specifier::Owned:
      ty = new (Context) OwnedTypeRepr(ty, specifierLoc);
      break;
    case ParamDecl::Specifier::InOut:
      ty = new (Context) InOutTypeRepr(ty, specifierLoc);
      break;
    case ParamDecl::Specifier::Shared:
      ty = new (Context) SharedTypeRepr(ty, specifierLoc);
      break;
    case ParamDecl::Specifier::Default:
      break;
    }
  }

  return ty;
}

/// Apply specifier and attributes to the parsed type.
ParsedSyntaxResult<ParsedTypeSyntax>
Parser::applyAttributeToTypeSyntax(ParsedSyntaxResult<ParsedTypeSyntax> &&ty,
                                   Optional<ParsedTokenSyntax> specifier,
                                   Optional<ParsedAttributeListSyntax> attrs) {
  if (!attrs && !specifier)
    return std::move(ty);

  if (ty.isNull()) {
    SmallVector<ParsedSyntax, 2> junk;
    if (specifier)
      junk.emplace_back(std::move(*specifier));
    if (attrs)
      junk.emplace_back(std::move(*attrs));
    return makeParsedResult(
        ParsedSyntaxRecorder::makeUnknownType(junk, *SyntaxContext),
        ty.getStatus());
  }

  return makeParsedResult(
      ParsedSyntaxRecorder::makeAttributedType(
          std::move(specifier), std::move(attrs), ty.get(), *SyntaxContext),
      ty.getStatus());
}

/// Parse layout constraint for 'where' clause in '@_specialize' attribute
/// and in SIL.
///
///   layout-constraint:
///     identifier
///     identifier '(' integer-literal ')'
///     identifier '(' integer-literal ',' integer-literal ')'
ParsedSyntaxResult<ParsedLayoutConstraintSyntax>
Parser::parseLayoutConstraintSyntax() {
  assert(Tok.is(tok::identifier));
  ParsedLayoutConstraintSyntaxBuilder builder(*SyntaxContext);

  builder.useName(consumeTokenSyntax(tok::identifier));

  if (!Tok.isFollowingLParen())
    return makeParsedResult(builder.build());

  auto lParenLoc = Tok.getLoc();
  builder.useLeftParen(consumeTokenSyntax(tok::l_paren));

  auto parseTrivialConstraintBody = [&]() -> bool {
    int value;

    if (!Tok.is(tok::integer_literal) ||
        Tok.getText().getAsInteger(10, value) || value < 0) {
      diagnose(Tok, diag::layout_size_should_be_positive);
      return true;
    }
    builder.useSize(consumeTokenSyntax(tok::integer_literal));

    if (Tok.is(tok::comma)) {
      builder.useComma(consumeTokenSyntax(tok::comma));

      if (!Tok.is(tok::integer_literal) ||
          Tok.getText().getAsInteger(10, value) || value < 0) {
        diagnose(Tok, diag::layout_alignment_should_be_positive);
        return true;
      }
      builder.useAlignment(consumeTokenSyntax(tok::integer_literal));
    }
    return false;
  };

  auto hasError = parseTrivialConstraintBody();
  if (hasError)
    ignoreUntil(tok::r_paren);
  auto rParen = parseMatchingTokenSyntax(
      tok::r_paren, diag::expected_rparen_layout_constraint, lParenLoc,
      /*silenceDiag=*/hasError);
  if (!rParen.isNull())
    builder.useRightParen(rParen.get());

  return makeParsedResult(builder.build());
}

/// parseTypeSimple
///   type-simple:
///     type-identifier
///     type-tuple
///     type-composition-deprecated
///     'Any'
///     type-simple '.Type'
///     type-simple '.Protocol'
///     type-simple '?'
///     type-simple '!'
///     type-collection
///     type-array
ParsedSyntaxResult<ParsedTypeSyntax>
Parser::parseTypeSimple(Diag<> MessageID, bool HandleCodeCompletion) {
  if (Tok.is(tok::kw_inout) ||
      (Tok.is(tok::identifier) && (Tok.getRawText().equals("__shared") ||
                                   Tok.getRawText().equals("__owned")))) {
    // Type specifier should already be parsed before here. This only happens
    // for construct like 'P1 & inout P2'.
    diagnose(Tok.getLoc(), diag::attr_only_on_parameters, Tok.getRawText());
    ignoreToken();
  }

  auto TypeLoc = leadingTriviaLoc();

  ParsedSyntaxResult<ParsedTypeSyntax> Result;
  switch (Tok.getKind()) {
  case tok::kw_Self:
  case tok::kw_Any:
  case tok::identifier:
    Result = parseTypeIdentifier();
    break;
  case tok::l_paren:
    Result = parseTypeTupleBody();
    break;
  case tok::code_complete: {
    if (!HandleCodeCompletion)
      break;
    ParsedTypeSyntax ty = ParsedSyntaxRecorder::makeCodeCompletionType(
        None, None, consumeTokenSyntax(), *SyntaxContext);
    return makeParsedCodeCompletion(std::move(ty));
  }
  case tok::l_square:
    Result = parseTypeCollection();
    break;
  case tok::kw_protocol:
    if (startsWithLess(peekToken())) {
      Result = parseOldStyleProtocolComposition();
      break;
    }
    LLVM_FALLTHROUGH;
  default:
    {
      auto diag = diagnose(Tok, MessageID);
      // If the next token is closing or separating, the type was likely forgotten
      if (Tok.isAny(tok::r_paren, tok::r_brace, tok::r_square, tok::arrow,
                    tok::equal, tok::comma, tok::semi))
        diag.fixItInsert(getEndOfPreviousLoc(), " <#type#>");
    }

    if (Tok.isKeyword() && !Tok.isAtStartOfLine()) {
      auto token = consumeTokenSyntax();
      ParsedTypeSyntax ty = ParsedSyntaxRecorder::makeUnknownType(
          {&token, 1}, *SyntaxContext);
      // Return success result because we recovered.
      return makeParsedResult(std::move(ty));
    }

    checkForInputIncomplete();
    return makeParsedError<ParsedTypeSyntax>();
  }

<<<<<<< HEAD
=======
  auto makeMetatypeTypeSyntax = [&]() {
    if (!SyntaxContext->isEnabled())
      return;
    ParsedMetatypeTypeSyntaxBuilder Builder(*SyntaxContext);
    auto TypeOrProtocol = SyntaxContext->popToken();
    auto Period = SyntaxContext->popToken();
    auto BaseType(std::move(*SyntaxContext->popIf<ParsedTypeSyntax>()));
    Builder
      .useTypeOrProtocol(std::move(TypeOrProtocol))
      .usePeriod(std::move(Period))
      .useBaseType(std::move(BaseType));
    SyntaxContext->addSyntax(Builder.build());
  };
  
>>>>>>> 7be975cf
  // '.Type', '.Protocol', '?', '!', and '[]' still leave us with type-simple.
  while (Result.isSuccess()) {
    if ((Tok.is(tok::period) || Tok.is(tok::period_prefix)) &&
        (peekToken().isContextualKeyword("Type") ||
         peekToken().isContextualKeyword("Protocol"))) {
      Result = parseMetatypeType(Result.get());
      continue;
    }

    if (!Tok.isAtStartOfLine()) {
      if (isOptionalToken(Tok)) {
        Result = parseOptionalType(Result.get());
        continue;
      }
      if (isImplicitlyUnwrappedOptionalToken(Tok)) {
        Result = parseImplicitlyUnwrappedOptionalType(Result.get());
        continue;
      }
      // Parse legacy array types for migration.
      if (Tok.is(tok::l_square)) {
        Result = parseTypeArray(Result.get(), TypeLoc);
        continue;
      }
    }
    break;
  }

  return Result;
}

ParsedSyntaxResult<ParsedTypeSyntax> Parser::parseSILBoxTypeSyntax(
    Optional<ParsedGenericParameterClauseListSyntax> generics) {
  ParsedSILBoxTypeSyntaxBuilder builder(*SyntaxContext);
  ParserStatus status;

  if (generics)
    builder.useGenericParameterClauses(std::move(*generics));

  // Parse '{'.
  builder.useLeftBrace(consumeTokenSyntax(tok::l_brace));

  // Parse comma separated field list.
  if (!Tok.is(tok::r_brace)) {
    bool hasNext = true;
    do {
      ParsedSILBoxTypeFieldSyntaxBuilder fieldBuilder(*SyntaxContext);

      // Parse 'let' or 'var'.
      if (!Tok.isAny(tok::kw_var, tok::kw_let)) {
        diagnose(Tok, diag::sil_box_expected_var_or_let);
        break;
      }
      fieldBuilder.useSpecifier(consumeTokenSyntax());

      // Parse the type.
      auto ty = parseTypeSyntax();
      status |= ty.getStatus();
      if (!ty.isNull())
        fieldBuilder.useType(ty.get());
      else
        fieldBuilder.useType(
            ParsedSyntaxRecorder::makeUnknownType({}, *SyntaxContext));

      // Parse ','.
      hasNext = (status.isSuccess() && Tok.is(tok::comma));
      if (hasNext)
        fieldBuilder.useTrailingComma(consumeTokenSyntax());

      builder.addFieldsMember(fieldBuilder.build());
    } while (hasNext);
  }

  // Parse '}'.
  if (!Tok.is(tok::r_brace)) {
    diagnose(Tok, diag::sil_box_expected_r_brace);
    return makeParsedError(builder.build());
  }
  builder.useRightBrace(consumeTokenSyntax(tok::r_brace));

  // Parse the generic argument.
  if (startsWithLess(Tok)) {
    auto genericArgs = parseGenericArgumentClauseSyntax();
    status |= genericArgs.getStatus();
    if (!genericArgs.isNull())
      builder.useGenericArgumentClause(genericArgs.get());
  }

  return makeParsedResult(builder.build());
}

/// parseType
///   type:
///     attribute-list type-composition
///     attribute-list type-function
///     attribute-list sil-generic-function-type
///     sil-box-type
///
///   type-function:
///     '(' tuple-type-element-list ')' 'throws'? '->' type
///
///   sil-generic-function-type:
///     generic-parameter-clause-list type-function
ParsedSyntaxResult<ParsedTypeSyntax>
Parser::parseTypeSyntax(Diag<> MessageID, bool HandleCodeCompletion,
                        bool IsSILFuncDecl) {
  ParserStatus status;

  // Parse attributes.
  Optional<ParsedTokenSyntax> specifier;
  Optional<ParsedAttributeListSyntax> attrs;
  if (Tok.isAny(tok::at_sign, tok::kw_inout) ||
      (Tok.is(tok::identifier) && (Tok.getRawText().equals("__shared") ||
                                   Tok.getRawText().equals("__owned"))))
    status |= parseTypeAttributeListSyntax(specifier, attrs);

  // Parse generic parameters in SIL mode.
  Optional<ParsedGenericParameterClauseListSyntax> genericParams;
  SourceLoc genericParamsLoc = Tok.getLoc();
  if (isInSILMode())
    (void)parseSILGenericParamsSyntax(genericParams);

  // In SIL mode, parse box types { ... }.
  if (isInSILMode() && Tok.is(tok::l_brace)) {
    auto ty = parseSILBoxTypeSyntax(std::move(genericParams));
    return applyAttributeToTypeSyntax(std::move(ty), std::move(specifier),
                                      std::move(attrs));
  }

  auto startLoc = Tok.getLoc();
  // Parse the type.
  auto ty = parseTypeSimpleOrComposition(MessageID, HandleCodeCompletion);
  status |= ty.getStatus();
  auto endLoc = PreviousLoc;

  // Don't consume 'throws', if the next token is not '->', so we can emit a
  // more useful diagnostic when parsing a function decl.
<<<<<<< HEAD
  bool canBeFunctionTy =
      Tok.is(tok::arrow) ||
      (Tok.isAny(tok::kw_throws, tok::kw_rethrows, tok::kw_throw) &&
       peekToken().is(tok::arrow));

  // If the first type has an error, or this is not a function type, return the
  // first result.
  if (ty.isNull() || !canBeFunctionTy) {
    // Diagnose generic parameter for non-function types.
    if (!genericParams && !specifier && !attrs)
      return ty;

    if (genericParams) {
      SmallVector<ParsedSyntax, 2> junk;
      diagnose(genericParamsLoc, diag::generic_non_function);
      junk.push_back(std::move(*genericParams));
      if (!ty.isNull())
        junk.emplace_back(ty.get());
      ty = makeParsedResult(
          ParsedSyntaxRecorder::makeUnknownType(junk, *SyntaxContext),
          status);
    }

    return applyAttributeToTypeSyntax(std::move(ty), std::move(specifier),
                                      std::move(attrs));
  }

  // Parse a throws specifier.
  Optional<ParsedTokenSyntax> throws;
  if (Tok.isAny(tok::kw_throws, tok::kw_rethrows, tok::kw_throw) &&
      peekToken().is(tok::arrow)) {
    if (Tok.isNot(tok::kw_throws)) {
      // 'rethrows' is only allowed on function declarations for now.
      // 'throw' is probably a typo for 'throws'.
      Diag<> DiagID = Tok.is(tok::kw_rethrows) ? diag::rethrowing_function_type
                                               : diag::throw_in_function_type;
      diagnose(Tok.getLoc(), DiagID).fixItReplace(Tok.getLoc(), "throws");
      ignoreToken();
    } else {
      throws = consumeTokenSyntax();
=======
  SourceLoc throwsLoc;
  if (Tok.isAny(tok::kw_throws, tok::kw_rethrows, tok::kw_throw, tok::kw_try) &&
      peekToken().is(tok::arrow)) {
    if (Tok.isNot(tok::kw_throws)) {
      // 'rethrows' is only allowed on function declarations for now.
      // 'throw' or 'try' are probably typos for 'throws'.
      Diag<> DiagID = Tok.is(tok::kw_rethrows) ?
        diag::rethrowing_function_type : diag::throw_in_function_type;
      diagnose(Tok.getLoc(), DiagID)
        .fixItReplace(Tok.getLoc(), "throws");
>>>>>>> 7be975cf
    }
  }

<<<<<<< HEAD
  auto arrowLoc = Tok.getLoc();
  auto arrow = consumeTokenSyntax(tok::arrow);
  if (Tok.is(tok::kw_throws)) {
    Diag<> DiagID = diag::throws_in_wrong_position;
    diagnose(Tok.getLoc(), DiagID)
        .fixItInsert(arrowLoc, "throws ")
        .fixItRemove(Tok.getLoc());
    ignoreToken();
  }
=======
  if (Tok.is(tok::arrow)) {
    // Handle type-function if we have an arrow.
    SourceLoc arrowLoc = consumeToken();
    if (Tok.is(tok::kw_throws)) {
      Diag<> DiagID = diag::throws_in_wrong_position;
      diagnose(Tok.getLoc(), DiagID)
          .fixItInsert(arrowLoc, "throws ")
          .fixItRemove(Tok.getLoc());
      throwsLoc = consumeToken();
    }
    ParserResult<TypeRepr> SecondHalf =
        parseType(diag::expected_type_function_result);
    if (SecondHalf.hasCodeCompletion())
      return makeParserCodeCompletionResult<TypeRepr>();
    if (SecondHalf.isNull())
      return nullptr;

    if (SyntaxContext->isEnabled()) {
      ParsedFunctionTypeSyntaxBuilder Builder(*SyntaxContext);
      Builder.useReturnType(std::move(*SyntaxContext->popIf<ParsedTypeSyntax>()));
      Builder.useArrow(SyntaxContext->popToken());
      if (throwsLoc.isValid())
        Builder.useThrowsOrRethrowsKeyword(SyntaxContext->popToken());

      auto InputNode(std::move(*SyntaxContext->popIf<ParsedTypeSyntax>()));
      if (auto TupleTypeNode = InputNode.getAs<ParsedTupleTypeSyntax>()) {
        // Decompose TupleTypeSyntax and repack into FunctionType.
        auto LeftParen = TupleTypeNode->getDeferredLeftParen();
        auto Arguments = TupleTypeNode->getDeferredElements();
        auto RightParen = TupleTypeNode->getDeferredRightParen();
        Builder
          .useLeftParen(std::move(LeftParen))
          .useArguments(std::move(Arguments))
          .useRightParen(std::move(RightParen));
      } else {
        Builder.addArgumentsMember(ParsedSyntaxRecorder::makeTupleTypeElement(
            std::move(InputNode), /*TrailingComma=*/None, *SyntaxContext));
      }
      SyntaxContext->addSyntax(Builder.build());
    }
>>>>>>> 7be975cf

  auto input = ty.get();
  auto result = parseTypeSyntax(diag::expected_type_function_result);
  status |= result.getStatus();

  ParsedFunctionTypeSyntaxBuilder builder(*SyntaxContext);
  if (auto tuple = input.getAs<ParsedTupleTypeSyntax>()) {
    assert(tuple->getRaw().isDeferredLayout());
    builder.useLeftParen(tuple->getDeferredLeftParen());
    builder.useArguments(tuple->getDeferredElements());
    builder.useRightParen(tuple->getDeferredRightParen());
  } else {
    builder.addArgumentsMember(ParsedSyntaxRecorder::makeTupleTypeElement(
        std::move(input), /*TrailingComma=*/None, *SyntaxContext));

    // Diagnose only if the result type is successfully parsed, to reduce the
    // noisy diagnostics.
    if (result.isSuccess()) {
      auto charRange = Lexer::getCharSourceRangeFromSourceRange(
          SourceMgr, {startLoc, endLoc});
      auto diag = diagnose(startLoc, diag::function_type_no_parens);
      if (SourceMgr.extractText(charRange) == "Void") {
        diag.fixItReplace(startLoc, "()");
      } else {
        diag.highlight(SourceRange(startLoc, endLoc));
        diag.fixItInsert(startLoc, "(");
        diag.fixItInsertAfter(endLoc, ")");
      }
    }
  }

  if (throws)
    builder.useThrowsOrRethrowsKeyword(std::move(*throws));
  builder.useArrow(std::move(arrow));
  if (!result.isNull())
    builder.useReturnType(result.get());
  else
    builder.useReturnType(
        ParsedSyntaxRecorder::makeUnknownType({}, *SyntaxContext));

  ParsedFunctionTypeSyntax funcTy = builder.build();

  // Apply generic parameters if exists in SIL mode.
  if (genericParams) {
    auto silTy = ParsedSyntaxRecorder::makeSILFunctionType(
        std::move(*genericParams), std::move(funcTy), *SyntaxContext);
    return applyAttributeToTypeSyntax(
        makeParsedResult(std::move(silTy), status), std::move(specifier),
        std::move(attrs));
  }

  return applyAttributeToTypeSyntax(makeParsedResult(std::move(funcTy), status),
                                    std::move(specifier), std::move(attrs));
}

ParsedSyntaxResult<ParsedTypeSyntax> Parser::parseTypeSyntax() {
  return parseTypeSyntax(diag::expected_type);
}

ParserResult<TypeRepr> Parser::parseType(Diag<> MessageID,
                                         bool HandleCodeCompletion,
                                         bool IsSILFuncDecl) {
  auto leadingLoc = leadingTriviaLoc();
  auto result = parseTypeSyntax(MessageID, HandleCodeCompletion, IsSILFuncDecl);
  auto status = result.getStatus();
  if (result.isNull())
    return status;

  SyntaxContext->addSyntax(result.get());
  auto syntax = SyntaxContext->topNode<TypeSyntax>();
  auto tyR = Generator.generate(syntax, leadingLoc, IsSILFuncDecl);
  if (!tyR)
    status.setIsParseError();
  return makeParserResult(status, tyR);
}

ParserResult<TypeRepr> Parser::parseType() {
  return parseType(diag::expected_type);
}


ParserResult<TypeRepr> Parser::parseDeclResultType(Diag<> MessageID) {
  if (Tok.is(tok::code_complete)) {
    if (CodeCompletion)
      CodeCompletion->completeTypeDeclResultBeginning();
    consumeToken(tok::code_complete);
    return makeParserCodeCompletionStatus();
  }

  auto result = parseType(MessageID);

  if (!result.isParseError() && Tok.is(tok::r_square)) {
    auto diag = diagnose(Tok, diag::extra_rbracket);
    diag.fixItInsert(result.get()->getStartLoc(), getTokenText(tok::l_square));
    consumeToken();
    return makeParserErrorResult(new (Context)
                                     ErrorTypeRepr(getTypeErrorLoc()));
  } else if (!result.isParseError() && Tok.is(tok::colon)) {
    auto colonTok = consumeToken();
    auto secondType = parseType(diag::expected_dictionary_value_type);

    auto diag = diagnose(colonTok, diag::extra_colon);
    diag.fixItInsert(result.get()->getStartLoc(), getTokenText(tok::l_square));
    if (!secondType.isParseError()) {
      if (Tok.is(tok::r_square)) {
        consumeToken();
      } else {
        diag.fixItInsertAfter(secondType.get()->getEndLoc(), getTokenText(tok::r_square));
      }
    }
    return makeParserErrorResult(new (Context)
                                     ErrorTypeRepr(getTypeErrorLoc()));
  }
  return result;
}

SourceLoc Parser::getTypeErrorLoc() const {
  // Use the same location as a missing close brace, etc.
  return getErrorOrMissingLoc();
}

ParsedSyntaxResult<ParsedGenericArgumentClauseSyntax>
Parser::parseGenericArgumentClauseSyntax() {
  assert(startsWithLess(Tok) && "Generic parameter list must start with '<'");
  auto LAngleLoc = Tok.getLoc();
  ParsedGenericArgumentClauseSyntaxBuilder builder(*SyntaxContext);
  ParserStatus status;

  // Parse '<'.
  builder.useLeftAngleBracket(consumeStartingLessSyntax());

  bool hasNext = true;
  do {
    // Parse argument type.
    auto ty = parseTypeSyntax(diag::expected_type);
    status |= ty.getStatus();
    if (ty.isNull())
      break;
    ParsedGenericArgumentSyntaxBuilder argBuilder(*SyntaxContext);
    argBuilder.useArgumentType(ty.get());

    // Parse trailing comma: ','.
    if (Tok.is(tok::comma)) {
      argBuilder.useTrailingComma(consumeTokenSyntax());
    } else {
      hasNext = false;
    }
    builder.addArgumentsMember(argBuilder.build());
  } while (hasNext);

  // Parse '>'.
  if (startsWithGreater(Tok)) {
    builder.useRightAngleBracket(consumeStartingGreaterSyntax());
  } else {
    if (status.isSuccess()) {
      diagnose(Tok, diag::expected_rangle_generic_arg_list);
      diagnose(LAngleLoc, diag::opening_angle);
    }
    checkForInputIncomplete();
    status.setIsParseError();
    if (ignoreUntilGreaterInTypeList())
      builder.useRightAngleBracket(consumeStartingGreaterSyntax());
  }

  return makeParsedResult(builder.build(), status);
}

ParserStatus Parser::parseGenericArguments(SmallVectorImpl<TypeRepr *> &ArgsAST,
                                           SourceLoc &LAngleLoc,
                                           SourceLoc &RAngleLoc) {
  auto leadingLoc = leadingTriviaLoc();
  auto ParsedClauseResult = parseGenericArgumentClauseSyntax();
  if (ParsedClauseResult.isNull())
    return ParsedClauseResult.getStatus();

  SyntaxContext->addSyntax(ParsedClauseResult.get());
  if (ParsedClauseResult.isError())
    return ParsedClauseResult.getStatus();

  auto Clause = SyntaxContext->topNode<GenericArgumentClauseSyntax>();
  Generator.generate(Clause, leadingLoc, LAngleLoc, RAngleLoc, ArgsAST);
  return makeParserSuccess();
}

/// parseTypeIdentifier
///
///   type-identifier:
///     identifier generic-args? ('.' identifier generic-args?)*
///
ParsedSyntaxResult<ParsedTypeSyntax> Parser::parseTypeIdentifier() {
  if (Tok.isNot(tok::identifier) && Tok.isNot(tok::kw_Self)) {
    // is this the 'Any' type
    if (Tok.is(tok::kw_Any))
      return parseAnyType();

    if (Tok.is(tok::code_complete)) {
      auto CCTok = consumeTokenSyntax(tok::code_complete);
      auto ty = ParsedSyntaxRecorder::makeCodeCompletionType(
          None, None, std::move(CCTok), *SyntaxContext);
      return makeParsedCodeCompletion(std::move(ty));
    }

    diagnose(Tok, diag::expected_identifier_for_type);

    // If there is a keyword at the start of a new line, we won't want to
    // skip it as a recovery but rather keep it.
    if (Tok.isKeyword() && !Tok.isAtStartOfLine()) {
      auto kwTok = consumeTokenSyntax();
      ParsedTypeSyntax ty =
          ParsedSyntaxRecorder::makeUnknownType({&kwTok, 1}, *SyntaxContext);
      return makeParsedError(std::move(ty));
    }

    return makeParsedError<ParsedTypeSyntax>();
  }

  SmallVector<ParsedSyntax, 0> Junk;

  auto parseComponent =
      [&](Optional<ParsedTokenSyntax> &Identifier,
          Optional<ParsedGenericArgumentClauseSyntax> &GenericArgs) {
        if (Tok.is(tok::kw_Self)) {
          Identifier = consumeIdentifierSyntax();
        } else {
          // FIXME: specialize diagnostic for 'Type': type cannot start with
          // 'metatype'
          // FIXME: offer a fixit: 'self' -> 'Self'
          Identifier =
              parseIdentifierSyntax(diag::expected_identifier_in_dotted_type);
        }

        if (!Identifier)
          return makeParserError();

        if (!startsWithLess(Tok))
          return makeParserSuccess();

        SmallVector<TypeRepr *, 4> GenericArgsAST;
        SourceLoc LAngleLoc, RAngleLoc;
        auto GenericArgsResult = parseGenericArgumentClauseSyntax();
        if (!GenericArgsResult.isNull())
          GenericArgs = GenericArgsResult.get();
        return GenericArgsResult.getStatus();
      };

  ParsedSyntaxResult<ParsedTypeSyntax> result;

  // Parse the base identifier.
  result = [&]() {
    Optional<ParsedTokenSyntax> identifier;
    Optional<ParsedGenericArgumentClauseSyntax> genericArgs;
    auto status = parseComponent(identifier, genericArgs);
    assert(identifier);
    return makeParsedResult(
        ParsedSyntaxRecorder::makeSimpleTypeIdentifier(
            std::move(*identifier), std::move(genericArgs), *SyntaxContext),
        status);
  }();

  // Parse member identifiers.
  while (result.isSuccess() && Tok.isAny(tok::period, tok::period_prefix)) {
    if (peekToken().isContextualKeyword("Type") ||
        peekToken().isContextualKeyword("Protocol"))
      break;

    // Parse '.'.
    auto period = consumeTokenSyntax();

    // Parse component;
    Optional<ParsedTokenSyntax> identifier;
    Optional<ParsedGenericArgumentClauseSyntax> genericArgs;
    auto status = parseComponent(identifier, genericArgs);
    if (identifier) {
      ParsedMemberTypeIdentifierSyntaxBuilder builder(*SyntaxContext);
      builder.useBaseType(result.get());
      builder.usePeriod(std::move(period));
      builder.useName(std::move(*identifier));
      if (genericArgs)
        builder.useGenericArgumentClause(std::move(*genericArgs));
      result = makeParsedResult(builder.build(), status);
      continue;
    }

    assert(!genericArgs);

    if (Tok.is(tok::code_complete)) {
      auto ty = ParsedSyntaxRecorder::makeCodeCompletionType(
          result.get(), std::move(period), consumeTokenSyntax(),
          *SyntaxContext);
      return makeParsedCodeCompletion(std::move(ty));
    }

    ParsedSyntax parts[] = {result.get(), std::move(period)};
    return makeParsedResult(
        ParsedSyntaxRecorder::makeUnknownType({parts, 2}, *SyntaxContext),
        status);
  }

  if (result.isSuccess() && Tok.is(tok::code_complete) &&
      !Tok.isAtStartOfLine()) {
    auto ty = ParsedSyntaxRecorder::makeCodeCompletionType(
        result.get(), None, consumeTokenSyntax(), *SyntaxContext);
    return makeParsedCodeCompletion(std::move(ty));
  }

  // Don't propagate malformed type as valid type.
  if (!result.isSuccess()) {
    auto ty = result.get();
    return makeParsedResult(
        ParsedSyntaxRecorder::makeUnknownType({&ty, 1}, *SyntaxContext),
        result.getStatus());
  }

  return result;
}

/// parseTypeSimpleOrComposition
///
///   type-composition:
///     'some'? type-simple
///     type-composition '&' type-simple
ParsedSyntaxResult<ParsedTypeSyntax>
Parser::parseTypeSimpleOrComposition(Diag<> MessageID,
                                     bool HandleCodeCompletion) {
  // Check for the opaque modifier.
  // This is only semantically allowed in certain contexts, but we parse it
  // generally for diagnostics and recovery.
  Optional<ParsedTokenSyntax> FirstSome;
  if (Tok.is(tok::identifier) && Tok.getRawText() == "some") {
    // Treat some as a keyword.
    TokReceiver->registerTokenKindChange(Tok.getLoc(), tok::contextual_keyword);
    FirstSome = consumeTokenSyntax();
  }

  auto ApplySome = [this](ParsedTypeSyntax Type,
                          Optional<ParsedTokenSyntax> Some) {
    return Some ? ParsedSyntaxRecorder::makeSomeType(
                      std::move(*Some), std::move(Type), *SyntaxContext)
                : std::move(Type);
  };

  // Parse the first type
  auto FirstTypeResult = parseTypeSimple(MessageID, HandleCodeCompletion);

  if (FirstTypeResult.isError())
    return FirstTypeResult;

  auto FirstType = FirstTypeResult.get();

  if (!Tok.isContextualPunctuator("&"))
    return makeParsedResult(
        ApplySome(std::move(FirstType), std::move(FirstSome)));

  SmallVector<ParsedCompositionTypeElementSyntax, 4> Elements;

  Optional<ParsedTokenSyntax> Ampersand = consumeTokenSyntax();
  auto FirstElement = ParsedSyntaxRecorder::makeCompositionTypeElement(
      std::move(FirstType), std::move(*Ampersand), *SyntaxContext);
  Elements.push_back(std::move(FirstElement));

  ParserStatus Status;

  do {
<<<<<<< HEAD
=======
    if (SyntaxContext->isEnabled()) {
      auto Type = SyntaxContext->popIf<ParsedTypeSyntax>();
      consumeToken(); // consume '&'
      if (Type) {
        ParsedCompositionTypeElementSyntaxBuilder Builder(*SyntaxContext);
        auto Ampersand = SyntaxContext->popToken();
        Builder
          .useAmpersand(std::move(Ampersand))
          .useType(std::move(*Type));
        SyntaxContext->addSyntax(Builder.build());
      }
    } else {
      consumeToken(); // consume '&'
    }
    
>>>>>>> 7be975cf
    // Diagnose invalid `some` after an ampersand.
    Optional<ParsedTokenSyntax> NextSome;
    if (Tok.is(tok::identifier) && Tok.getRawText() == "some") {
      auto NextSomeLoc = Tok.getLoc();
      NextSome = consumeTokenSyntax();
      // TODO: Fixit to move to beginning of composition.
      diagnose(NextSomeLoc, diag::opaque_mid_composition);
    }

<<<<<<< HEAD
    auto NextTypeResult = parseTypeSimple(diag::expected_identifier_for_type,
                                          HandleCodeCompletion);

    if (!NextTypeResult.isSuccess()) {
      Status |= NextTypeResult.getStatus();
      if (NextTypeResult.isNull())
        break;

      SmallVector<ParsedSyntax, 0> nodes;
      if (FirstSome)
        nodes.push_back(std::move(*FirstSome));
      std::move(Elements.begin(), Elements.end(), std::back_inserter(nodes));
      if (NextSome)
        nodes.push_back(std::move(*NextSome));
      nodes.push_back(NextTypeResult.get());

      auto ty = ParsedSyntaxRecorder::makeUnknownType(nodes, *SyntaxContext);
      return makeParsedResult(std::move(ty), Status);
=======
    // Parse next type.
    ParserResult<TypeRepr> ty =
      parseTypeSimple(diag::expected_identifier_for_type, HandleCodeCompletion);
    if (ty.hasCodeCompletion())
      return makeParserCodeCompletionResult<TypeRepr>();
    Status |= ty;
    addType(ty.getPtrOrNull());
  } while (Tok.isContextualPunctuator("&"));

  if (SyntaxContext->isEnabled()) {
    if (auto synType = SyntaxContext->popIf<ParsedTypeSyntax>()) {
      auto LastNode = ParsedSyntaxRecorder::makeCompositionTypeElement(
          std::move(*synType), None, *SyntaxContext);
      SyntaxContext->addSyntax(std::move(LastNode));
>>>>>>> 7be975cf
    }

    auto NextType = ApplySome(NextTypeResult.get(), std::move(NextSome));
    Ampersand = Tok.isContextualPunctuator("&")
        ? consumeTokenSyntax()
        : llvm::Optional<ParsedTokenSyntax>();
    auto NextElement = ParsedSyntaxRecorder::makeCompositionTypeElement(
        std::move(NextType), std::move(Ampersand), *SyntaxContext);
    Elements.push_back(std::move(NextElement));
  } while (Ampersand);

  auto ElementList = ParsedSyntaxRecorder::makeCompositionTypeElementList(
      Elements, *SyntaxContext);
  auto Composition = ParsedSyntaxRecorder::makeCompositionType(
      std::move(ElementList), *SyntaxContext);
  return makeParsedResult(
      ApplySome(std::move(Composition), std::move(FirstSome)), Status);
}

ParserResult<TypeRepr> Parser::parseAnyTypeAST() {
  auto AnyLoc = leadingTriviaLoc();
  auto ParsedAny = parseAnyType().get();
  SyntaxContext->addSyntax(std::move(ParsedAny));
  auto Any = SyntaxContext->topNode<SimpleTypeIdentifierSyntax>();
  return makeParserResult(Generator.generate(Any, AnyLoc));
}

ParsedSyntaxResult<ParsedTypeSyntax> Parser::parseAnyType() {
  auto Any = consumeTokenSyntax(tok::kw_Any);
  auto Type = ParsedSyntaxRecorder::makeSimpleTypeIdentifier(
      std::move(Any), llvm::None, *SyntaxContext);
  return makeParsedResult(std::move(Type));
}

/// parseOldStyleProtocolComposition
///   type-composition-deprecated:
///     'protocol' '<' '>'
///     'protocol' '<' type-composition-list-deprecated '>'
///
///   type-composition-list-deprecated:
///     type-identifier
///     type-composition-list-deprecated ',' type-identifier
ParsedSyntaxResult<ParsedTypeSyntax>
Parser::parseOldStyleProtocolComposition() {
  // Defer all nodes so that we can de-structure the composed types in case we
  // need to emit a diagnostic (below).
  DeferringContextRAII Deferring(*SyntaxContext);

  SmallVector<ParsedSyntax, 0> Junk;

  auto ProtocolLoc = Tok.getLoc();
  auto Protocol = consumeTokenSyntax();
  auto LAngleLoc = Tok.getLoc();
  auto LAngle = consumeStartingLessSyntax();

  Junk.push_back(Protocol.copyDeferred());
  Junk.push_back(LAngle.copyDeferred());

  // Parse the type-composition-list.
  ParserStatus Status;
  SmallVector<ParsedTypeSyntax, 4> Protocols;
  Optional<ParsedTokenSyntax> Comma;
  bool IsEmpty = startsWithGreater(Tok);
  if (!IsEmpty) {
    do {
      bool IsAny = Tok.getKind() == tok::kw_Any;
      auto TypeResult = parseTypeIdentifier();
      Status |= TypeResult.getStatus();
      if (!TypeResult.isNull()) {
        auto Type = TypeResult.get();
        Junk.push_back(Type.copyDeferred());
        if (!IsAny)
          Protocols.push_back(std::move(Type));
      }
      Comma = consumeTokenSyntaxIf(tok::comma);
      if (Comma)
        Junk.push_back(Comma->copyDeferred());
    } while (Comma);
  }

  // Check for the terminating '>'.
  Optional<SourceLoc> RAngleLoc;
  if (startsWithGreater(Tok)) {
    RAngleLoc = Tok.getLoc();
    auto RAngle = consumeStartingGreaterSyntax();
    Junk.push_back(RAngle.copyDeferred());
  } else {
    if (Status.isSuccess()) {
      diagnose(Tok, diag::expected_rangle_protocol);
      diagnose(LAngleLoc, diag::opening_angle);
      Status.setIsParseError();
    }

    SmallVector<ParsedSyntax, 4> RAngleJunk;
    // Skip until we hit the '>'.
    skipUntilGreaterInTypeListSyntax(RAngleJunk, /*protocolComposition=*/true);
    for (auto &&Piece : RAngleJunk)
      Junk.push_back(Piece.copyDeferred());
  }

  if (Status.isSuccess()) {
    SmallString<32> replacement;
    if (Protocols.empty()) {
      replacement = "Any";
    } else {
      auto extractText = [&](ParsedTypeSyntax &Type) -> StringRef {
        auto SourceRange = Type.getRaw().getDeferredRange();
        return SourceMgr.extractText(SourceRange).trim();
      };
      auto Begin = Protocols.begin();
      replacement += extractText(*Begin);
      while (++Begin != Protocols.end()) {
        replacement += " & ";
        replacement += extractText(*Begin);
      }
    }

    if (Protocols.size() > 1) {
      // Need parenthesis if the next token looks like postfix TypeRepr.
      // i.e. '?', '!', '.Type', '.Protocol'
      bool needParen = false;
      needParen |= !Tok.isAtStartOfLine() &&
          (isOptionalToken(Tok) || isImplicitlyUnwrappedOptionalToken(Tok));
      needParen |= Tok.isAny(tok::period, tok::period_prefix);
      if (needParen) {
        replacement.insert(replacement.begin(), '(');
        replacement += ")";
      }
    }

    // Copy split token after '>' to the replacement string.
    // FIXME: lexer should smartly separate '>' and trailing contents like '?'.
    StringRef TrailingContent = L->getTokenAt(*RAngleLoc).getRange().str().
      substr(1);
    if (!TrailingContent.empty())
      replacement += TrailingContent;

    // Replace 'protocol<T1, T2>' with 'T1 & T2'
    diagnose(ProtocolLoc,
      IsEmpty              ? diag::deprecated_any_composition :
      Protocols.size() > 1 ? diag::deprecated_protocol_composition :
                             diag::deprecated_protocol_composition_single)
      .highlight({ProtocolLoc, *RAngleLoc})
      .fixItReplace({ProtocolLoc, *RAngleLoc}, replacement);
  }

  auto Unknown = ParsedSyntaxRecorder::makeUnknownType(Junk, *SyntaxContext);
  return makeParsedResult(std::move(Unknown));
}

/// parseTypeTupleBody
///   type-tuple:
///     '(' type-tuple-body? ')'
///   type-tuple-body:
///     type-tuple-element (',' type-tuple-element)* '...'?
///   type-tuple-element:
///     identifier? identifier ':' type
///     type
<<<<<<< HEAD
ParsedSyntaxResult<ParsedTypeSyntax> Parser::parseTypeTupleBody() {
  // Force the context to create deferred nodes, as we might need to
  // de-structure the tuple type to create a function type.
  DeferringContextRAII Deferring(*SyntaxContext);
  Parser::StructureMarkerRAII ParsingTypeTuple(*this, Tok);
=======
ParserResult<TypeRepr> Parser::parseTypeTupleBody() {
  // Force the context to create deferred nodes, as we might need to
  // de-structure the tuple type to create a function type.
  DeferringContextRAII Deferring(*SyntaxContext);
  SyntaxParsingContext TypeContext(SyntaxContext, SyntaxKind::TupleType);
  TypeContext.setCreateSyntax(SyntaxKind::TupleType);
  Parser::StructureMarkerRAII ParsingTypeTuple(*this, Tok);

  if (ParsingTypeTuple.isFailed()) {
    return makeParserError();
  }
>>>>>>> 7be975cf

  if (ParsingTypeTuple.isFailed())
    return makeParsedError<ParsedTypeSyntax>();

  ParsedTupleTypeSyntaxBuilder builder(*SyntaxContext);

  // Parse '('.
  auto LParenLoc = Tok.getLoc();
  builder.useLeftParen(consumeTokenSyntax(tok::l_paren));

  // Parse the elements.
  SmallVector<ParsedTupleTypeElementSyntax, 4> Elements;
  SmallVector<std::tuple<SourceLoc, SourceLoc, SourceLoc>, 4> ElementsLoc;
  SourceLoc FirstEllipsisLoc;
  auto Status = parseListSyntax(
      Elements, /*AllowEmpty=*/true, /*AllowSepAfterLast=*/false,
      [&] { return Tok.is(tok::r_paren); },
      [&](ParsedTupleTypeElementSyntaxBuilder &elemBuilder) {
        Optional<BacktrackingScope> Backtracking;

        // 'inout' here can be a obsoleted use of the marker in an argument
        // list, consume it in backtracking context so we can determine it's
        // really a deprecated use of it.
        SourceLoc InOutLoc;
        Optional<ParsedTokenSyntax> InOut;
        bool IsInOutObsoleted = false;
        if (Tok.is(tok::kw_inout)) {
          InOutLoc = Tok.getLoc();
          InOut = consumeTokenSyntax(tok::kw_inout);
          IsInOutObsoleted = true;
        }

        // If the label is "some", this could end up being an opaque type
        // description if there's `some <identifier>` without a following colon,
        // so we may need to backtrack as well.
        if (Tok.getText().equals("some"))
          Backtracking.emplace(*this);

        // If the tuple element starts with a potential argument label followed
        // by a ':' or another potential argument label, then the identifier is
        // an element tag, and it is followed by a type annotation.
        Optional<ParsedTokenSyntax> Name;
        Optional<ParsedTokenSyntax> SecondName;
        Optional<ParsedTokenSyntax> Colon;
        SourceLoc NameLoc;
        SourceLoc SecondNameLoc;
        if (Tok.canBeArgumentLabel() &&
            (peekToken().is(tok::colon) || peekToken().canBeArgumentLabel())) {
          // Consume a name.
          NameLoc = Tok.getLoc();
          Name = consumeArgumentLabelSyntax();

          // If there is a second name, consume it as well.
          if (Tok.canBeArgumentLabel()) {
            SecondNameLoc = Tok.getLoc();
            SecondName = consumeArgumentLabelSyntax();
          }

          // Consume the ':'.
          if ((Colon = consumeTokenSyntaxIf(tok::colon))) {
            // If we succeed, then we successfully parsed a label.
            if (Backtracking)
              Backtracking->cancelBacktrack();
            // Otherwise, if we can't backtrack to parse this as a type,
            // this is a syntax error.
          } else {
            if (!Backtracking)
              diagnose(Tok, diag::expected_parameter_colon);
            NameLoc = SourceLoc();
            SecondNameLoc = SourceLoc();
          }
        } else if (InOut) {
          // If we don't have labels, 'inout' is not a obsoleted use.
          IsInOutObsoleted = false;
        }

        if (!Backtracking || !Backtracking->willBacktrack()) {
          if (Name)
            elemBuilder.useName(std::move(*Name));
          if (SecondName)
            elemBuilder.useSecondName(std::move(*SecondName));
          if (Colon)
            elemBuilder.useColon(std::move(*Colon));
        } else if (Backtracking && Backtracking->willBacktrack()) {
          NameLoc = SourceLoc();
          SecondNameLoc = SourceLoc();
          Name.reset();
          SecondName.reset();
          assert(!Colon.hasValue());
        }
        Backtracking.reset();

        // Parse the type.
        auto TypeLoc = Tok.getLoc();
        auto ty = parseTypeSyntax(diag::expected_type);
        if (ty.isNull()) {
          ty = makeParsedResult(
              ParsedSyntaxRecorder::makeUnknownType({}, *SyntaxContext),
              ty.getStatus());
        }

        // Handle pre-parsed 'inout'.
        if (InOut) {
          if (IsInOutObsoleted) {
            elemBuilder.useInOut(std::move(*InOut));
            bool IsTypeAlreadyAttributed = false;
            if (!ty.isNull()) {
              if (auto AttributedType =
                      ty.getAs<ParsedAttributedTypeSyntax>()) {
                IsTypeAlreadyAttributed =
                    AttributedType->getDeferredSpecifier().hasValue();
                ty = makeParsedResult(std::move(*AttributedType),
                                      ty.getStatus());
              }
            }
            if (IsTypeAlreadyAttributed) {
              // If the parsed type is already attributed, suggest removing
              // `inout`.
              diagnose(Tok, diag::parameter_specifier_repeated)
                  .fixItRemove(InOutLoc);
            } else {
              diagnose(InOutLoc, diag::parameter_specifier_as_attr_disallowed,
                       "inout")
                  .fixItRemove(InOutLoc)
                  .fixItInsert(TypeLoc, "inout ");
            }
          } else {
            // Apply 'inout' to the parsed type.
            ParsedAttributedTypeSyntaxBuilder builder(*SyntaxContext);
            ty = applyAttributeToTypeSyntax(std::move(ty), std::move(InOut),
                                            None);
            TypeLoc = InOutLoc;
            InOutLoc = SourceLoc();
            InOut.reset();
          }
        }
        if (!ty.isNull())
          elemBuilder.useType(ty.get());
        ElementsLoc.emplace_back(NameLoc, SecondNameLoc, TypeLoc);
        if (ty.isError())
          return ty.getStatus();

        // Parse '...'.
        if (Tok.isEllipsis()) {
          auto ElementEllipsisLoc = Tok.getLoc();
          Tok.setKind(tok::ellipsis);
          elemBuilder.useEllipsis(consumeTokenSyntax(tok::ellipsis));
          if (!FirstEllipsisLoc.isValid()) {
            FirstEllipsisLoc = ElementEllipsisLoc;
          } else {
            diagnose(ElementEllipsisLoc, diag::multiple_ellipsis_in_tuple)
                .highlight(FirstEllipsisLoc)
                .fixItRemove(ElementEllipsisLoc);
          }
        }

        // Parse the initializer ('=' expr).
        if (Tok.is(tok::equal)) {
          ParsedInitializerClauseSyntaxBuilder initBuilder(*SyntaxContext);
          auto EqualLoc = Tok.getLoc();
          initBuilder.useEqual(consumeTokenSyntax(tok::equal));
          SyntaxParsingContext tmpCtxt(SyntaxContext);
          tmpCtxt.setTransparent();
          auto Init = parseExpr(diag::expected_init_value);
          auto InFlight = diagnose(EqualLoc, diag::tuple_type_init);
          if (Init.isNonNull())
            InFlight.fixItRemove(SourceRange(EqualLoc, PreviousLoc));
          if (auto expr = SyntaxContext->popIf<ParsedExprSyntax>())
            initBuilder.useValue(std::move(*expr));
          else
            initBuilder.useValue(
                ParsedSyntaxRecorder::makeUnknownExpr({}, *SyntaxContext));
          elemBuilder.useInitializer(initBuilder.build());
        }

        return makeParserSuccess();
      });

  // Parse ')'.
  auto RParen = parseMatchingTokenSyntax(
      tok::r_paren, diag::expected_rparen_tuple_type_list, LParenLoc,
      /*silenceDiag=*/Status.isError());
  Status |= RParen.getStatus();

  bool IsFunctionType = Tok.isAny(tok::arrow, tok::kw_throws, tok::kw_rethrows);

  auto GetNameText = [this](Optional<ParsedTokenSyntax> Name) {
    return !Name ? StringRef()
                 : SourceMgr.extractText(
                       Name->getRaw().getDeferredTokenRange(),
                       L->getBufferID());
  };

  if (!IsFunctionType) {
    for (unsigned i = 0; i < Elements.size(); i++) {
      // true tuples have labels
      auto &Element = Elements[i];
      SourceLoc NameLoc, SecondNameLoc, TypeLoc;
      std::tie(NameLoc, SecondNameLoc, TypeLoc) = ElementsLoc[i];
      // If there were two names, complain.
      if (NameLoc.isValid() && SecondNameLoc.isValid()) {
        auto Diag = diagnose(NameLoc, diag::tuple_type_multiple_labels);
        auto Name = Element.getDeferredName();
        auto NameText = SourceMgr.extractText(
            Name->getRaw().getDeferredTokenRange(),
            L->getBufferID());
        if (NameText == "_") {
          Diag.fixItRemoveChars(NameLoc, TypeLoc);
        } else {
          Diag.fixItRemove(SourceRange(
              Lexer::getLocForEndOfToken(SourceMgr, NameLoc), SecondNameLoc));
        }
      }
    }
  } else {
    for (unsigned i = 0; i < Elements.size(); i++) {
      // If there was a first name, complain; arguments in function types are
      // always unlabeled.
      auto &Element = Elements[i];
      SourceLoc NameLoc, SecondNameLoc, TypeLoc;
      std::tie(NameLoc, SecondNameLoc, TypeLoc) = ElementsLoc[i];
      if (NameLoc.isValid()) {
        auto NameText = GetNameText(Element.getDeferredName());
        if (NameText != "_") {
          auto NameIdentifier = Context.getIdentifier(NameText);
          auto Diag = diagnose(NameLoc, diag::function_type_argument_label,
                               NameIdentifier);
          auto SecondNameText = GetNameText(Element.getDeferredSecondName());
          if (SecondNameLoc.isInvalid())
            Diag.fixItInsert(NameLoc, "_ ");
          else if (SecondNameText == "_")
            Diag.fixItRemoveChars(NameLoc, TypeLoc);
          else
            Diag.fixItReplace(SourceRange(NameLoc), "_");
        }
      }
    }
  }
  for (auto &elem : Elements)
    builder.addElementsMember(std::move(elem));
  if (!RParen.isNull())
    builder.useRightParen(RParen.get());

  return makeParsedResult(builder.build(), Status);
}

/// parseTypeArray - Parse the type-array production, given that we
/// are looking at the initial l_square.  Note that this index
/// clause is actually the outermost (first-indexed) clause.
///
///   type-array:
///     type-simple
///     type-array '[' ']'
///     type-array '[' expr ']'
///
ParsedSyntaxResult<ParsedTypeSyntax>
Parser::parseTypeArray(ParsedTypeSyntax Base, SourceLoc BaseLoc) {
  assert(Tok.isFollowingLSquare());
  auto LSquareLoc = Tok.getLoc();
  ignoreToken(tok::l_square);

  // Ignore integer literal between '[' and ']'
  ignoreIf(tok::integer_literal);

  auto RSquareLoc = Tok.getLoc();
  auto RSquare = parseMatchingTokenSyntax(
      tok::r_square, diag::expected_rbracket_array_type, LSquareLoc);

  if (!RSquare.isNull()) {
    // If we parsed something valid, diagnose it with a fixit to rewrite it to
    // Swift syntax.
    diagnose(LSquareLoc, diag::new_array_syntax)
        .fixItInsert(BaseLoc, "[")
        .fixItRemoveChars(LSquareLoc, RSquareLoc);
  }

  ParsedArrayTypeSyntaxBuilder builder(*SyntaxContext);
  ParserStatus status;

  builder.useElementType(std::move(Base));
  if (!RSquare.isNull())
    builder.useRightSquareBracket(RSquare.get());
  status |= RSquare.getStatus();

  return makeParsedResult(builder.build(), status);
}

/// Parse a collection type.
///   type-simple:
///     '[' type ']'
///     '[' type ':' type ']'
ParsedSyntaxResult<ParsedTypeSyntax> Parser::parseTypeCollection() {
  ParserStatus Status;
  assert(Tok.is(tok::l_square));
  Parser::StructureMarkerRAII parsingCollection(*this, Tok);
  auto LSquareLoc = Tok.getLoc();
  auto LSquare = consumeTokenSyntax(tok::l_square);

  auto ElementTypeResult = parseTypeSyntax(diag::expected_element_type);
  Status |= ElementTypeResult.getStatus();
  auto ElementType = ElementTypeResult.getOrNull();
  if (!ElementType)
    ElementType = ParsedSyntaxRecorder::makeUnknownType({}, *SyntaxContext);

  Optional<ParsedTokenSyntax> Colon;
  Optional<ParsedTypeSyntax> ValueType;

  if (Tok.is(tok::colon)) {
    Colon = consumeTokenSyntax(tok::colon);
    auto ValueTypeResult =
        parseTypeSyntax(diag::expected_dictionary_value_type);
    ValueType = ValueTypeResult.getOrNull();
    if (!ValueType)
      ValueType = ParsedSyntaxRecorder::makeUnknownType({}, *SyntaxContext);
    Status |= ValueTypeResult.getStatus();
  }

<<<<<<< HEAD
  auto Diag = Colon ? diag::expected_rbracket_dictionary_type
                    : diag::expected_rbracket_array_type;

  auto RSquare = parseMatchingTokenSyntax(tok::r_square, Diag, LSquareLoc);
  Status |= RSquare.getStatus();

  if (Colon) {
    ParsedDictionaryTypeSyntaxBuilder builder(*SyntaxContext);
    builder.useLeftSquareBracket(std::move(LSquare));
    builder.useKeyType(std::move(*ElementType));
    builder.useColon(std::move(*Colon));
    builder.useValueType(std::move(*ValueType));
    if (!RSquare.isNull())
      builder.useRightSquareBracket(RSquare.get());
    return makeParsedResult(builder.build(), Status);
  } else {
    ParsedArrayTypeSyntaxBuilder builder(*SyntaxContext);
    builder.useLeftSquareBracket(std::move(LSquare));
    builder.useElementType(std::move(*ElementType));
    if (!RSquare.isNull())
      builder.useRightSquareBracket(RSquare.get());
    return makeParsedResult(builder.build(), Status);
  }
}

ParsedSyntaxResult<ParsedTypeSyntax>
Parser::parseMetatypeType(ParsedTypeSyntax Base) {
  auto Period = consumeTokenSyntax(); // tok::period or tok::period_prefix
  auto Keyword = consumeTokenSyntax(tok::identifier); // "Type" or "Protocol"
  auto MetatypeType = ParsedSyntaxRecorder::makeMetatypeType(
      std::move(Base), std::move(Period), std::move(Keyword), *SyntaxContext);
  return makeParsedResult(std::move(MetatypeType));
=======
  // Parse the closing ']'.
  SourceLoc rsquareLoc;
  if (parseMatchingToken(tok::r_square, rsquareLoc,
                         colonLoc.isValid()
                             ? diag::expected_rbracket_dictionary_type
                             : diag::expected_rbracket_array_type,
                         lsquareLoc))
    Status.setIsParseError();

  if (Status.hasCodeCompletion())
    return Status;

  // If we couldn't parse anything for one of the types, propagate the error.
  if (Status.isError())
    return makeParserError();

  TypeRepr *TyR;
  llvm::Optional<ParsedTypeSyntax> SyntaxNode;

  SourceRange brackets(lsquareLoc, rsquareLoc);
  if (colonLoc.isValid()) {
    // Form the dictionary type.
    TyR = new (Context)
        DictionaryTypeRepr(firstTy.get(), secondTy.get(), colonLoc, brackets);
    if (SyntaxContext->isEnabled()) {
      ParsedDictionaryTypeSyntaxBuilder Builder(*SyntaxContext);
      auto RightSquareBracket = SyntaxContext->popToken();
      auto ValueType(std::move(*SyntaxContext->popIf<ParsedTypeSyntax>()));
      auto Colon = SyntaxContext->popToken();
      auto KeyType(std::move(*SyntaxContext->popIf<ParsedTypeSyntax>()));
      auto LeftSquareBracket = SyntaxContext->popToken();
      Builder
        .useRightSquareBracket(std::move(RightSquareBracket))
        .useValueType(std::move(ValueType))
        .useColon(std::move(Colon))
        .useKeyType(std::move(KeyType))
        .useLeftSquareBracket(std::move(LeftSquareBracket));
      SyntaxNode.emplace(Builder.build());
    }
  } else {
    // Form the array type.
    TyR = new (Context) ArrayTypeRepr(firstTy.get(), brackets);
    if (SyntaxContext->isEnabled()) {
      ParsedArrayTypeSyntaxBuilder Builder(*SyntaxContext);
      auto RightSquareBracket = SyntaxContext->popToken();
      auto ElementType(std::move(*SyntaxContext->popIf<ParsedTypeSyntax>()));
      auto LeftSquareBracket = SyntaxContext->popToken();
      Builder
        .useRightSquareBracket(std::move(RightSquareBracket))
        .useElementType(std::move(ElementType))
        .useLeftSquareBracket(std::move(LeftSquareBracket));
      SyntaxNode.emplace(Builder.build());
    }
  }
    
  return makeSyntaxResult(Status, std::move(SyntaxNode), TyR);
>>>>>>> 7be975cf
}

bool Parser::isOptionalToken(const Token &T) const {
  // A postfix '?' by itself is obviously optional.
  if (T.is(tok::question_postfix))
    return true;
  
  // A postfix or bound infix operator token that begins with '?' can be
  // optional too. We'll munch off the '?', so long as it is left-bound with
  // the type (i.e., parsed as a postfix or unspaced binary operator).
  if ((T.is(tok::oper_postfix) || T.is(tok::oper_binary_unspaced)) &&
      T.getText().startswith("?"))
    return true;
  return false;
}

bool Parser::isImplicitlyUnwrappedOptionalToken(const Token &T) const {
  // A postfix '!' by itself, or a '!' in SIL mode, is obviously implicitly
  // unwrapped optional.
  if (T.is(tok::exclaim_postfix) || T.is(tok::sil_exclamation))
    return true;
  // A postfix or bound infix operator token that begins with '!' can be
  // implicitly unwrapped optional too. We'll munch off the '!', so long as it
  // is left-bound with the type (i.e., parsed as a postfix or unspaced binary
  // operator).
  if ((T.is(tok::oper_postfix) || T.is(tok::oper_binary_unspaced)) &&
      T.getText().startswith("!"))
    return true;
  return false;
}

ParsedTokenSyntax Parser::consumeOptionalTokenSyntax() {
  assert(isOptionalToken(Tok) && "not a '?' token?!");
  return consumeStartingCharacterOfCurrentTokenSyntax(tok::question_postfix, 1);
}

SourceLoc Parser::consumeOptionalToken() {
  assert(isOptionalToken(Tok) && "not a '?' token?!");
  return consumeStartingCharacterOfCurrentToken(tok::question_postfix);
}

ParsedTokenSyntax Parser::consumeImplicitlyUnwrappedOptionalTokenSyntax() {
  assert(isImplicitlyUnwrappedOptionalToken(Tok) && "not a '!' token?!");
  // If the text of the token is just '!', grab the next token.
  return consumeStartingCharacterOfCurrentTokenSyntax(tok::exclaim_postfix, 1);
}

SourceLoc Parser::consumeImplicitlyUnwrappedOptionalToken() {
  assert(isImplicitlyUnwrappedOptionalToken(Tok) && "not a '!' token?!");
  // If the text of the token is just '!', grab the next token.
  return consumeStartingCharacterOfCurrentToken(tok::exclaim_postfix);
}

<<<<<<< HEAD
ParsedSyntaxResult<ParsedTypeSyntax>
Parser::parseOptionalType(ParsedTypeSyntax Base) {
  auto Question = consumeOptionalTokenSyntax();
  auto Optional = ParsedSyntaxRecorder::makeOptionalType(
      std::move(Base), std::move(Question), *SyntaxContext);
  return makeParsedResult(std::move(Optional));
}

ParsedSyntaxResult<ParsedTypeSyntax>
Parser::parseImplicitlyUnwrappedOptionalType(ParsedTypeSyntax Base) {
  auto Exclamation = consumeImplicitlyUnwrappedOptionalTokenSyntax();
  auto Unwrapped = ParsedSyntaxRecorder::makeImplicitlyUnwrappedOptionalType(
      std::move(Base), std::move(Exclamation), *SyntaxContext);
  return makeParsedResult(std::move(Unwrapped));
=======
/// Parse a single optional suffix, given that we are looking at the
/// question mark.
SyntaxParserResult<ParsedTypeSyntax, TypeRepr>
Parser::parseTypeOptional(TypeRepr *base) {
  SourceLoc questionLoc = consumeOptionalToken();
  auto TyR = new (Context) OptionalTypeRepr(base, questionLoc);
  llvm::Optional<ParsedTypeSyntax> SyntaxNode;
  if (SyntaxContext->isEnabled()) {
    auto QuestionMark = SyntaxContext->popToken();
    if (auto WrappedType = SyntaxContext->popIf<ParsedTypeSyntax>()) {
      ParsedOptionalTypeSyntaxBuilder Builder(*SyntaxContext);
      Builder
        .useQuestionMark(std::move(QuestionMark))
        .useWrappedType(std::move(*WrappedType));
      SyntaxNode.emplace(Builder.build());
    } else {
      // Undo the popping of the question mark
      SyntaxContext->addSyntax(std::move(QuestionMark));
    }
  }
  return makeSyntaxResult(std::move(SyntaxNode), TyR);
}

/// Parse a single implicitly unwrapped optional suffix, given that we
/// are looking at the exclamation mark.
SyntaxParserResult<ParsedTypeSyntax, TypeRepr>
Parser::parseTypeImplicitlyUnwrappedOptional(TypeRepr *base) {
  SourceLoc exclamationLoc = consumeImplicitlyUnwrappedOptionalToken();
  auto TyR =
      new (Context) ImplicitlyUnwrappedOptionalTypeRepr(base, exclamationLoc);
  llvm::Optional<ParsedTypeSyntax> SyntaxNode;
  if (SyntaxContext->isEnabled()) {
    ParsedImplicitlyUnwrappedOptionalTypeSyntaxBuilder Builder(*SyntaxContext);
    auto ExclamationMark = SyntaxContext->popToken();
    auto WrappedType(std::move(*SyntaxContext->popIf<ParsedTypeSyntax>()));
    Builder
      .useExclamationMark(std::move(ExclamationMark))
      .useWrappedType(std::move(WrappedType));
    SyntaxNode.emplace(Builder.build());
  }
  return makeSyntaxResult(std::move(SyntaxNode), TyR);
>>>>>>> 7be975cf
}

//===----------------------------------------------------------------------===//
// Speculative type list parsing
//===----------------------------------------------------------------------===//

static bool isGenericTypeDisambiguatingToken(Parser &P) {
  auto &tok = P.Tok;
  switch (tok.getKind()) {
  default:
    return false;
  case tok::r_paren:
  case tok::r_square:
  case tok::l_brace:
  case tok::r_brace:
  case tok::period:
  case tok::period_prefix:
  case tok::comma:
  case tok::semi:
  case tok::eof:
  case tok::code_complete:
  case tok::exclaim_postfix:
  case tok::question_postfix:
  case tok::colon:
    return true;

  case tok::oper_binary_spaced:
    if (tok.getText() == "&")
      return true;

    LLVM_FALLTHROUGH;
  case tok::oper_binary_unspaced:
  case tok::oper_postfix:
    // These might be '?' or '!' type modifiers.
    return P.isOptionalToken(tok) || P.isImplicitlyUnwrappedOptionalToken(tok);

  case tok::l_paren:
  case tok::l_square:
    // These only apply to the generic type if they don't start a new line.
    return !tok.isAtStartOfLine();
  }
}

bool Parser::canParseAsGenericArgumentList() {
  if (!Tok.isAnyOperator() || !Tok.getText().equals("<"))
    return false;

  BacktrackingScope backtrack(*this);

  if (canParseGenericArguments())
    // The generic-args case is ambiguous with an expression involving '<'
    // and '>' operators. The operator expression is favored unless a generic
    // argument list can be successfully parsed, and the closing bracket is
    // followed by one of dis-ambiguating tokens.
    return isGenericTypeDisambiguatingToken(*this);

  return false;
}

bool Parser::canParseGenericArguments() {
  // Parse the opening '<'.
  if (!startsWithLess(Tok))
    return false;
  consumeStartingLess();
  
  do {
    if (!canParseType())
      return false;
    // Parse the comma, if the list continues.
  } while (consumeIf(tok::comma));
  
  if (!startsWithGreater(Tok)) {
    return false;
  } else {
    consumeStartingGreater();
    return true;
  }
}

bool Parser::canParseType() {
  // Accept 'inout' at for better recovery.
  consumeIf(tok::kw_inout);

  switch (Tok.getKind()) {
  case tok::kw_Self:
  case tok::kw_Any:
      if (!canParseTypeIdentifier())
        return false;
      break;
  case tok::kw_protocol: // Deprecated composition syntax
  case tok::identifier:
    if (!canParseTypeIdentifierOrTypeComposition())
      return false;
    break;
  case tok::l_paren: {
    consumeToken();
    if (!canParseTypeTupleBody())
      return false;
    break;
  }
  case tok::at_sign: {
    consumeToken();
    if (!canParseTypeAttribute())
      return false;
    return canParseType();
  }
  case tok::l_square:
    consumeToken();
    if (!canParseType())
      return false;
    if (consumeIf(tok::colon)) {
      if (!canParseType())
        return false;
    }
    if (!consumeIf(tok::r_square))
      return false;
    break;


  default:
    return false;
  }

  // '.Type', '.Protocol', '?', and '!' still leave us with type-simple.
  while (true) {
    if ((Tok.is(tok::period) || Tok.is(tok::period_prefix)) &&
        (peekToken().isContextualKeyword("Type")
         || peekToken().isContextualKeyword("Protocol"))) {
      consumeToken();
      consumeToken(tok::identifier);
      continue;
    }
    if (isOptionalToken(Tok)) {
      consumeOptionalToken();
      continue;
    }
    if (isImplicitlyUnwrappedOptionalToken(Tok)) {
      consumeImplicitlyUnwrappedOptionalToken();
      continue;
    }
    break;
  }
  
  // Handle type-function if we have an arrow or 'throws'/'rethrows' modifier.
  if (Tok.isAny(tok::kw_throws, tok::kw_rethrows)) {
    consumeToken();
    // "throws" or "rethrows" isn't a valid type without being followed by
    // a return.
    if (!Tok.is(tok::arrow))
      return false;
  }
  
  if (consumeIf(tok::arrow)) {
    if (!canParseType())
      return false;
    return true;
  }

  return true;
}

bool Parser::canParseTypeIdentifierOrTypeComposition() {
  if (Tok.is(tok::kw_protocol))
    return canParseOldStyleProtocolComposition();
  
  while (true) {
    if (!canParseTypeIdentifier())
      return false;
    
    if (Tok.isContextualPunctuator("&")) {
      consumeToken();
      continue;
    } else {
      return true;
    }
  }
}

bool Parser::canParseTypeIdentifier() {
  while (true) {
    if (!Tok.isAny(tok::identifier, tok::kw_Self, tok::kw_Any))
      return false;
    consumeToken();
    
    if (startsWithLess(Tok)) {
      if (!canParseGenericArguments())
        return false;
    }

    // Treat 'Foo.<anything>' as an attempt to write a dotted type
    // unless <anything> is 'Type'.
    if ((Tok.is(tok::period) || Tok.is(tok::period_prefix)) &&
        !peekToken().isContextualKeyword("Type") &&
        !peekToken().isContextualKeyword("Protocol")) {
      consumeToken();
    } else {
      return true;
    }
  }
}

bool Parser::canParseOldStyleProtocolComposition() {
  consumeToken(tok::kw_protocol);
  
  // Check for the starting '<'.
  if (!startsWithLess(Tok)) {
    return false;
  }
  consumeStartingLess();
  
  // Check for empty protocol composition.
  if (startsWithGreater(Tok)) {
    consumeStartingGreater();
    return true;
  }
  
  // Parse the type-composition-list.
  do {
    if (!canParseTypeIdentifier()) {
      return false;
    }
  } while (consumeIf(tok::comma));
  
  // Check for the terminating '>'.
  if (!startsWithGreater(Tok)) {
    return false;
  }
  consumeStartingGreater();
  
  return true;
}

bool Parser::canParseTypeTupleBody() {
  if (Tok.isNot(tok::r_paren) && Tok.isNot(tok::r_brace) &&
      Tok.isNotEllipsis() && !isStartOfDecl()) {
    do {
      // The contextual inout marker is part of argument lists.
      consumeIf(tok::kw_inout);

      // If the tuple element starts with "ident :", then it is followed
      // by a type annotation.
      if (Tok.canBeArgumentLabel() && 
          (peekToken().is(tok::colon) || peekToken().canBeArgumentLabel())) {
        consumeToken();
        if (Tok.canBeArgumentLabel()) {
          consumeToken();
          if (!Tok.is(tok::colon)) return false;
        }
        consumeToken(tok::colon);

        // Parse a type.
        if (!canParseType())
          return false;

        // Parse default values. This aren't actually allowed, but we recover
        // better if we skip over them.
        if (consumeIf(tok::equal)) {
          while (Tok.isNot(tok::eof) && Tok.isNot(tok::r_paren) &&
                 Tok.isNot(tok::r_brace) && Tok.isNotEllipsis() &&
                 Tok.isNot(tok::comma) &&
                 !isStartOfDecl()) {
            skipSingle();
          }
        }

        continue;
      }
      
      // Otherwise, this has to be a type.
      if (!canParseType())
        return false;

      if (Tok.isEllipsis())
        consumeToken();

    } while (consumeIf(tok::comma));
  }
  
  return consumeIf(tok::r_paren);
}<|MERGE_RESOLUTION|>--- conflicted
+++ resolved
@@ -215,23 +215,6 @@
     return makeParsedError<ParsedTypeSyntax>();
   }
 
-<<<<<<< HEAD
-=======
-  auto makeMetatypeTypeSyntax = [&]() {
-    if (!SyntaxContext->isEnabled())
-      return;
-    ParsedMetatypeTypeSyntaxBuilder Builder(*SyntaxContext);
-    auto TypeOrProtocol = SyntaxContext->popToken();
-    auto Period = SyntaxContext->popToken();
-    auto BaseType(std::move(*SyntaxContext->popIf<ParsedTypeSyntax>()));
-    Builder
-      .useTypeOrProtocol(std::move(TypeOrProtocol))
-      .usePeriod(std::move(Period))
-      .useBaseType(std::move(BaseType));
-    SyntaxContext->addSyntax(Builder.build());
-  };
-  
->>>>>>> 7be975cf
   // '.Type', '.Protocol', '?', '!', and '[]' still leave us with type-simple.
   while (Result.isSuccess()) {
     if ((Tok.is(tok::period) || Tok.is(tok::period_prefix)) &&
@@ -368,11 +351,10 @@
 
   // Don't consume 'throws', if the next token is not '->', so we can emit a
   // more useful diagnostic when parsing a function decl.
-<<<<<<< HEAD
   bool canBeFunctionTy =
-      Tok.is(tok::arrow) ||
-      (Tok.isAny(tok::kw_throws, tok::kw_rethrows, tok::kw_throw) &&
-       peekToken().is(tok::arrow));
+      Tok.is(tok::arrow) || (Tok.isAny(tok::kw_throws, tok::kw_rethrows,
+                                       tok::kw_throw, tok::kw_try) &&
+                             peekToken().is(tok::arrow));
 
   // If the first type has an error, or this is not a function type, return the
   // first result.
@@ -398,7 +380,7 @@
 
   // Parse a throws specifier.
   Optional<ParsedTokenSyntax> throws;
-  if (Tok.isAny(tok::kw_throws, tok::kw_rethrows, tok::kw_throw) &&
+  if (Tok.isAny(tok::kw_throws, tok::kw_rethrows, tok::kw_throw, tok::kw_try) &&
       peekToken().is(tok::arrow)) {
     if (Tok.isNot(tok::kw_throws)) {
       // 'rethrows' is only allowed on function declarations for now.
@@ -409,22 +391,9 @@
       ignoreToken();
     } else {
       throws = consumeTokenSyntax();
-=======
-  SourceLoc throwsLoc;
-  if (Tok.isAny(tok::kw_throws, tok::kw_rethrows, tok::kw_throw, tok::kw_try) &&
-      peekToken().is(tok::arrow)) {
-    if (Tok.isNot(tok::kw_throws)) {
-      // 'rethrows' is only allowed on function declarations for now.
-      // 'throw' or 'try' are probably typos for 'throws'.
-      Diag<> DiagID = Tok.is(tok::kw_rethrows) ?
-        diag::rethrowing_function_type : diag::throw_in_function_type;
-      diagnose(Tok.getLoc(), DiagID)
-        .fixItReplace(Tok.getLoc(), "throws");
->>>>>>> 7be975cf
-    }
-  }
-
-<<<<<<< HEAD
+    }
+  }
+
   auto arrowLoc = Tok.getLoc();
   auto arrow = consumeTokenSyntax(tok::arrow);
   if (Tok.is(tok::kw_throws)) {
@@ -434,48 +403,6 @@
         .fixItRemove(Tok.getLoc());
     ignoreToken();
   }
-=======
-  if (Tok.is(tok::arrow)) {
-    // Handle type-function if we have an arrow.
-    SourceLoc arrowLoc = consumeToken();
-    if (Tok.is(tok::kw_throws)) {
-      Diag<> DiagID = diag::throws_in_wrong_position;
-      diagnose(Tok.getLoc(), DiagID)
-          .fixItInsert(arrowLoc, "throws ")
-          .fixItRemove(Tok.getLoc());
-      throwsLoc = consumeToken();
-    }
-    ParserResult<TypeRepr> SecondHalf =
-        parseType(diag::expected_type_function_result);
-    if (SecondHalf.hasCodeCompletion())
-      return makeParserCodeCompletionResult<TypeRepr>();
-    if (SecondHalf.isNull())
-      return nullptr;
-
-    if (SyntaxContext->isEnabled()) {
-      ParsedFunctionTypeSyntaxBuilder Builder(*SyntaxContext);
-      Builder.useReturnType(std::move(*SyntaxContext->popIf<ParsedTypeSyntax>()));
-      Builder.useArrow(SyntaxContext->popToken());
-      if (throwsLoc.isValid())
-        Builder.useThrowsOrRethrowsKeyword(SyntaxContext->popToken());
-
-      auto InputNode(std::move(*SyntaxContext->popIf<ParsedTypeSyntax>()));
-      if (auto TupleTypeNode = InputNode.getAs<ParsedTupleTypeSyntax>()) {
-        // Decompose TupleTypeSyntax and repack into FunctionType.
-        auto LeftParen = TupleTypeNode->getDeferredLeftParen();
-        auto Arguments = TupleTypeNode->getDeferredElements();
-        auto RightParen = TupleTypeNode->getDeferredRightParen();
-        Builder
-          .useLeftParen(std::move(LeftParen))
-          .useArguments(std::move(Arguments))
-          .useRightParen(std::move(RightParen));
-      } else {
-        Builder.addArgumentsMember(ParsedSyntaxRecorder::makeTupleTypeElement(
-            std::move(InputNode), /*TrailingComma=*/None, *SyntaxContext));
-      }
-      SyntaxContext->addSyntax(Builder.build());
-    }
->>>>>>> 7be975cf
 
   auto input = ty.get();
   auto result = parseTypeSyntax(diag::expected_type_function_result);
@@ -839,24 +766,6 @@
   ParserStatus Status;
 
   do {
-<<<<<<< HEAD
-=======
-    if (SyntaxContext->isEnabled()) {
-      auto Type = SyntaxContext->popIf<ParsedTypeSyntax>();
-      consumeToken(); // consume '&'
-      if (Type) {
-        ParsedCompositionTypeElementSyntaxBuilder Builder(*SyntaxContext);
-        auto Ampersand = SyntaxContext->popToken();
-        Builder
-          .useAmpersand(std::move(Ampersand))
-          .useType(std::move(*Type));
-        SyntaxContext->addSyntax(Builder.build());
-      }
-    } else {
-      consumeToken(); // consume '&'
-    }
-    
->>>>>>> 7be975cf
     // Diagnose invalid `some` after an ampersand.
     Optional<ParsedTokenSyntax> NextSome;
     if (Tok.is(tok::identifier) && Tok.getRawText() == "some") {
@@ -866,7 +775,6 @@
       diagnose(NextSomeLoc, diag::opaque_mid_composition);
     }
 
-<<<<<<< HEAD
     auto NextTypeResult = parseTypeSimple(diag::expected_identifier_for_type,
                                           HandleCodeCompletion);
 
@@ -885,22 +793,6 @@
 
       auto ty = ParsedSyntaxRecorder::makeUnknownType(nodes, *SyntaxContext);
       return makeParsedResult(std::move(ty), Status);
-=======
-    // Parse next type.
-    ParserResult<TypeRepr> ty =
-      parseTypeSimple(diag::expected_identifier_for_type, HandleCodeCompletion);
-    if (ty.hasCodeCompletion())
-      return makeParserCodeCompletionResult<TypeRepr>();
-    Status |= ty;
-    addType(ty.getPtrOrNull());
-  } while (Tok.isContextualPunctuator("&"));
-
-  if (SyntaxContext->isEnabled()) {
-    if (auto synType = SyntaxContext->popIf<ParsedTypeSyntax>()) {
-      auto LastNode = ParsedSyntaxRecorder::makeCompositionTypeElement(
-          std::move(*synType), None, *SyntaxContext);
-      SyntaxContext->addSyntax(std::move(LastNode));
->>>>>>> 7be975cf
     }
 
     auto NextType = ApplySome(NextTypeResult.get(), std::move(NextSome));
@@ -1059,25 +951,11 @@
 ///   type-tuple-element:
 ///     identifier? identifier ':' type
 ///     type
-<<<<<<< HEAD
 ParsedSyntaxResult<ParsedTypeSyntax> Parser::parseTypeTupleBody() {
   // Force the context to create deferred nodes, as we might need to
   // de-structure the tuple type to create a function type.
   DeferringContextRAII Deferring(*SyntaxContext);
   Parser::StructureMarkerRAII ParsingTypeTuple(*this, Tok);
-=======
-ParserResult<TypeRepr> Parser::parseTypeTupleBody() {
-  // Force the context to create deferred nodes, as we might need to
-  // de-structure the tuple type to create a function type.
-  DeferringContextRAII Deferring(*SyntaxContext);
-  SyntaxParsingContext TypeContext(SyntaxContext, SyntaxKind::TupleType);
-  TypeContext.setCreateSyntax(SyntaxKind::TupleType);
-  Parser::StructureMarkerRAII ParsingTypeTuple(*this, Tok);
-
-  if (ParsingTypeTuple.isFailed()) {
-    return makeParserError();
-  }
->>>>>>> 7be975cf
 
   if (ParsingTypeTuple.isFailed())
     return makeParsedError<ParsedTypeSyntax>();
@@ -1395,7 +1273,6 @@
     Status |= ValueTypeResult.getStatus();
   }
 
-<<<<<<< HEAD
   auto Diag = Colon ? diag::expected_rbracket_dictionary_type
                     : diag::expected_rbracket_array_type;
 
@@ -1428,64 +1305,6 @@
   auto MetatypeType = ParsedSyntaxRecorder::makeMetatypeType(
       std::move(Base), std::move(Period), std::move(Keyword), *SyntaxContext);
   return makeParsedResult(std::move(MetatypeType));
-=======
-  // Parse the closing ']'.
-  SourceLoc rsquareLoc;
-  if (parseMatchingToken(tok::r_square, rsquareLoc,
-                         colonLoc.isValid()
-                             ? diag::expected_rbracket_dictionary_type
-                             : diag::expected_rbracket_array_type,
-                         lsquareLoc))
-    Status.setIsParseError();
-
-  if (Status.hasCodeCompletion())
-    return Status;
-
-  // If we couldn't parse anything for one of the types, propagate the error.
-  if (Status.isError())
-    return makeParserError();
-
-  TypeRepr *TyR;
-  llvm::Optional<ParsedTypeSyntax> SyntaxNode;
-
-  SourceRange brackets(lsquareLoc, rsquareLoc);
-  if (colonLoc.isValid()) {
-    // Form the dictionary type.
-    TyR = new (Context)
-        DictionaryTypeRepr(firstTy.get(), secondTy.get(), colonLoc, brackets);
-    if (SyntaxContext->isEnabled()) {
-      ParsedDictionaryTypeSyntaxBuilder Builder(*SyntaxContext);
-      auto RightSquareBracket = SyntaxContext->popToken();
-      auto ValueType(std::move(*SyntaxContext->popIf<ParsedTypeSyntax>()));
-      auto Colon = SyntaxContext->popToken();
-      auto KeyType(std::move(*SyntaxContext->popIf<ParsedTypeSyntax>()));
-      auto LeftSquareBracket = SyntaxContext->popToken();
-      Builder
-        .useRightSquareBracket(std::move(RightSquareBracket))
-        .useValueType(std::move(ValueType))
-        .useColon(std::move(Colon))
-        .useKeyType(std::move(KeyType))
-        .useLeftSquareBracket(std::move(LeftSquareBracket));
-      SyntaxNode.emplace(Builder.build());
-    }
-  } else {
-    // Form the array type.
-    TyR = new (Context) ArrayTypeRepr(firstTy.get(), brackets);
-    if (SyntaxContext->isEnabled()) {
-      ParsedArrayTypeSyntaxBuilder Builder(*SyntaxContext);
-      auto RightSquareBracket = SyntaxContext->popToken();
-      auto ElementType(std::move(*SyntaxContext->popIf<ParsedTypeSyntax>()));
-      auto LeftSquareBracket = SyntaxContext->popToken();
-      Builder
-        .useRightSquareBracket(std::move(RightSquareBracket))
-        .useElementType(std::move(ElementType))
-        .useLeftSquareBracket(std::move(LeftSquareBracket));
-      SyntaxNode.emplace(Builder.build());
-    }
-  }
-    
-  return makeSyntaxResult(Status, std::move(SyntaxNode), TyR);
->>>>>>> 7be975cf
 }
 
 bool Parser::isOptionalToken(const Token &T) const {
@@ -1539,7 +1358,6 @@
   return consumeStartingCharacterOfCurrentToken(tok::exclaim_postfix);
 }
 
-<<<<<<< HEAD
 ParsedSyntaxResult<ParsedTypeSyntax>
 Parser::parseOptionalType(ParsedTypeSyntax Base) {
   auto Question = consumeOptionalTokenSyntax();
@@ -1554,49 +1372,6 @@
   auto Unwrapped = ParsedSyntaxRecorder::makeImplicitlyUnwrappedOptionalType(
       std::move(Base), std::move(Exclamation), *SyntaxContext);
   return makeParsedResult(std::move(Unwrapped));
-=======
-/// Parse a single optional suffix, given that we are looking at the
-/// question mark.
-SyntaxParserResult<ParsedTypeSyntax, TypeRepr>
-Parser::parseTypeOptional(TypeRepr *base) {
-  SourceLoc questionLoc = consumeOptionalToken();
-  auto TyR = new (Context) OptionalTypeRepr(base, questionLoc);
-  llvm::Optional<ParsedTypeSyntax> SyntaxNode;
-  if (SyntaxContext->isEnabled()) {
-    auto QuestionMark = SyntaxContext->popToken();
-    if (auto WrappedType = SyntaxContext->popIf<ParsedTypeSyntax>()) {
-      ParsedOptionalTypeSyntaxBuilder Builder(*SyntaxContext);
-      Builder
-        .useQuestionMark(std::move(QuestionMark))
-        .useWrappedType(std::move(*WrappedType));
-      SyntaxNode.emplace(Builder.build());
-    } else {
-      // Undo the popping of the question mark
-      SyntaxContext->addSyntax(std::move(QuestionMark));
-    }
-  }
-  return makeSyntaxResult(std::move(SyntaxNode), TyR);
-}
-
-/// Parse a single implicitly unwrapped optional suffix, given that we
-/// are looking at the exclamation mark.
-SyntaxParserResult<ParsedTypeSyntax, TypeRepr>
-Parser::parseTypeImplicitlyUnwrappedOptional(TypeRepr *base) {
-  SourceLoc exclamationLoc = consumeImplicitlyUnwrappedOptionalToken();
-  auto TyR =
-      new (Context) ImplicitlyUnwrappedOptionalTypeRepr(base, exclamationLoc);
-  llvm::Optional<ParsedTypeSyntax> SyntaxNode;
-  if (SyntaxContext->isEnabled()) {
-    ParsedImplicitlyUnwrappedOptionalTypeSyntaxBuilder Builder(*SyntaxContext);
-    auto ExclamationMark = SyntaxContext->popToken();
-    auto WrappedType(std::move(*SyntaxContext->popIf<ParsedTypeSyntax>()));
-    Builder
-      .useExclamationMark(std::move(ExclamationMark))
-      .useWrappedType(std::move(WrappedType));
-    SyntaxNode.emplace(Builder.build());
-  }
-  return makeSyntaxResult(std::move(SyntaxNode), TyR);
->>>>>>> 7be975cf
 }
 
 //===----------------------------------------------------------------------===//

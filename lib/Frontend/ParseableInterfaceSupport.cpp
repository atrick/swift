--- conflicted
+++ resolved
@@ -147,14 +147,9 @@
 // Check that the output .swiftmodule file is at least as new as all the
 // dependencies it read when it was built last time.
 static bool
-<<<<<<< HEAD
 swiftModuleIsUpToDate(llvm::vfs::FileSystem &FS,
-                      StringRef InPath, StringRef OutPath, StringRef DepPath) {
-=======
-swiftModuleIsUpToDate(clang::vfs::FileSystem &FS,
                       StringRef ModuleCachePath,
                       StringRef OutPath) {
->>>>>>> fcff56d4
 
   if (!FS.exists(OutPath))
     return false;
@@ -201,14 +196,8 @@
 }
 
 static bool buildSwiftModuleFromSwiftInterface(
-<<<<<<< HEAD
     llvm::vfs::FileSystem &FS, DiagnosticEngine &Diags,
-    CompilerInvocation &SubInvocation, StringRef InPath, StringRef OutPath,
-    StringRef DepPath) {
-=======
-    clang::vfs::FileSystem &FS, DiagnosticEngine &Diags,
     CompilerInvocation &SubInvocation, StringRef InPath, StringRef OutPath) {
->>>>>>> fcff56d4
   bool SubError = false;
   bool RunSuccess = llvm::CrashRecoveryContext().RunSafelyOnThread([&] {
 

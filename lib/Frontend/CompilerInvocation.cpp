//===--- CompilerInvocation.cpp - CompilerInvocation methods --------------===//
//
// This source file is part of the Swift.org open source project
//
// Copyright (c) 2014 - 2019 Apple Inc. and the Swift project authors
// Licensed under Apache License v2.0 with Runtime Library Exception
//
// See https://swift.org/LICENSE.txt for license information
// See https://swift.org/CONTRIBUTORS.txt for the list of Swift project authors
//
//===----------------------------------------------------------------------===//

#include "swift/Frontend/Frontend.h"

#include "ArgsToFrontendOptionsConverter.h"
#include "swift/AST/DiagnosticsFrontend.h"
#include "swift/Basic/Platform.h"
#include "swift/Option/Options.h"
#include "swift/Option/SanitizerOptions.h"
#include "swift/Strings.h"
#include "llvm/ADT/STLExtras.h"
#include "llvm/ADT/Triple.h"
#include "llvm/Option/Arg.h"
#include "llvm/Option/ArgList.h"
#include "llvm/Option/Option.h"
#include "llvm/Support/FileSystem.h"
#include "llvm/Support/LineIterator.h"
#include "llvm/Support/Path.h"
#include "llvm/Support/Process.h"

using namespace swift;
using namespace llvm::opt;

/// The path for Swift libraries in the OS on Darwin.
#define DARWIN_OS_LIBRARY_PATH "/usr/lib/swift"

swift::CompilerInvocation::CompilerInvocation() {
  setTargetTriple(llvm::sys::getDefaultTargetTriple());
}

void CompilerInvocation::computeRuntimeResourcePathFromExecutablePath(
    StringRef mainExecutablePath, llvm::SmallString<128> &runtimeResourcePath) {
  runtimeResourcePath.assign(mainExecutablePath);
  llvm::sys::path::remove_filename(runtimeResourcePath); // Remove /swift
  llvm::sys::path::remove_filename(runtimeResourcePath); // Remove /bin
  llvm::sys::path::append(runtimeResourcePath, "lib", "swift");
}

void CompilerInvocation::setMainExecutablePath(StringRef Path) {
  llvm::SmallString<128> LibPath;
  computeRuntimeResourcePathFromExecutablePath(Path, LibPath);
  setRuntimeResourcePath(LibPath.str());

  llvm::SmallString<128> DiagnosticDocsPath(Path);
  llvm::sys::path::remove_filename(DiagnosticDocsPath); // Remove /swift
  llvm::sys::path::remove_filename(DiagnosticDocsPath); // Remove /bin
  llvm::sys::path::append(DiagnosticDocsPath, "share", "doc", "swift",
                          "diagnostics");
  DiagnosticOpts.DiagnosticDocumentationPath = std::string(DiagnosticDocsPath.str());
}

void CompilerInvocation::setDefaultPrebuiltCacheIfNecessary() {

  if (!FrontendOpts.PrebuiltModuleCachePath.empty())
    return;
  if (SearchPathOpts.RuntimeResourcePath.empty())
    return;

  SmallString<64> defaultPrebuiltPath{SearchPathOpts.RuntimeResourcePath};
  StringRef platform;
  if (tripleIsMacCatalystEnvironment(LangOpts.Target)) {
    // The prebuilt cache for macCatalyst is the same as the one for macOS, not iOS
    // or a separate location of its own.
    platform = "macosx";
  } else {
    platform = getPlatformNameForTriple(LangOpts.Target);
  }
  llvm::sys::path::append(defaultPrebuiltPath, platform, "prebuilt-modules");
  FrontendOpts.PrebuiltModuleCachePath = defaultPrebuiltPath.str();
}

static void updateRuntimeLibraryPaths(SearchPathOptions &SearchPathOpts,
                                      llvm::Triple &Triple) {
  llvm::SmallString<128> LibPath(SearchPathOpts.RuntimeResourcePath);

  StringRef LibSubDir = getPlatformNameForTriple(Triple);
  if (tripleIsMacCatalystEnvironment(Triple))
    LibSubDir = "maccatalyst";

  llvm::sys::path::append(LibPath, LibSubDir);
  SearchPathOpts.RuntimeLibraryPaths.clear();
  SearchPathOpts.RuntimeLibraryPaths.push_back(std::string(LibPath.str()));
  if (Triple.isOSDarwin())
    SearchPathOpts.RuntimeLibraryPaths.push_back(DARWIN_OS_LIBRARY_PATH);

  // Set up the import paths containing the swiftmodules for the libraries in
  // RuntimeLibraryPath.
  SearchPathOpts.RuntimeLibraryImportPaths.clear();

  // If this is set, we don't want any runtime import paths.
  if (SearchPathOpts.SkipRuntimeLibraryImportPaths)
    return;

  if (!Triple.isOSDarwin())
    llvm::sys::path::append(LibPath, swift::getMajorArchitectureName(Triple));
  SearchPathOpts.RuntimeLibraryImportPaths.push_back(std::string(LibPath.str()));

  if (!SearchPathOpts.SDKPath.empty()) {
    if (tripleIsMacCatalystEnvironment(Triple)) {
      LibPath = SearchPathOpts.SDKPath;
      llvm::sys::path::append(LibPath, "System", "iOSSupport");
      llvm::sys::path::append(LibPath, "usr", "lib", "swift");
      SearchPathOpts.RuntimeLibraryImportPaths.push_back(std::string(LibPath.str()));
    }

    LibPath = SearchPathOpts.SDKPath;
    llvm::sys::path::append(LibPath, "usr", "lib", "swift");
    if (!Triple.isOSDarwin()) {
      llvm::sys::path::append(LibPath, getPlatformNameForTriple(Triple));
      llvm::sys::path::append(LibPath, swift::getMajorArchitectureName(Triple));
    }
    SearchPathOpts.RuntimeLibraryImportPaths.push_back(std::string(LibPath.str()));
  }
}

static void
setIRGenOutputOptsFromFrontendOptions(IRGenOptions &IRGenOpts,
                                      const FrontendOptions &FrontendOpts) {
  // Set the OutputKind for the given Action.
  IRGenOpts.OutputKind = [](FrontendOptions::ActionType Action) {
    switch (Action) {
    case FrontendOptions::ActionType::EmitIR:
      return IRGenOutputKind::LLVMAssembly;
    case FrontendOptions::ActionType::EmitBC:
      return IRGenOutputKind::LLVMBitcode;
    case FrontendOptions::ActionType::EmitAssembly:
      return IRGenOutputKind::NativeAssembly;
    case FrontendOptions::ActionType::Immediate:
      return IRGenOutputKind::Module;
    case FrontendOptions::ActionType::EmitObject:
    default:
      // Just fall back to emitting an object file. If we aren't going to run
      // IRGen, it doesn't really matter what we put here anyways.
      return IRGenOutputKind::ObjectFile;
    }
  }(FrontendOpts.RequestedAction);

  // If we're in JIT mode, set the requisite flags.
  if (FrontendOpts.RequestedAction == FrontendOptions::ActionType::Immediate) {
    IRGenOpts.UseJIT = true;
    IRGenOpts.DebugInfoLevel = IRGenDebugInfoLevel::Normal;
    IRGenOpts.DebugInfoFormat = IRGenDebugInfoFormat::DWARF;
  }
}

static void
setBridgingHeaderFromFrontendOptions(ClangImporterOptions &ImporterOpts,
                                     const FrontendOptions &FrontendOpts) {
  if (FrontendOpts.RequestedAction != FrontendOptions::ActionType::EmitPCH)
    return;

  // If there aren't any inputs, there's nothing to do.
  if (!FrontendOpts.InputsAndOutputs.hasInputs())
    return;

  // If we aren't asked to output a bridging header, we don't need to set this.
  if (ImporterOpts.PrecompiledHeaderOutputDir.empty())
    return;

  ImporterOpts.BridgingHeader =
      FrontendOpts.InputsAndOutputs.getFilenameOfFirstInput();
}

void CompilerInvocation::setRuntimeResourcePath(StringRef Path) {
  SearchPathOpts.RuntimeResourcePath = Path.str();
  updateRuntimeLibraryPaths(SearchPathOpts, LangOpts.Target);
}

void CompilerInvocation::setTargetTriple(StringRef Triple) {
  setTargetTriple(llvm::Triple(Triple));
}

void CompilerInvocation::setTargetTriple(const llvm::Triple &Triple) {
  LangOpts.setTarget(Triple);
  updateRuntimeLibraryPaths(SearchPathOpts, LangOpts.Target);
}

void CompilerInvocation::setSDKPath(const std::string &Path) {
  SearchPathOpts.SDKPath = Path;
  updateRuntimeLibraryPaths(SearchPathOpts, LangOpts.Target);
}

SourceFileKind CompilerInvocation::getSourceFileKind() const {
  switch (getInputKind()) {
  case InputFileKind::Swift:
    return SourceFileKind::Main;
  case InputFileKind::SwiftLibrary:
    return SourceFileKind::Library;
  case InputFileKind::SwiftREPL:
    return SourceFileKind::REPL;
  case InputFileKind::SwiftModuleInterface:
    return SourceFileKind::Interface;
  case InputFileKind::SIL:
    return SourceFileKind::SIL;
  case InputFileKind::None:
  case InputFileKind::LLVM:
    llvm_unreachable("Trying to convert from unsupported InputFileKind");
  }

  llvm_unreachable("Unhandled InputFileKind in switch.");
}

static bool ParseFrontendArgs(
    FrontendOptions &opts, ArgList &args, DiagnosticEngine &diags,
    SmallVectorImpl<std::unique_ptr<llvm::MemoryBuffer>> *buffers) {
  ArgsToFrontendOptionsConverter converter(diags, args, opts);
  return converter.convert(buffers);
}

static void diagnoseSwiftVersion(Optional<version::Version> &vers, Arg *verArg,
                                 ArgList &Args, DiagnosticEngine &diags) {
  // General invalid version error
  diags.diagnose(SourceLoc(), diag::error_invalid_arg_value,
                 verArg->getAsString(Args), verArg->getValue());

  // Note valid versions.
  auto validVers = version::Version::getValidEffectiveVersions();
  auto versStr = "'" + llvm::join(validVers, "', '") + "'";
  diags.diagnose(SourceLoc(), diag::note_valid_swift_versions, versStr);
}

/// Create a new Regex instance out of the string value in \p RpassArg.
/// It returns a pointer to the newly generated Regex instance.
static std::shared_ptr<llvm::Regex>
generateOptimizationRemarkRegex(DiagnosticEngine &Diags, ArgList &Args,
                                Arg *RpassArg) {
  StringRef Val = RpassArg->getValue();
  std::string RegexError;
  std::shared_ptr<llvm::Regex> Pattern = std::make_shared<llvm::Regex>(Val);
  if (!Pattern->isValid(RegexError)) {
    Diags.diagnose(SourceLoc(), diag::error_optimization_remark_pattern,
                   RegexError, RpassArg->getAsString(Args));
    Pattern.reset();
  }
  return Pattern;
}

// Lifted from the clang driver.
static void PrintArg(raw_ostream &OS, const char *Arg, StringRef TempDir) {
  const bool Escape = std::strpbrk(Arg, "\"\\$ ");

  if (!TempDir.empty()) {
    llvm::SmallString<256> ArgPath{Arg};
    llvm::sys::fs::make_absolute(ArgPath);
    llvm::sys::path::native(ArgPath);

    llvm::SmallString<256> TempPath{TempDir};
    llvm::sys::fs::make_absolute(TempPath);
    llvm::sys::path::native(TempPath);

    if (StringRef(ArgPath).startswith(TempPath)) {
      // Don't write temporary file names in the debug info. This would prevent
      // incremental llvm compilation because we would generate different IR on
      // every compiler invocation.
      Arg = "<temporary-file>";
    }
  }

  if (!Escape) {
    OS << Arg;
    return;
  }

  // Quote and escape. This isn't really complete, but good enough.
  OS << '"';
  while (const char c = *Arg++) {
    if (c == '"' || c == '\\' || c == '$')
      OS << '\\';
    OS << c;
  }
  OS << '"';
}

static void ParseModuleInterfaceArgs(ModuleInterfaceOptions &Opts,
                                     ArgList &Args) {
  using namespace options;

  Opts.PreserveTypesAsWritten |=
    Args.hasArg(OPT_module_interface_preserve_types_as_written);
  Opts.PrintFullConvention |=
    Args.hasArg(OPT_experimental_print_full_convention);
}

/// Save a copy of any flags marked as ModuleInterfaceOption, if running
/// in a mode that is going to emit a .swiftinterface file.
static void SaveModuleInterfaceArgs(ModuleInterfaceOptions &Opts,
                                    FrontendOptions &FOpts,
                                    ArgList &Args, DiagnosticEngine &Diags) {
  if (!FOpts.InputsAndOutputs.hasModuleInterfaceOutputPath())
    return;
  ArgStringList RenderedArgs;
  for (auto A : Args) {
    if (A->getOption().hasFlag(options::ModuleInterfaceOption))
      A->render(Args, RenderedArgs);
  }
  llvm::raw_string_ostream OS(Opts.Flags);
  interleave(RenderedArgs,
             [&](const char *Argument) { PrintArg(OS, Argument, StringRef()); },
             [&] { OS << " "; });
}

static bool ParseLangArgs(LangOptions &Opts, ArgList &Args,
                          DiagnosticEngine &Diags,
                          const FrontendOptions &FrontendOpts) {
  using namespace options;
  bool HadError = false;

  if (auto A = Args.getLastArg(OPT_swift_version)) {
    auto vers = version::Version::parseVersionString(
      A->getValue(), SourceLoc(), &Diags);
    bool isValid = false;
    if (vers.hasValue()) {
      if (auto effectiveVers = vers.getValue().getEffectiveLanguageVersion()) {
        Opts.EffectiveLanguageVersion = effectiveVers.getValue();
        isValid = true;
      }
    }
    if (!isValid)
      diagnoseSwiftVersion(vers, A, Args, Diags);
  }

  if (auto A = Args.getLastArg(OPT_package_description_version)) {
    auto vers = version::Version::parseVersionString(
      A->getValue(), SourceLoc(), &Diags);
    if (vers.hasValue()) {
      Opts.PackageDescriptionVersion = vers.getValue();
    } else {
      return true;
    }
  }

  Opts.AttachCommentsToDecls |= Args.hasArg(OPT_dump_api_path);

  Opts.UseMalloc |= Args.hasArg(OPT_use_malloc);

  Opts.DiagnosticsEditorMode |= Args.hasArg(OPT_diagnostics_editor_mode,
                                            OPT_serialize_diagnostics_path);

  Opts.EnableExperimentalStaticAssert |=
    Args.hasArg(OPT_enable_experimental_static_assert);

  Opts.EnableSubstSILFunctionTypesForFunctionValues |=
    Args.hasArg(OPT_enable_subst_sil_function_types_for_function_values);

  Opts.DiagnoseInvalidEphemeralnessAsError |=
      Args.hasArg(OPT_enable_invalid_ephemeralness_as_error);

  if (auto A = Args.getLastArg(OPT_enable_deserialization_recovery,
                               OPT_disable_deserialization_recovery)) {
    Opts.EnableDeserializationRecovery
      = A->getOption().matches(OPT_enable_deserialization_recovery);
  }

  Opts.DisableAvailabilityChecking |=
      Args.hasArg(OPT_disable_availability_checking);

  if (FrontendOpts.InputKind == InputFileKind::SIL)
    Opts.DisableAvailabilityChecking = true;
  
  if (auto A = Args.getLastArg(OPT_enable_access_control,
                               OPT_disable_access_control)) {
    Opts.EnableAccessControl
      = A->getOption().matches(OPT_enable_access_control);
  }

  if (auto A = Args.getLastArg(OPT_disable_typo_correction,
                               OPT_typo_correction_limit)) {
    if (A->getOption().matches(OPT_disable_typo_correction))
      Opts.TypoCorrectionLimit = 0;
    else {
      unsigned limit;
      if (StringRef(A->getValue()).getAsInteger(10, limit)) {
        Diags.diagnose(SourceLoc(), diag::error_invalid_arg_value,
                       A->getAsString(Args), A->getValue());
        HadError = true;
      } else {
        Opts.TypoCorrectionLimit = limit;
      }
    }
  }

  Opts.CodeCompleteInitsInPostfixExpr |=
      Args.hasArg(OPT_code_complete_inits_in_postfix_expr);

  Opts.CodeCompleteCallPatternHeuristics |=
      Args.hasArg(OPT_code_complete_call_pattern_heuristics);

  if (auto A = Args.getLastArg(OPT_enable_target_os_checking,
                               OPT_disable_target_os_checking)) {
    Opts.EnableTargetOSChecking
      = A->getOption().matches(OPT_enable_target_os_checking);
  }
  
  Opts.DisableParserLookup |= Args.hasArg(OPT_disable_parser_lookup);
  Opts.EnableRequestBasedIncrementalDependencies =
      Args.hasFlag(OPT_enable_request_based_incremental_dependencies,
                   OPT_disable_request_based_incremental_dependencies,
                   Opts.EnableRequestBasedIncrementalDependencies);
  Opts.EnableASTScopeLookup =
      Args.hasFlag(options::OPT_enable_astscope_lookup,
                   options::OPT_disable_astscope_lookup, Opts.EnableASTScopeLookup) ||
      Opts.DisableParserLookup;
  Opts.CrosscheckUnqualifiedLookup |=
      Args.hasArg(OPT_crosscheck_unqualified_lookup);
  Opts.StressASTScopeLookup |= Args.hasArg(OPT_stress_astscope_lookup);
  Opts.WarnIfASTScopeLookup |= Args.hasArg(OPT_warn_if_astscope_lookup);
  Opts.LazyASTScopes |= Args.hasArg(OPT_lazy_astscopes);
  Opts.UseClangFunctionTypes |= Args.hasArg(OPT_use_clang_function_types);

  Opts.NamedLazyMemberLoading &= !Args.hasArg(OPT_disable_named_lazy_member_loading);

  if (Args.hasArg(OPT_verify_syntax_tree)) {
    Opts.BuildSyntaxTree = true;
    Opts.VerifySyntaxTree = true;
  }

  Opts.EnableFineGrainedDependencies =
      Args.hasFlag(options::OPT_enable_fine_grained_dependencies,
                   options::OPT_disable_fine_grained_dependencies,
                   Opts.EnableFineGrainedDependencies);
  Opts.EnableTypeFingerprints =
      Args.hasFlag(options::OPT_enable_type_fingerprints,
                   options::OPT_disable_type_fingerprints,
                   LangOptions().EnableTypeFingerprints);

  if (!Opts.EnableFineGrainedDependencies && Opts.EnableTypeFingerprints) {
    Diags.diagnose(
        SourceLoc(),
        diag::warning_type_fingerprints_require_fine_grained_dependencies);
    Opts.EnableTypeFingerprints = false;
  }

  if (Args.hasArg(OPT_emit_fine_grained_dependency_sourcefile_dot_files))
    Opts.EmitFineGrainedDependencySourcefileDotFiles = true;

  if (Args.hasArg(OPT_fine_grained_dependency_include_intrafile))
    Opts.FineGrainedDependenciesIncludeIntrafileOnes = true;

  if (Args.hasArg(OPT_enable_experimental_additive_arithmetic_derivation))
    Opts.EnableExperimentalAdditiveArithmeticDerivedConformances = true;

<<<<<<< HEAD
  Opts.EnableExperimentalCrossFileDerivativeRegistration |=
      Args.hasArg(OPT_enable_experimental_cross_file_derivative_registration);
=======
>>>>>>> 1b26b96f
  Opts.EnableExperimentalForwardModeDifferentiation |=
      Args.hasArg(OPT_enable_experimental_forward_mode_differentiation);

  Opts.DebuggerSupport |= Args.hasArg(OPT_debugger_support);
  if (Opts.DebuggerSupport)
    Opts.EnableDollarIdentifiers = true;
  Opts.Playground |= Args.hasArg(OPT_playground);
  Opts.InferImportAsMember |= Args.hasArg(OPT_enable_infer_import_as_member);

  Opts.EnableThrowWithoutTry |= Args.hasArg(OPT_enable_throw_without_try);

  if (auto A = Args.getLastArg(OPT_enable_objc_attr_requires_foundation_module,
                               OPT_disable_objc_attr_requires_foundation_module)) {
    Opts.EnableObjCAttrRequiresFoundation
      = A->getOption().matches(OPT_enable_objc_attr_requires_foundation_module);
  }

  if (auto A = Args.getLastArg(OPT_enable_testable_attr_requires_testable_module,
                               OPT_disable_testable_attr_requires_testable_module)) {
    Opts.EnableTestableAttrRequiresTestableModule
      = A->getOption().matches(OPT_enable_testable_attr_requires_testable_module);
  }
  
  if (Args.getLastArg(OPT_debug_cycles))
    Opts.DebugDumpCycles = true;

  if (Args.getLastArg(OPT_build_request_dependency_graph))
    Opts.BuildRequestDependencyGraph = true;

  if (const Arg *A = Args.getLastArg(OPT_output_request_graphviz)) {
    Opts.RequestEvaluatorGraphVizPath = A->getValue();
  }

  if (Args.getLastArg(OPT_require_explicit_availability, OPT_require_explicit_availability_target)) {
    Opts.RequireExplicitAvailability = true;
    if (const Arg *A = Args.getLastArg(OPT_require_explicit_availability_target)) {
      Opts.RequireExplicitAvailabilityTarget = A->getValue();
    }
  }

  if (const Arg *A = Args.getLastArg(OPT_value_recursion_threshold)) {
    unsigned threshold;
    if (StringRef(A->getValue()).getAsInteger(10, threshold)) {
      Diags.diagnose(SourceLoc(), diag::error_invalid_arg_value,
                     A->getAsString(Args), A->getValue());
      HadError = true;
    } else {
      Opts.MaxCircularityDepth = threshold;
    }
  }
  
  for (const Arg *A : Args.filtered(OPT_D)) {
    Opts.addCustomConditionalCompilationFlag(A->getValue());
  }

  Opts.EnableAppExtensionRestrictions |= Args.hasArg(OPT_enable_app_extension);

  Opts.EnableSwift3ObjCInference =
    Args.hasFlag(OPT_enable_swift3_objc_inference,
                 OPT_disable_swift3_objc_inference, false);

  if (Opts.EnableSwift3ObjCInference) {
    if (const Arg *A = Args.getLastArg(
                                   OPT_warn_swift3_objc_inference_minimal,
                                   OPT_warn_swift3_objc_inference_complete)) {
      if (A->getOption().getID() == OPT_warn_swift3_objc_inference_minimal)
        Opts.WarnSwift3ObjCInference = Swift3ObjCInferenceWarnings::Minimal;
      else
        Opts.WarnSwift3ObjCInference = Swift3ObjCInferenceWarnings::Complete;
    }
  }

  Opts.WarnImplicitOverrides =
    Args.hasArg(OPT_warn_implicit_overrides);

  Opts.EnableNSKeyedArchiverDiagnostics =
      Args.hasFlag(OPT_enable_nskeyedarchiver_diagnostics,
                   OPT_disable_nskeyedarchiver_diagnostics,
                   Opts.EnableNSKeyedArchiverDiagnostics);

  Opts.EnableNonFrozenEnumExhaustivityDiagnostics =
    Args.hasFlag(OPT_enable_nonfrozen_enum_exhaustivity_diagnostics,
                 OPT_disable_nonfrozen_enum_exhaustivity_diagnostics,
                 Opts.isSwiftVersionAtLeast(5));

  if (Arg *A = Args.getLastArg(OPT_Rpass_EQ))
    Opts.OptimizationRemarkPassedPattern =
        generateOptimizationRemarkRegex(Diags, Args, A);
  if (Arg *A = Args.getLastArg(OPT_Rpass_missed_EQ))
    Opts.OptimizationRemarkMissedPattern =
        generateOptimizationRemarkRegex(Diags, Args, A);

  Opts.EnableConcisePoundFile =
      Args.hasArg(OPT_enable_experimental_concise_pound_file);

  Opts.EnableCrossImportOverlays =
      Args.hasFlag(OPT_enable_cross_import_overlays,
                   OPT_disable_cross_import_overlays,
                   Opts.EnableCrossImportOverlays);

  Opts.EnableCrossImportRemarks = Args.hasArg(OPT_emit_cross_import_remarks);

  llvm::Triple Target = Opts.Target;
  StringRef TargetArg;
  if (const Arg *A = Args.getLastArg(OPT_target)) {
    Target = llvm::Triple(A->getValue());
    TargetArg = A->getValue();
  }

  if (const Arg *A = Args.getLastArg(OPT_target_variant)) {
    Opts.TargetVariant = llvm::Triple(A->getValue());
  }

  Opts.EnableCXXInterop |= Args.hasArg(OPT_enable_cxx_interop);
  Opts.EnableObjCInterop =
      Args.hasFlag(OPT_enable_objc_interop, OPT_disable_objc_interop,
                   Target.isOSDarwin());
  Opts.EnableSILOpaqueValues |= Args.hasArg(OPT_enable_sil_opaque_values);

  Opts.VerifyAllSubstitutionMaps |= Args.hasArg(OPT_verify_all_substitution_maps);

  Opts.UseDarwinPreStableABIBit =
    (Target.isMacOSX() && Target.isMacOSXVersionLT(10, 14, 4)) ||
    (Target.isiOS() && Target.isOSVersionLT(12, 2)) ||
    (Target.isTvOS() && Target.isOSVersionLT(12, 2)) ||
    (Target.isWatchOS() && Target.isOSVersionLT(5, 2));

  // Must be processed after any other language options that could affect
  // platform conditions.
  bool UnsupportedOS, UnsupportedArch;
  std::tie(UnsupportedOS, UnsupportedArch) = Opts.setTarget(Target);

  SmallVector<StringRef, 3> TargetComponents;
  TargetArg.split(TargetComponents, "-");

  if (UnsupportedArch) {
    auto TargetArgArch = TargetComponents.size() ? TargetComponents[0] : "";
    Diags.diagnose(SourceLoc(), diag::error_unsupported_target_arch, TargetArgArch);
  }

  if (UnsupportedOS) {
    auto TargetArgOS = TargetComponents.size() > 2 ? TargetComponents[2] : "";
    Diags.diagnose(SourceLoc(), diag::error_unsupported_target_os, TargetArgOS);
  }

  return HadError || UnsupportedOS || UnsupportedArch;
}

static bool ParseTypeCheckerArgs(TypeCheckerOptions &Opts, ArgList &Args,
                                 DiagnosticEngine &Diags,
                                 const FrontendOptions &FrontendOpts) {
  using namespace options;

  bool HadError = false;
  auto setUnsignedIntegerArgument =
      [&Args, &Diags, &HadError](options::ID optionID, unsigned &valueToSet) {
        if (const Arg *A = Args.getLastArg(optionID)) {
          unsigned attempt;
          if (StringRef(A->getValue()).getAsInteger(/*radix*/ 10, attempt)) {
            Diags.diagnose(SourceLoc(), diag::error_invalid_arg_value,
                           A->getAsString(Args), A->getValue());
            HadError = true;
          } else {
            valueToSet = attempt;
          }
        }
      };

  setUnsignedIntegerArgument(OPT_warn_long_function_bodies,
                             Opts.WarnLongFunctionBodies);
  setUnsignedIntegerArgument(OPT_warn_long_expression_type_checking,
                             Opts.WarnLongExpressionTypeChecking);
  setUnsignedIntegerArgument(OPT_solver_expression_time_threshold_EQ,
                             Opts.ExpressionTimeoutThreshold);
  setUnsignedIntegerArgument(OPT_switch_checking_invocation_threshold_EQ,
                             Opts.SwitchCheckingInvocationThreshold);
  setUnsignedIntegerArgument(OPT_debug_constraints_attempt,
                             Opts.DebugConstraintSolverAttempt);
  setUnsignedIntegerArgument(OPT_solver_memory_threshold,
                             Opts.SolverMemoryThreshold);
  setUnsignedIntegerArgument(OPT_solver_shrink_unsolved_threshold,
                             Opts.SolverShrinkUnsolvedThreshold);

  Opts.DebugTimeFunctionBodies |= Args.hasArg(OPT_debug_time_function_bodies);
  Opts.DebugTimeExpressions |=
      Args.hasArg(OPT_debug_time_expression_type_checking);
  Opts.SkipNonInlinableFunctionBodies |=
      Args.hasArg(OPT_experimental_skip_non_inlinable_function_bodies);

  // If asked to perform InstallAPI, go ahead and enable non-inlinable function
  // body skipping.
  Opts.SkipNonInlinableFunctionBodies |= Args.hasArg(OPT_tbd_is_installapi);

  Opts.DisableConstraintSolverPerformanceHacks |=
      Args.hasArg(OPT_disable_constraint_solver_performance_hacks);

  Opts.EnableOperatorDesignatedTypes |=
      Args.hasArg(OPT_enable_operator_designated_types);

  // Always enable operator designated types for the standard library.
  Opts.EnableOperatorDesignatedTypes |= FrontendOpts.ParseStdlib;

  Opts.SolverEnableOperatorDesignatedTypes |=
      Args.hasArg(OPT_solver_enable_operator_designated_types);

  Opts.DebugConstraintSolver |= Args.hasArg(OPT_debug_constraints);
  Opts.DebugGenericSignatures |= Args.hasArg(OPT_debug_generic_signatures);

  for (const Arg *A : Args.filtered(OPT_debug_constraints_on_line)) {
    unsigned line;
    if (StringRef(A->getValue()).getAsInteger(/*radix*/ 10, line)) {
      Diags.diagnose(SourceLoc(), diag::error_invalid_arg_value,
                     A->getAsString(Args), A->getValue());
      HadError = true;
    } else {
      Opts.DebugConstraintSolverOnLines.push_back(line);
    }
  }
  llvm::sort(Opts.DebugConstraintSolverOnLines);

  if (const Arg *A = Args.getLastArg(OPT_debug_forbid_typecheck_prefix)) {
    Opts.DebugForbidTypecheckPrefix = A->getValue();
  }

  if (Args.getLastArg(OPT_solver_disable_shrink))
    Opts.SolverDisableShrink = true;

  return HadError;
}

static bool ParseClangImporterArgs(ClangImporterOptions &Opts,
                                   ArgList &Args,
                                   DiagnosticEngine &Diags,
                                   StringRef workingDirectory) {
  using namespace options;

  if (const Arg *A = Args.getLastArg(OPT_module_cache_path)) {
    Opts.ModuleCachePath = A->getValue();
  }

  if (const Arg *A = Args.getLastArg(OPT_target_cpu))
    Opts.TargetCPU = A->getValue();

  if (const Arg *A = Args.getLastArg(OPT_index_store_path))
    Opts.IndexStorePath = A->getValue();

  for (const Arg *A : Args.filtered(OPT_Xcc)) {
    Opts.ExtraArgs.push_back(A->getValue());
  }

  for (auto A : Args.getAllArgValues(OPT_debug_prefix_map)) {
    // Forward -debug-prefix-map arguments from Swift to Clang as
    // -fdebug-prefix-map. This is required to ensure DIFiles created there,
    // like "<swift-imported-modules>", have their paths remapped properly.
    // (Note, however, that Clang's usage of std::map means that the remapping
    // may not be applied in the same order, which can matter if one mapping is
    // a prefix of another.)
    Opts.ExtraArgs.push_back("-fdebug-prefix-map=" + A);
  }

  if (!workingDirectory.empty()) {
    // Provide a working directory to Clang as well if there are any -Xcc
    // options, in case some of them are search-related. But do it at the
    // beginning, so that an explicit -Xcc -working-directory will win.
    Opts.ExtraArgs.insert(Opts.ExtraArgs.begin(),
                          {"-working-directory", workingDirectory.str()});
  }

  Opts.InferImportAsMember |= Args.hasArg(OPT_enable_infer_import_as_member);
  Opts.DumpClangDiagnostics |= Args.hasArg(OPT_dump_clang_diagnostics);

  if (Args.hasArg(OPT_embed_bitcode))
    Opts.Mode = ClangImporterOptions::Modes::EmbedBitcode;
  else if (Args.hasArg(OPT_emit_pcm) || Args.hasArg(OPT_dump_pcm))
    Opts.Mode = ClangImporterOptions::Modes::PrecompiledModule;

  if (auto *A = Args.getLastArg(OPT_import_objc_header))
    Opts.BridgingHeader = A->getValue();
  Opts.DisableSwiftBridgeAttr |= Args.hasArg(OPT_disable_swift_bridge_attr);

  Opts.DisableOverlayModules |= Args.hasArg(OPT_emit_imported_modules);

  if (const Arg *A = Args.getLastArg(OPT_pch_output_dir)) {
    Opts.PrecompiledHeaderOutputDir = A->getValue();
    Opts.PCHDisableValidation |= Args.hasArg(OPT_pch_disable_validation);
  }

  if (Args.hasArg(OPT_warnings_as_errors))
    Opts.ExtraArgs.push_back("-Werror");

  Opts.DebuggerSupport |= Args.hasArg(OPT_debugger_support);

  Opts.DisableSourceImport |=
      Args.hasArg(OPT_disable_clangimporter_source_import);

  return false;
}

static bool ParseSearchPathArgs(SearchPathOptions &Opts,
                                ArgList &Args,
                                DiagnosticEngine &Diags,
                                StringRef workingDirectory) {
  using namespace options;
  namespace path = llvm::sys::path;

  auto resolveSearchPath =
      [workingDirectory](StringRef searchPath) -> std::string {
    if (workingDirectory.empty() || path::is_absolute(searchPath))
      return searchPath.str();
    SmallString<64> fullPath{workingDirectory};
    path::append(fullPath, searchPath);
    return std::string(fullPath.str());
  };

  for (const Arg *A : Args.filtered(OPT_I)) {
    Opts.ImportSearchPaths.push_back(resolveSearchPath(A->getValue()));
  }

  for (const Arg *A : Args.filtered(OPT_F, OPT_Fsystem)) {
    Opts.FrameworkSearchPaths.push_back({resolveSearchPath(A->getValue()),
                           /*isSystem=*/A->getOption().getID() == OPT_Fsystem});
  }

  for (const Arg *A : Args.filtered(OPT_L)) {
    Opts.LibrarySearchPaths.push_back(resolveSearchPath(A->getValue()));
  }

  for (const Arg *A : Args.filtered(OPT_vfsoverlay)) {
    Opts.VFSOverlayFiles.push_back(resolveSearchPath(A->getValue()));
  }

  if (const Arg *A = Args.getLastArg(OPT_sdk))
    Opts.SDKPath = A->getValue();

  if (const Arg *A = Args.getLastArg(OPT_resource_dir))
    Opts.RuntimeResourcePath = A->getValue();

  Opts.SkipRuntimeLibraryImportPaths |= Args.hasArg(OPT_nostdimport);

  Opts.DisableModulesValidateSystemDependencies |=
      Args.hasArg(OPT_disable_modules_validate_system_headers);

  // Opts.RuntimeIncludePath is set by calls to
  // setRuntimeIncludePath() or setMainExecutablePath().
  // Opts.RuntimeImportPath is set by calls to
  // setRuntimeIncludePath() or setMainExecutablePath() and 
  // updated by calls to setTargetTriple() or parseArgs().
  // Assumes exactly one of setMainExecutablePath() or setRuntimeIncludePath() 
  // is called before setTargetTriple() and parseArgs().
  // TODO: improve the handling of RuntimeIncludePath.
  
  return false;
}

static bool ParseDiagnosticArgs(DiagnosticOptions &Opts, ArgList &Args,
                                DiagnosticEngine &Diags) {
  using namespace options;

  if (Args.hasArg(OPT_verify))
    Opts.VerifyMode = DiagnosticOptions::Verify;
  if (Args.hasArg(OPT_verify_apply_fixes))
    Opts.VerifyMode = DiagnosticOptions::VerifyAndApplyFixes;
  Opts.VerifyIgnoreUnknown |= Args.hasArg(OPT_verify_ignore_unknown);
  Opts.SkipDiagnosticPasses |= Args.hasArg(OPT_disable_diagnostic_passes);
  Opts.ShowDiagnosticsAfterFatalError |=
    Args.hasArg(OPT_show_diagnostics_after_fatal);
  Opts.UseColor |=
      Args.hasFlag(OPT_color_diagnostics,
                   OPT_no_color_diagnostics,
                   /*Default=*/llvm::sys::Process::StandardErrHasColors());
  Opts.FixitCodeForAllDiagnostics |= Args.hasArg(OPT_fixit_all);
  Opts.SuppressWarnings |= Args.hasArg(OPT_suppress_warnings);
  Opts.WarningsAsErrors |= Args.hasArg(OPT_warnings_as_errors);
  Opts.PrintDiagnosticNames |= Args.hasArg(OPT_debug_diagnostic_names);
  Opts.PrintEducationalNotes |= Args.hasArg(OPT_print_educational_notes);
  Opts.EnableExperimentalFormatting |=
      Args.hasArg(OPT_enable_experimental_diagnostic_formatting);
  if (Arg *A = Args.getLastArg(OPT_diagnostic_documentation_path)) {
    Opts.DiagnosticDocumentationPath = A->getValue();
  }
  assert(!(Opts.WarningsAsErrors && Opts.SuppressWarnings) &&
         "conflicting arguments; should have been caught by driver");

  return false;
}

/// Parse -enforce-exclusivity=... options
void parseExclusivityEnforcementOptions(const llvm::opt::Arg *A,
                                        SILOptions &Opts,
                                        DiagnosticEngine &Diags) {
  StringRef Argument = A->getValue();
  if (Argument == "unchecked") {
    // This option is analogous to the -Ounchecked optimization setting.
    // It will disable dynamic checking but still diagnose statically.
    Opts.EnforceExclusivityStatic = true;
    Opts.EnforceExclusivityDynamic = false;
  } else if (Argument == "checked") {
    Opts.EnforceExclusivityStatic = true;
    Opts.EnforceExclusivityDynamic = true;
  } else if (Argument == "dynamic-only") {
    // This option is intended for staging purposes. The intent is that
    // it will eventually be removed.
    Opts.EnforceExclusivityStatic = false;
    Opts.EnforceExclusivityDynamic = true;
  } else if (Argument == "none") {
    // This option is for staging purposes.
    Opts.EnforceExclusivityStatic = false;
    Opts.EnforceExclusivityDynamic = false;
  } else {
    Diags.diagnose(SourceLoc(), diag::error_unsupported_option_argument,
        A->getOption().getPrefixedName(), A->getValue());
  }
}

static bool ParseSILArgs(SILOptions &Opts, ArgList &Args,
                         IRGenOptions &IRGenOpts,
                         FrontendOptions &FEOpts,
                         DiagnosticEngine &Diags,
                         const llvm::Triple &Triple,
                         ClangImporterOptions &ClangOpts) {
  using namespace options;

  if (const Arg *A = Args.getLastArg(OPT_sil_inline_threshold)) {
    if (StringRef(A->getValue()).getAsInteger(10, Opts.InlineThreshold)) {
      Diags.diagnose(SourceLoc(), diag::error_invalid_arg_value,
                     A->getAsString(Args), A->getValue());
      return true;
    }
  }
  if (const Arg *A = Args.getLastArg(OPT_sil_inline_caller_benefit_reduction_factor)) {
    if (StringRef(A->getValue()).getAsInteger(10, Opts.CallerBaseBenefitReductionFactor)) {
      Diags.diagnose(SourceLoc(), diag::error_invalid_arg_value,
                     A->getAsString(Args), A->getValue());
      return true;
    }
  }
  if (const Arg *A = Args.getLastArg(OPT_sil_unroll_threshold)) {
    if (StringRef(A->getValue()).getAsInteger(10, Opts.UnrollThreshold)) {
      Diags.diagnose(SourceLoc(), diag::error_invalid_arg_value,
                     A->getAsString(Args), A->getValue());
      return true;
    }
  }
  if (Args.hasArg(OPT_sil_existential_specializer)) {
    Opts.ExistentialSpecializer = true;
  }
  if (const Arg *A = Args.getLastArg(OPT_num_threads)) {
    if (StringRef(A->getValue()).getAsInteger(10, Opts.NumThreads)) {
      Diags.diagnose(SourceLoc(), diag::error_invalid_arg_value,
                     A->getAsString(Args), A->getValue());
      return true;
    }
    if (environmentVariableRequestedMaximumDeterminism()) {
      Opts.NumThreads = 1;
      Diags.diagnose(SourceLoc(), diag::remark_max_determinism_overriding,
                     "-num-threads");
    }
  }

  // If we're only emitting a module, stop optimizations once we've serialized
  // the SIL for the module.
  if (FEOpts.RequestedAction == FrontendOptions::ActionType::EmitModuleOnly)
    Opts.StopOptimizationAfterSerialization = true;

  if (Args.hasArg(OPT_sil_merge_partial_modules))
    Opts.MergePartialModules = true;

  if (Args.hasArg(OPT_experimental_skip_non_inlinable_function_bodies))
    Opts.SkipNonInlinableFunctionBodies = true;

  // Parse the optimization level.
  // Default to Onone settings if no option is passed.
  Opts.OptMode = OptimizationMode::NoOptimization;
  if (const Arg *A = Args.getLastArg(OPT_O_Group)) {
    if (A->getOption().matches(OPT_Onone)) {
      // Already set.
    } else if (A->getOption().matches(OPT_Ounchecked)) {
      // Turn on optimizations and remove all runtime checks.
      Opts.OptMode = OptimizationMode::ForSpeed;
      // Removal of cond_fail (overflow on binary operations).
      Opts.RemoveRuntimeAsserts = true;
      Opts.AssertConfig = SILOptions::Unchecked;
    } else if (A->getOption().matches(OPT_Oplayground)) {
      // For now -Oplayground is equivalent to -Onone.
      Opts.OptMode = OptimizationMode::NoOptimization;
    } else if (A->getOption().matches(OPT_Osize)) {
      Opts.OptMode = OptimizationMode::ForSize;
    } else {
      assert(A->getOption().matches(OPT_O));
      Opts.OptMode = OptimizationMode::ForSpeed;
    }

    if (Opts.shouldOptimize()) {
      ClangOpts.Optimization = "-Os";
    }
  }
  IRGenOpts.OptMode = Opts.OptMode;

  if (Args.getLastArg(OPT_AssumeSingleThreaded)) {
    Opts.AssumeSingleThreaded = true;
  }

  // Parse the assert configuration identifier.
  if (const Arg *A = Args.getLastArg(OPT_AssertConfig)) {
    StringRef Configuration = A->getValue();
    if (Configuration == "DisableReplacement") {
      Opts.AssertConfig = SILOptions::DisableReplacement;
    } else if (Configuration == "Debug") {
      Opts.AssertConfig = SILOptions::Debug;
    } else if (Configuration == "Release") {
      Opts.AssertConfig = SILOptions::Release;
    } else if (Configuration == "Unchecked") {
      Opts.AssertConfig = SILOptions::Unchecked;
    } else {
      Diags.diagnose(SourceLoc(), diag::error_invalid_arg_value,
                     A->getAsString(Args), A->getValue());
      return true;
    }
  } else if (FEOpts.ParseStdlib) {
    // Disable assertion configuration replacement when we build the standard
    // library.
    Opts.AssertConfig = SILOptions::DisableReplacement;
  } else if (Opts.AssertConfig == SILOptions::Debug) {
    // Set the assert configuration according to the optimization level if it
    // has not been set by the -Ounchecked flag.
    Opts.AssertConfig =
        (IRGenOpts.shouldOptimize() ? SILOptions::Release : SILOptions::Debug);
  }

  // -Ounchecked might also set removal of runtime asserts (cond_fail).
  Opts.RemoveRuntimeAsserts |= Args.hasArg(OPT_RemoveRuntimeAsserts);

  Opts.EnableARCOptimizations &= !Args.hasArg(OPT_disable_arc_opts);
  Opts.EnableOSSAOptimizations &= !Args.hasArg(OPT_disable_ossa_opts);
  Opts.EnableSpeculativeDevirtualization |= Args.hasArg(OPT_enable_spec_devirt);
  Opts.DisableSILPerfOptimizations |= Args.hasArg(OPT_disable_sil_perf_optzns);
  Opts.CrossModuleOptimization |= Args.hasArg(OPT_CrossModuleOptimization);
  Opts.VerifyAll |= Args.hasArg(OPT_sil_verify_all);
  Opts.DebugSerialization |= Args.hasArg(OPT_sil_debug_serialization);
  Opts.EmitVerboseSIL |= Args.hasArg(OPT_emit_verbose_sil);
  Opts.EmitSortedSIL |= Args.hasArg(OPT_emit_sorted_sil);
  Opts.PrintInstCounts |= Args.hasArg(OPT_print_inst_counts);
  if (const Arg *A = Args.getLastArg(OPT_external_pass_pipeline_filename))
    Opts.ExternalPassPipelineFilename = A->getValue();

  Opts.GenerateProfile |= Args.hasArg(OPT_profile_generate);
  const Arg *ProfileUse = Args.getLastArg(OPT_profile_use);
  Opts.UseProfile = ProfileUse ? ProfileUse->getValue() : "";

  Opts.EmitProfileCoverageMapping |= Args.hasArg(OPT_profile_coverage_mapping);
  Opts.DisableSILPartialApply |=
    Args.hasArg(OPT_disable_sil_partial_apply);
  Opts.VerifySILOwnership &= !Args.hasArg(OPT_disable_sil_ownership_verifier);
  Opts.EnableLargeLoadableTypes |= Args.hasArg(OPT_enable_large_loadable_types);
  Opts.StripOwnershipAfterSerialization |= Args.hasArg(OPT_enable_ownership_stripping_after_serialization);
  Opts.EnableDynamicReplacementCanCallPreviousImplementation = !Args.hasArg(
      OPT_disable_previous_implementation_calls_in_dynamic_replacements);

  if (const Arg *A = Args.getLastArg(OPT_save_optimization_record_EQ)) {
    llvm::Expected<llvm::remarks::Format> formatOrErr =
        llvm::remarks::parseFormat(A->getValue());
    if (llvm::Error err = formatOrErr.takeError()) {
      Diags.diagnose(SourceLoc(), diag::error_creating_remark_serializer,
                     toString(std::move(err)));
      return true;
    }
    Opts.OptRecordFormat = *formatOrErr;
  }

  if (const Arg *A = Args.getLastArg(OPT_save_optimization_record_passes))
    Opts.OptRecordPasses = A->getValue();

  if (const Arg *A = Args.getLastArg(OPT_save_optimization_record_path))
    Opts.OptRecordFile = A->getValue();

  if (Args.hasArg(OPT_debug_on_sil)) {
    // Derive the name of the SIL file for debugging from
    // the regular outputfile.
    std::string BaseName = FEOpts.InputsAndOutputs.getSingleOutputFilename();
    // If there are no or multiple outputfiles, derive the name
    // from the module name.
    if (BaseName.empty())
      BaseName = FEOpts.ModuleName;
    Opts.SILOutputFileNameForDebugging = BaseName;
  }

  if (const Arg *A = Args.getLastArg(options::OPT_sanitize_EQ)) {
    Opts.Sanitizers = parseSanitizerArgValues(
        Args, A, Triple, Diags,
        /* sanitizerRuntimeLibExists= */[](StringRef libName, bool shared) {

          // The driver has checked the existence of the library
          // already.
          return true;
        });
    IRGenOpts.Sanitizers = Opts.Sanitizers;
  }

  if (const Arg *A = Args.getLastArg(options::OPT_sanitize_recover_EQ)) {
    IRGenOpts.SanitizersWithRecoveryInstrumentation =
        parseSanitizerRecoverArgValues(A, Opts.Sanitizers, Diags,
                                       /*emitWarnings=*/true);
  }

  if (auto A = Args.getLastArg(OPT_enable_verify_exclusivity,
                               OPT_disable_verify_exclusivity)) {
    Opts.VerifyExclusivity
      = A->getOption().matches(OPT_enable_verify_exclusivity);
  }
  // If runtime asserts are disabled in general, also disable runtime
  // exclusivity checks unless explicitly requested.
  if (Opts.RemoveRuntimeAsserts)
    Opts.EnforceExclusivityDynamic = false;

  if (const Arg *A = Args.getLastArg(options::OPT_enforce_exclusivity_EQ)) {
    parseExclusivityEnforcementOptions(A, Opts, Diags);
  }

  return false;
}

void CompilerInvocation::buildDebugFlags(std::string &Output,
                                         const ArrayRef<const char*> &Args,
                                         StringRef SDKPath,
                                         StringRef ResourceDir) {
  // This isn't guaranteed to be the same temp directory as what the driver
  // uses, but it's highly likely.
  llvm::SmallString<128> TDir;
  llvm::sys::path::system_temp_directory(true, TDir);

  llvm::raw_string_ostream OS(Output);
  interleave(Args,
             [&](const char *Argument) { PrintArg(OS, Argument, TDir.str()); },
             [&] { OS << " "; });

  // Inject the SDK path and resource dir if they are nonempty and missing.
  bool haveSDKPath = SDKPath.empty();
  bool haveResourceDir = ResourceDir.empty();
  for (auto A : Args) {
    StringRef Arg(A);
    // FIXME: this should distinguish between key and value.
    if (!haveSDKPath && Arg.equals("-sdk"))
      haveSDKPath = true;
    if (!haveResourceDir && Arg.equals("-resource-dir"))
      haveResourceDir = true;
  }
  if (!haveSDKPath) {
    OS << " -sdk ";
    PrintArg(OS, SDKPath.data(), TDir.str());
  }
  if (!haveResourceDir) {
    OS << " -resource-dir ";
    PrintArg(OS, ResourceDir.data(), TDir.str());
  }
}

static bool ParseTBDGenArgs(TBDGenOptions &Opts, ArgList &Args,
                            DiagnosticEngine &Diags,
                            CompilerInvocation &Invocation) {
  using namespace options;

  Opts.HasMultipleIGMs = Invocation.getSILOptions().hasMultipleIGMs();

  if (const Arg *A = Args.getLastArg(OPT_module_link_name)) {
    Opts.ModuleLinkName = A->getValue();
  }

  if (const Arg *A = Args.getLastArg(OPT_tbd_install_name)) {
    Opts.InstallName = A->getValue();
  }

  Opts.IsInstallAPI = Args.hasArg(OPT_tbd_is_installapi);

  if (const Arg *A = Args.getLastArg(OPT_tbd_compatibility_version)) {
    Opts.CompatibilityVersion = A->getValue();
  }

  if (const Arg *A = Args.getLastArg(OPT_tbd_current_version)) {
    Opts.CurrentVersion = A->getValue();
  }
  if (const Arg *A = Args.getLastArg(OPT_previous_module_installname_map_file)) {
    Opts.ModuleInstallNameMapPath = A->getValue();
  }
  for (auto A : Args.getAllArgValues(OPT_embed_tbd_for_module)) {
    Opts.embedSymbolsFromModules.push_back(StringRef(A).str());
  }
  return false;
}

static bool ParseIRGenArgs(IRGenOptions &Opts, ArgList &Args,
                           DiagnosticEngine &Diags,
                           const FrontendOptions &FrontendOpts,
                           const SILOptions &SILOpts,
                           StringRef SDKPath,
                           StringRef ResourceDir,
                           const llvm::Triple &Triple) {
  using namespace options;

  if (!SILOpts.SILOutputFileNameForDebugging.empty()) {
      Opts.DebugInfoLevel = IRGenDebugInfoLevel::LineTables;
  } else if (const Arg *A = Args.getLastArg(OPT_g_Group)) {
    if (A->getOption().matches(OPT_g))
      Opts.DebugInfoLevel = IRGenDebugInfoLevel::Normal;
    else if (A->getOption().matches(options::OPT_gline_tables_only))
      Opts.DebugInfoLevel = IRGenDebugInfoLevel::LineTables;
    else if (A->getOption().matches(options::OPT_gdwarf_types))
      Opts.DebugInfoLevel = IRGenDebugInfoLevel::DwarfTypes;
    else
      assert(A->getOption().matches(options::OPT_gnone) &&
             "unknown -g<kind> option");
  }
  if (Opts.DebugInfoLevel >= IRGenDebugInfoLevel::LineTables) {
    if (Args.hasArg(options::OPT_debug_info_store_invocation)) {
      ArgStringList RenderedArgs;
      for (auto A : Args)
        A->render(Args, RenderedArgs);
      CompilerInvocation::buildDebugFlags(Opts.DebugFlags,
                                          RenderedArgs, SDKPath,
                                          ResourceDir);
    }
    // TODO: Should we support -fdebug-compilation-dir?
    llvm::SmallString<256> cwd;
    llvm::sys::fs::current_path(cwd);
    Opts.DebugCompilationDir = std::string(cwd.str());
  }

  if (const Arg *A = Args.getLastArg(options::OPT_debug_info_format)) {
    if (A->containsValue("dwarf"))
      Opts.DebugInfoFormat = IRGenDebugInfoFormat::DWARF;
    else if (A->containsValue("codeview"))
      Opts.DebugInfoFormat = IRGenDebugInfoFormat::CodeView;
    else
      Diags.diagnose(SourceLoc(), diag::error_invalid_arg_value,
                     A->getAsString(Args), A->getValue());
  } else if (Opts.DebugInfoLevel > IRGenDebugInfoLevel::None) {
    // If -g was specified but not -debug-info-format, DWARF is assumed.
    Opts.DebugInfoFormat = IRGenDebugInfoFormat::DWARF;
  }
  if (Args.hasArg(options::OPT_debug_info_format) &&
      !Args.hasArg(options::OPT_g_Group)) {
    const Arg *debugFormatArg = Args.getLastArg(options::OPT_debug_info_format);
    Diags.diagnose(SourceLoc(), diag::error_option_missing_required_argument,
                   debugFormatArg->getAsString(Args), "-g");
  }
  if (Opts.DebugInfoFormat == IRGenDebugInfoFormat::CodeView &&
      (Opts.DebugInfoLevel == IRGenDebugInfoLevel::LineTables ||
       Opts.DebugInfoLevel == IRGenDebugInfoLevel::DwarfTypes)) {
    const Arg *debugFormatArg = Args.getLastArg(options::OPT_debug_info_format);
    Diags.diagnose(SourceLoc(), diag::error_argument_not_allowed_with,
                   debugFormatArg->getAsString(Args),
                   Opts.DebugInfoLevel == IRGenDebugInfoLevel::LineTables
                     ? "-gline-tables-only"
                     : "-gdwarf_types");
  }

  for (auto A : Args.getAllArgValues(options::OPT_debug_prefix_map)) {
    auto SplitMap = StringRef(A).split('=');
    Opts.DebugPrefixMap.addMapping(SplitMap.first, SplitMap.second);
  }

  for (const Arg *A : Args.filtered(OPT_Xcc)) {
    StringRef Opt = A->getValue();
    if (Opt.startswith("-D") || Opt.startswith("-U"))
      Opts.ClangDefines.push_back(Opt.str());
  }

  for (const Arg *A : Args.filtered(OPT_l, OPT_framework)) {
    LibraryKind Kind;
    if (A->getOption().matches(OPT_l)) {
      Kind = LibraryKind::Library;
    } else if (A->getOption().matches(OPT_framework)) {
      Kind = LibraryKind::Framework;
    } else {
      llvm_unreachable("Unknown LinkLibrary option kind");
    }

    Opts.LinkLibraries.push_back(LinkLibrary(A->getValue(), Kind));
  }

  if (auto valueNames = Args.getLastArg(OPT_disable_llvm_value_names,
                                        OPT_enable_llvm_value_names)) {
    Opts.HasValueNamesSetting = true;
    Opts.ValueNames =
      valueNames->getOption().matches(OPT_enable_llvm_value_names);
  }

  Opts.DisableLLVMOptzns |= Args.hasArg(OPT_disable_llvm_optzns);
  Opts.DisableSwiftSpecificLLVMOptzns |=
      Args.hasArg(OPT_disable_swift_specific_llvm_optzns);
  Opts.DisableLLVMSLPVectorizer |= Args.hasArg(OPT_disable_llvm_slp_vectorizer);
  if (Args.hasArg(OPT_disable_llvm_verify))
    Opts.Verify = false;

  Opts.EmitStackPromotionChecks |= Args.hasArg(OPT_stack_promotion_checks);
  if (const Arg *A = Args.getLastArg(OPT_stack_promotion_limit)) {
    unsigned limit;
    if (StringRef(A->getValue()).getAsInteger(10, limit)) {
      Diags.diagnose(SourceLoc(), diag::error_invalid_arg_value,
                     A->getAsString(Args), A->getValue());
      return true;
    }
    Opts.StackPromotionSizeLimit = limit;
  }

  Opts.FunctionSections = Args.hasArg(OPT_function_sections);

  if (Args.hasArg(OPT_autolink_force_load))
    Opts.ForceLoadSymbolName = Args.getLastArgValue(OPT_module_link_name).str();

  Opts.ModuleName = FrontendOpts.ModuleName;

  if (Args.hasArg(OPT_no_clang_module_breadcrumbs))
    Opts.DisableClangModuleSkeletonCUs = true;

  if (Args.hasArg(OPT_disable_debugger_shadow_copies))
    Opts.DisableDebuggerShadowCopies = true;

  if (Args.hasArg(OPT_disable_concrete_type_metadata_mangled_name_accessors))
    Opts.DisableConcreteTypeMetadataMangledNameAccessors = true;

  if (Args.hasArg(OPT_use_jit))
    Opts.UseJIT = true;
  
  for (const Arg *A : Args.filtered(OPT_verify_type_layout)) {
    Opts.VerifyTypeLayoutNames.push_back(A->getValue());
  }

  for (const Arg *A : Args.filtered(OPT_disable_autolink_framework)) {
    Opts.DisableAutolinkFrameworks.push_back(A->getValue());
  }

  Opts.GenerateProfile |= Args.hasArg(OPT_profile_generate);
  const Arg *ProfileUse = Args.getLastArg(OPT_profile_use);
  Opts.UseProfile = ProfileUse ? ProfileUse->getValue() : "";

  Opts.PrintInlineTree |= Args.hasArg(OPT_print_llvm_inline_tree);

  Opts.EnableDynamicReplacementChaining |=
      Args.hasArg(OPT_enable_dynamic_replacement_chaining);

  if (auto A = Args.getLastArg(OPT_enable_type_layouts,
                               OPT_disable_type_layouts)) {
    Opts.UseTypeLayoutValueHandling
      = A->getOption().matches(OPT_enable_type_layouts);
  } else if (Opts.OptMode == OptimizationMode::NoOptimization) {
    // Disable type layouts at Onone except if explictly requested.
    Opts.UseTypeLayoutValueHandling = false;
  }

  Opts.UseSwiftCall = Args.hasArg(OPT_enable_swiftcall);

  // This is set to true by default.
  Opts.UseIncrementalLLVMCodeGen &=
    !Args.hasArg(OPT_disable_incremental_llvm_codegeneration);

  if (Args.hasArg(OPT_embed_bitcode))
    Opts.EmbedMode = IRGenEmbedMode::EmbedBitcode;
  else if (Args.hasArg(OPT_embed_bitcode_marker))
    Opts.EmbedMode = IRGenEmbedMode::EmbedMarker;

  if (Opts.EmbedMode == IRGenEmbedMode::EmbedBitcode) {
    // Keep track of backend options so we can embed them in a separate data
    // section and use them when building from the bitcode. This can be removed
    // when all the backend options are recorded in the IR.
    for (const Arg *A : Args) {
      // Do not encode output and input.
      if (A->getOption().getID() == options::OPT_o ||
          A->getOption().getID() == options::OPT_INPUT ||
          A->getOption().getID() == options::OPT_primary_file ||
          A->getOption().getID() == options::OPT_embed_bitcode)
        continue;
      ArgStringList ASL;
      A->render(Args, ASL);
      for (ArgStringList::iterator it = ASL.begin(), ie = ASL.end();
          it != ie; ++ it) {
        StringRef ArgStr(*it);
        Opts.CmdArgs.insert(Opts.CmdArgs.end(), ArgStr.begin(), ArgStr.end());
        // using \00 to terminate to avoid problem decoding.
        Opts.CmdArgs.push_back('\0');
      }
    }
  }


  if (const Arg *A = Args.getLastArg(options::OPT_sanitize_coverage_EQ)) {
    Opts.SanitizeCoverage =
        parseSanitizerCoverageArgValue(A, Triple, Diags, Opts.Sanitizers);
  } else if (Opts.Sanitizers & SanitizerKind::Fuzzer) {

    // Automatically set coverage flags, unless coverage type was explicitly
    // requested.
    // Updated to match clang at Jul 2019.
    Opts.SanitizeCoverage.IndirectCalls = true;
    Opts.SanitizeCoverage.TraceCmp = true;
    Opts.SanitizeCoverage.PCTable = true;
    if (Triple.isOSLinux()) {
      Opts.SanitizeCoverage.StackDepth = true;
    }
    Opts.SanitizeCoverage.Inline8bitCounters = true;
    Opts.SanitizeCoverage.CoverageType = llvm::SanitizerCoverageOptions::SCK_Edge;
  }

  if (Args.hasArg(OPT_disable_reflection_metadata)) {
    Opts.EnableReflectionMetadata = false;
    Opts.EnableReflectionNames = false;
  }

  if (Args.hasArg(OPT_enable_anonymous_context_mangled_names))
    Opts.EnableAnonymousContextMangledNames = true;

  if (Args.hasArg(OPT_disable_reflection_names)) {
    Opts.EnableReflectionNames = false;
  }

  if (Args.hasArg(OPT_force_public_linkage)) {
    Opts.ForcePublicLinkage = true;
  }

  // PE/COFF cannot deal with the cross-module reference to the metadata parent
  // (e.g. NativeObject).  Force the lazy initialization of the VWT always.
  Opts.LazyInitializeClassMetadata = Triple.isOSBinFormatCOFF();

  // PE/COFF cannot deal with cross-module reference to the protocol conformance
  // witness.  Use a runtime initialized value for the protocol conformance
  // witness.
  Opts.LazyInitializeProtocolConformances = Triple.isOSBinFormatCOFF();

  if (Args.hasArg(OPT_disable_legacy_type_info)) {
    Opts.DisableLegacyTypeInfo = true;
  }

  if (Args.hasArg(OPT_prespecialize_generic_metadata) && 
      !Args.hasArg(OPT_disable_generic_metadata_prespecialization)) {
    Opts.PrespecializeGenericMetadata = true;
  }

  if (const Arg *A = Args.getLastArg(OPT_read_legacy_type_info_path_EQ)) {
    Opts.ReadLegacyTypeInfoPath = A->getValue();
  }

  for (const auto &Lib : Args.getAllArgValues(options::OPT_autolink_library))
    Opts.LinkLibraries.push_back(LinkLibrary(Lib, LibraryKind::Library));

  if (const Arg *A = Args.getLastArg(OPT_type_info_dump_filter_EQ)) {
    StringRef mode(A->getValue());
    if (mode == "all")
      Opts.TypeInfoFilter = IRGenOptions::TypeInfoDumpFilter::All;
    else if (mode == "resilient")
      Opts.TypeInfoFilter = IRGenOptions::TypeInfoDumpFilter::Resilient;
    else if (mode == "fragile")
      Opts.TypeInfoFilter = IRGenOptions::TypeInfoDumpFilter::Fragile;
    else {
      Diags.diagnose(SourceLoc(), diag::error_invalid_arg_value,
                     A->getAsString(Args), A->getValue());
    }
  }

  auto getRuntimeCompatVersion = [&] () -> Optional<llvm::VersionTuple> {
    Optional<llvm::VersionTuple> runtimeCompatibilityVersion;
    if (auto versionArg = Args.getLastArg(
                                  options::OPT_runtime_compatibility_version)) {
      auto version = StringRef(versionArg->getValue());
      if (version.equals("none")) {
        runtimeCompatibilityVersion = None;
      } else if (version.equals("5.0")) {
        runtimeCompatibilityVersion = llvm::VersionTuple(5, 0);
      } else {
        Diags.diagnose(SourceLoc(), diag::error_invalid_arg_value,
                       versionArg->getAsString(Args), version);
      }
    } else {
      runtimeCompatibilityVersion =
                           getSwiftRuntimeCompatibilityVersionForTarget(Triple);
    }
    return runtimeCompatibilityVersion;
  };

  // Autolink runtime compatibility libraries, if asked to.
  if (!Args.hasArg(options::OPT_disable_autolinking_runtime_compatibility)) {
    Opts.AutolinkRuntimeCompatibilityLibraryVersion = getRuntimeCompatVersion();
  }

  if (!Args.hasArg(options::
          OPT_disable_autolinking_runtime_compatibility_dynamic_replacements)) {
    Opts.AutolinkRuntimeCompatibilityDynamicReplacementLibraryVersion =
        getRuntimeCompatVersion();
  }
  return false;
}

static std::string getScriptFileName(StringRef name, version::Version &ver) {
  if (ver.isVersionAtLeast(4, 2))
    return (Twine(name) + "42" + ".json").str();
  else
    return (Twine(name) + "4" + ".json").str();
}

static bool ParseMigratorArgs(MigratorOptions &Opts,
                              LangOptions &LangOpts,
                              const FrontendOptions &FrontendOpts,
                              StringRef ResourcePath, const ArgList &Args,
                              DiagnosticEngine &Diags) {
  using namespace options;

  Opts.KeepObjcVisibility |= Args.hasArg(OPT_migrate_keep_objc_visibility);
  Opts.DumpUsr = Args.hasArg(OPT_dump_usr);

  if (Args.hasArg(OPT_disable_migrator_fixits)) {
    Opts.EnableMigratorFixits = false;
  }

  if (auto RemapFilePath = Args.getLastArg(OPT_emit_remap_file_path)) {
    Opts.EmitRemapFilePath = RemapFilePath->getValue();
  }

  if (auto MigratedFilePath = Args.getLastArg(OPT_emit_migrated_file_path)) {
    Opts.EmitMigratedFilePath = MigratedFilePath->getValue();
  }

  if (auto Dumpster = Args.getLastArg(OPT_dump_migration_states_dir)) {
    Opts.DumpMigrationStatesDir = Dumpster->getValue();
  }

  if (auto DataPath = Args.getLastArg(OPT_api_diff_data_file)) {
    Opts.APIDigesterDataStorePaths.push_back(DataPath->getValue());
  } else {
    auto &Triple = LangOpts.Target;

    llvm::SmallString<128> basePath;
    if (auto DataDir = Args.getLastArg(OPT_api_diff_data_dir)) {
      basePath = DataDir->getValue();
    } else {
      basePath = ResourcePath;
      llvm::sys::path::append(basePath, "migrator");
    }

    bool Supported = true;
    llvm::SmallString<128> dataPath(basePath);
    auto &langVer = LangOpts.EffectiveLanguageVersion;
    if (Triple.isMacOSX())
      llvm::sys::path::append(dataPath, getScriptFileName("macos", langVer));
    else if (Triple.isiOS())
      llvm::sys::path::append(dataPath, getScriptFileName("ios", langVer));
    else if (Triple.isTvOS())
      llvm::sys::path::append(dataPath, getScriptFileName("tvos", langVer));
    else if (Triple.isWatchOS())
      llvm::sys::path::append(dataPath, getScriptFileName("watchos", langVer));
    else
      Supported = false;
    if (Supported) {
      llvm::SmallString<128> authoredDataPath(basePath);
      llvm::sys::path::append(authoredDataPath, getScriptFileName("overlay", langVer));
      // Add authored list first to take higher priority.
      Opts.APIDigesterDataStorePaths.push_back(std::string(authoredDataPath.str()));
      Opts.APIDigesterDataStorePaths.push_back(std::string(dataPath.str()));
    }
  }

  if (Opts.shouldRunMigrator()) {
    assert(!FrontendOpts.InputsAndOutputs.isWholeModule());
    // FIXME: In order to support batch mode properly, the migrator would have
    // to support having one remap file path and one migrated file path per
    // primary input. The easiest way to do this would be to move processing of
    // these paths into FrontendOptions, like other supplementary outputs, and
    // to call migrator::updateCodeAndEmitRemapIfNeeded once for each primary
    // file.
    //
    // Supporting WMO would be similar, but WMO is set up to only produce one
    // supplementary output for the whole compilation instead of one per input,
    // so it's probably not worth it.
    FrontendOpts.InputsAndOutputs.assertMustNotBeMoreThanOnePrimaryInput();

    // Always disable typo-correction in the migrator.
    LangOpts.TypoCorrectionLimit = 0;
  }

  return false;
}

bool CompilerInvocation::parseArgs(
    ArrayRef<const char *> Args,
    DiagnosticEngine &Diags,
    SmallVectorImpl<std::unique_ptr<llvm::MemoryBuffer>>
        *ConfigurationFileBuffers,
    StringRef workingDirectory) {
  using namespace options;

  if (Args.empty())
    return false;

  // Parse frontend command line options using Swift's option table.
  unsigned MissingIndex;
  unsigned MissingCount;
  std::unique_ptr<llvm::opt::OptTable> Table = createSwiftOptTable();
  llvm::opt::InputArgList ParsedArgs =
      Table->ParseArgs(Args, MissingIndex, MissingCount, FrontendOption);
  if (MissingCount) {
    Diags.diagnose(SourceLoc(), diag::error_missing_arg_value,
                   ParsedArgs.getArgString(MissingIndex), MissingCount);
    return true;
  }

  if (ParsedArgs.hasArg(OPT_UNKNOWN)) {
    for (const Arg *A : ParsedArgs.filtered(OPT_UNKNOWN)) {
      Diags.diagnose(SourceLoc(), diag::error_unknown_arg,
                     A->getAsString(ParsedArgs));
    }
    return true;
  }

  if (ParseFrontendArgs(FrontendOpts, ParsedArgs, Diags,
                        ConfigurationFileBuffers)) {
    return true;
  }

  ParseModuleInterfaceArgs(ModuleInterfaceOpts, ParsedArgs);
  SaveModuleInterfaceArgs(ModuleInterfaceOpts, FrontendOpts, ParsedArgs, Diags);

  if (ParseLangArgs(LangOpts, ParsedArgs, Diags, FrontendOpts)) {
    return true;
  }

  if (ParseTypeCheckerArgs(TypeCheckerOpts, ParsedArgs, Diags, FrontendOpts)) {
    return true;
  }

  if (ParseClangImporterArgs(ClangImporterOpts, ParsedArgs, Diags,
                             workingDirectory)) {
    return true;
  }

  if (ParseSearchPathArgs(SearchPathOpts, ParsedArgs, Diags,
                          workingDirectory)) {
    return true;
  }

  if (ParseSILArgs(SILOpts, ParsedArgs, IRGenOpts, FrontendOpts, Diags,
                   LangOpts.Target, ClangImporterOpts)) {
    return true;
  }

  if (ParseIRGenArgs(IRGenOpts, ParsedArgs, Diags, FrontendOpts, SILOpts,
                     getSDKPath(), SearchPathOpts.RuntimeResourcePath,
                     LangOpts.Target)) {
    return true;
  }

  if (ParseTBDGenArgs(TBDGenOpts, ParsedArgs, Diags, *this)) {
    return true;
  }

  if (ParseDiagnosticArgs(DiagnosticOpts, ParsedArgs, Diags)) {
    return true;
  }

  if (ParseMigratorArgs(MigratorOpts, LangOpts, FrontendOpts,
                        SearchPathOpts.RuntimeResourcePath, ParsedArgs, Diags)) {
    return true;
  }

  updateRuntimeLibraryPaths(SearchPathOpts, LangOpts.Target);
  setDefaultPrebuiltCacheIfNecessary();

  // Now that we've parsed everything, setup some inter-option-dependent state.
  setIRGenOutputOptsFromFrontendOptions(IRGenOpts, FrontendOpts);
  setBridgingHeaderFromFrontendOptions(ClangImporterOpts, FrontendOpts);

  return false;
}

serialization::Status
CompilerInvocation::loadFromSerializedAST(StringRef data) {
  serialization::ExtendedValidationInfo extendedInfo;
  serialization::ValidationInfo info =
      serialization::validateSerializedAST(data, &extendedInfo);

  if (info.status != serialization::Status::Valid)
    return info.status;

  LangOpts.EffectiveLanguageVersion = info.compatibilityVersion;
  setTargetTriple(info.targetTriple);
  if (!extendedInfo.getSDKPath().empty())
    setSDKPath(extendedInfo.getSDKPath().str());

  auto &extraClangArgs = getClangImporterOptions().ExtraArgs;
  for (StringRef Arg : extendedInfo.getExtraClangImporterOptions())
    extraClangArgs.push_back(Arg.str());

  return info.status;
}

llvm::ErrorOr<std::unique_ptr<llvm::MemoryBuffer>>
CompilerInvocation::setUpInputForSILTool(
    StringRef inputFilename, StringRef moduleNameArg,
    bool alwaysSetModuleToMain, bool bePrimary,
    serialization::ExtendedValidationInfo &extendedInfo) {
  // Load the input file.
  llvm::ErrorOr<std::unique_ptr<llvm::MemoryBuffer>> fileBufOrErr =
      llvm::MemoryBuffer::getFileOrSTDIN(inputFilename);
  if (!fileBufOrErr) {
    return fileBufOrErr;
  }

  // If it looks like we have an AST, set the source file kind to SIL and the
  // name of the module to the file's name.
  getFrontendOptions().InputsAndOutputs.addInput(
      InputFile(inputFilename, bePrimary, fileBufOrErr.get().get()));

  auto result = serialization::validateSerializedAST(
      fileBufOrErr.get()->getBuffer(), &extendedInfo);
  bool hasSerializedAST = result.status == serialization::Status::Valid;

  if (hasSerializedAST) {
    const StringRef stem = !moduleNameArg.empty()
                               ? moduleNameArg
                               : llvm::sys::path::stem(inputFilename);
    setModuleName(stem);
    setInputKind(InputFileKind::SwiftLibrary);
  } else {
    const StringRef name = (alwaysSetModuleToMain || moduleNameArg.empty())
                               ? "main"
                               : moduleNameArg;
    setModuleName(name);
    setInputKind(InputFileKind::SIL);
  }
  return fileBufOrErr;
}<|MERGE_RESOLUTION|>--- conflicted
+++ resolved
@@ -449,11 +449,12 @@
   if (Args.hasArg(OPT_enable_experimental_additive_arithmetic_derivation))
     Opts.EnableExperimentalAdditiveArithmeticDerivedConformances = true;
 
-<<<<<<< HEAD
+  // SWIFT_ENABLE_TENSORFLOW
+  // TODO(TF-1097): Remove this flag.
   Opts.EnableExperimentalCrossFileDerivativeRegistration |=
       Args.hasArg(OPT_enable_experimental_cross_file_derivative_registration);
-=======
->>>>>>> 1b26b96f
+  // SWIFT_ENABLE_TENSORFLOW END
+
   Opts.EnableExperimentalForwardModeDifferentiation |=
       Args.hasArg(OPT_enable_experimental_forward_mode_differentiation);
 

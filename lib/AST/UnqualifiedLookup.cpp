//===--- UnqualifiedLookup.cpp - Swift Name Lookup Routines ---------------===//
//
// This source file is part of the Swift.org open source project
//
// Copyright (c) 2014 - 2018 Apple Inc. and the Swift project authors
// Licensed under Apache License v2.0 with Runtime Library Exception
//
// See https://swift.org/LICENSE.txt for license information
// See https://swift.org/CONTRIBUTORS.txt for the list of Swift project authors
//
//===----------------------------------------------------------------------===//
///
/// This file implements unqualified lookup, which searches for an identifier
/// from a given context.
///
//===----------------------------------------------------------------------===//

#include "swift/AST/ASTContext.h"
#include "swift/AST/ASTVisitor.h"
#include "swift/AST/DebuggerClient.h"
#include "swift/AST/ImportCache.h"
#include "swift/AST/Initializer.h"
#include "swift/AST/ModuleNameLookup.h"
#include "swift/AST/NameLookup.h"
#include "swift/AST/NameLookupRequests.h"
#include "swift/AST/PropertyWrappers.h"
#include "swift/AST/SourceFile.h"
#include "swift/Basic/Debug.h"
#include "swift/Basic/STLExtras.h"
#include "swift/Basic/SourceManager.h"
#include "swift/Basic/Statistic.h"
#include "swift/Parse/Lexer.h"
#include "llvm/ADT/DenseMap.h"
#include "llvm/ADT/TinyPtrVector.h"
#include "llvm/Support/Debug.h"
#include "llvm/Support/raw_ostream.h"

#define DEBUG_TYPE "namelookup"

using namespace swift;
using namespace swift::namelookup;

namespace {
  class UnqualifiedLookupFactory {

    friend class ASTScopeDeclConsumerForUnqualifiedLookup;

  public:
    using Flags = UnqualifiedLookupFlags;
    using Options = UnqualifiedLookupOptions;
    using ResultsVector = SmallVector<LookupResultEntry, 4>;
    
  private:
    // Inputs
    const DeclNameRef Name;
    DeclContext *const DC;
    ModuleDecl &M;
    const ASTContext &Ctx;
    const SourceLoc Loc;

    /// Used to find the file-local names.
    DebuggerClient *const DebugClient;
    
    const Options options;
    const bool isOriginallyTypeLookup;
    const bool isOriginallyMacroLookup;
    const NLOptions baseNLOptions;

    // Outputs
    SmallVectorImpl<LookupResultEntry> &Results;
    size_t &IndexOfFirstOuterResult;
    ResultsVector UnavailableInnerResults;

#ifndef NDEBUG
    static unsigned lookupCounter;
    static const unsigned targetLookup;
#endif

  public:
    // clang-format off
    UnqualifiedLookupFactory(DeclNameRef Name,
                             DeclContext *const DC,
                             SourceLoc Loc,
                             Options options,
                             SmallVectorImpl<LookupResultEntry> &Results,
                             size_t &IndexOfFirstOuterResult);
    // clang-format on
    
    void performUnqualifiedLookup();
    
  private:
    void lookUpTopLevelNamesInModuleScopeContext(const DeclContext *);

    void lookInASTScopes();

    /// Can lookup stop searching for results, assuming hasn't looked for outer
    /// results yet?
    bool isFirstResultEnough() const;

    /// Do we want precise scoping of VarDecls? If IncludeOuterResults is on,
    /// this is true, which allows us to resolve forward references to
    /// local VarDecls from inside local function and closure bodies.
    bool hasPreciseScopingOfVarDecls() const;

    /// Every time lookup finishes searching a scope, call me
    /// to record the dividing line between results from first fruitful scope and
    /// the result.
    void recordCompletionOfAScope();

#pragma mark context-based lookup declarations

    ValueDecl *lookupBaseDecl(const DeclContext *baseDC) const;

    ValueDecl *getBaseDeclForResult(const DeclContext *baseDC) const;

    /// For diagnostic purposes, move aside the unavailables, and put
    /// them back as a last-ditch effort.
    /// Could be cleaner someday with a richer interface to UnqualifiedLookup.
    void setAsideUnavailableResults(size_t firstPossiblyUnavailableResult);

    void addImportedResults(const DeclContext *const dc);

    void addNamesKnownToDebugClient(const DeclContext *dc);

    void addUnavailableInnerResults();

    void lookForAModuleWithTheGivenName(const DeclContext *dc);

#pragma mark common helper declarations
    static NLOptions
    computeBaseNLOptions(const UnqualifiedLookupOptions options,
                         const bool isOriginallyTypeLookup,
                         const bool isOriginallyMacroLookup);

    void findResultsAndSaveUnavailables(
        const DeclContext *dynamicContext,
        const DeclContext *staticContext,
        SmallVector<NominalTypeDecl *, 2> selfBounds,
        NLOptions baseNLOptions);

  public:
    SWIFT_DEBUG_DUMP;
    SWIFT_DEBUG_DUMPER(dumpResults());
    SWIFT_DEBUG_DUMPER(dumpScopes());

    void printScopes(raw_ostream &OS) const;
    void print(raw_ostream &OS) const;
    void printResults(raw_ostream &OS) const;

#ifndef NDEBUG
    bool isTargetLookup() const;
    void stopForDebuggingIfStartingTargetLookup(bool isASTScopeLookup) const;
    void stopForDebuggingIfDuringTargetLookup(bool isASTScopeLookup) const;
    void
    stopForDebuggingIfAddingTargetLookupResult(const LookupResultEntry &) const;
    void addedResult(const LookupResultEntry &) const;
#endif
  };

} // namespace

namespace {
  /// Used to gather lookup results
class ASTScopeDeclConsumerForUnqualifiedLookup
    : public AbstractASTScopeDeclConsumer {
private:
  UnqualifiedLookupFactory &factory;

  /// The 'self' parameter from the innermost scope containing the lookup
  /// location to be used when an instance member of a type is accessed,
  /// or \c nullptr if instance members should not be 'self' qualified.
  ///
  // FIXME: This field is currently reset to \c nullptr by `lookInMembers` as
  // part of the lookup traversal of scopes. If, instead, consumers were
  // created at each point in the traversal, this field would no longer need
  // to be marked \c mutable.
  mutable const DeclContext *candidateSelfDC;

  void maybeUpdateSelfDC(VarDecl *var);

public:
  ASTScopeDeclConsumerForUnqualifiedLookup(UnqualifiedLookupFactory &factory)
      : factory(factory), candidateSelfDC(nullptr) {}

  virtual ~ASTScopeDeclConsumerForUnqualifiedLookup() = default;

  bool consume(ArrayRef<ValueDecl *> values,
               NullablePtr<DeclContext> baseDC = nullptr) override;

  bool consumePossiblyNotInScope(ArrayRef<VarDecl *> vars) override;

  bool lookInMembers(const DeclContext *) const override;

#ifndef NDEBUG
  void startingNextLookupStep() override {
    factory.stopForDebuggingIfDuringTargetLookup(true);
  }
  bool isTargetLookup() const override { return factory.isTargetLookup(); }

  void finishingLookup(std::string msg) const override {
    if (isTargetLookup())
      llvm::errs() << "Finishing lookup: " << msg << "\n";
  }
#endif
  };
} // namespace

#pragma mark UnqualifiedLookupFactory functions

// clang-format off
UnqualifiedLookupFactory::UnqualifiedLookupFactory(
                            DeclNameRef Name,
                            DeclContext *const DC,
                            SourceLoc Loc,
                            Options options,
                            SmallVectorImpl<LookupResultEntry> &Results,
                            size_t &IndexOfFirstOuterResult)
:
  Name(Name),
  DC(DC),
  M(*DC->getParentModule()),
  Ctx(M.getASTContext()),
  Loc(Loc),
  DebugClient(M.getDebugClient()),
  options(options),
  isOriginallyTypeLookup(options.contains(Flags::TypeLookup)),
  isOriginallyMacroLookup(options.contains(Flags::MacroLookup)),
  baseNLOptions(
      computeBaseNLOptions(
        options, isOriginallyTypeLookup, isOriginallyMacroLookup)),
  Results(Results),
  IndexOfFirstOuterResult(IndexOfFirstOuterResult)
{}
// clang-format on

void UnqualifiedLookupFactory::performUnqualifiedLookup() {
#ifndef NDEBUG
  ++lookupCounter;
  auto localCounter = lookupCounter;
  (void)localCounter; // for debugging
#endif
  FrontendStatsTracer StatsTracer(Ctx.Stats,
                                  "performUnqualifiedLookup",
                                  DC->getParentSourceFile());

  if (options.contains(UnqualifiedLookupFlags::ModuleLookup)) {
    lookForAModuleWithTheGivenName(DC->getModuleScopeContext());
    recordCompletionOfAScope();
    return;
  }

  if (Loc.isValid() && DC->getParentSourceFile()) {
    // Operator lookup is always global, for the time being.
    if (!Name.isOperator())
      lookInASTScopes();
  } else {
    assert((DC->isModuleScopeContext() || !DC->getParentSourceFile()) &&
           "Unqualified lookup without a source location must start from "
           "a module-scope context");

#ifndef NDEBUG
    stopForDebuggingIfStartingTargetLookup(false);
#endif
  }

  recordCompletionOfAScope();
  if (!isFirstResultEnough()) {
    // If no result has been found yet, the dependency must be on a top-level
    // name, since up to now, the search has been for non-top-level names.
    auto *moduleScopeContext = DC->getModuleScopeContext();
    lookUpTopLevelNamesInModuleScopeContext(moduleScopeContext);
  }
}

void UnqualifiedLookupFactory::lookUpTopLevelNamesInModuleScopeContext(
    const DeclContext *DC) {
  // TODO: Does the debugger client care about compound names?
  if (Name.isSimpleName() && !Name.isSpecial() && DebugClient &&
      DebugClient->lookupOverrides(Name.getBaseName(),
                                   const_cast<DeclContext *>(DC), Loc,
                                   isOriginallyTypeLookup, Results)) {
    return;
  }

  addImportedResults(DC);
  addNamesKnownToDebugClient(DC);
  if (Results.empty()) {
    // If we still haven't found anything, but we do have some
    // declarations that are "unavailable in the current Swift", drop
    // those in.
    addUnavailableInnerResults();
    if (Results.empty())
      lookForAModuleWithTheGivenName(DC);
  }
  recordCompletionOfAScope();
}

#pragma mark context-based lookup definitions

ValueDecl *
UnqualifiedLookupFactory::getBaseDeclForResult(const DeclContext *baseDC) const {
  if (baseDC == nullptr) {
    return nullptr;
  }

  if (auto localBaseDecl = lookupBaseDecl(baseDC)) {
    return localBaseDecl;
  }

  if (auto *AFD = dyn_cast<AbstractFunctionDecl>(baseDC)) {
    return const_cast<ParamDecl *>(AFD->getImplicitSelfDecl());
  }

  if (auto *PBI = dyn_cast<PatternBindingInitializer>(baseDC)) {
    auto *selfDecl = PBI->getImplicitSelfDecl();
    assert(selfDecl);
    return selfDecl;
  }

  else if (auto *CE = dyn_cast<ClosureExpr>(baseDC)) {
    auto *selfDecl = CE->getCapturedSelfDecl();
    assert(selfDecl);
    assert(selfDecl->isSelfParamCapture());
    return selfDecl;
  }

  auto *nominalDecl = baseDC->getSelfNominalTypeDecl();
  assert(nominalDecl);
  return nominalDecl;
}

/// Whether or not the given self decl is defined in an optional
/// unwrapping condition (e.g. `guard let self else { return }`).
/// If this is true, then we know any implicit self reference in the
/// following scope is guaranteed to be non-optional.
<<<<<<< HEAD
bool implicitSelfReferenceIsUnwrapped(const ValueDecl *selfDecl) {
=======
static bool implicitSelfReferenceIsUnwrapped(const ValueDecl *selfDecl,
                                             const AbstractClosureExpr *inClosure) {
>>>>>>> c96803f8
  ASTContext &Ctx = selfDecl->getASTContext();

  // Check if the implicit self decl refers to a var in a conditional stmt
  LabeledConditionalStmt *conditionalStmt = nullptr;
  if (auto var = dyn_cast<VarDecl>(selfDecl)) {
    if (auto parentStmt = var->getParentPatternStmt()) {
      conditionalStmt = dyn_cast<LabeledConditionalStmt>(parentStmt);
    }
  }

  if (!conditionalStmt) {
    return false;
  }

  return conditionalStmt->rebindsSelf(Ctx);
}

<<<<<<< HEAD
ValueDecl *UnqualifiedLookupFactory::ResultFinderForTypeContext::lookupBaseDecl(
    const DeclContext *baseDC) const {
  auto dc = factory->DC;
=======
// Finds the nearest parent closure, which would define the
// permitted usage of implicit self. In closures this is most
// often just `dc` itself, but in functions defined in the
// closure body this would be some parent context.
static ClosureExpr *closestParentClosure(DeclContext *dc) {
>>>>>>> c96803f8
  if (!dc) {
    return nullptr;
  }

<<<<<<< HEAD
  // Perform an unqualified lookup for the base decl of this result. This
  // handles cases where self was rebound (e.g. `guard let self = self`)
  // earlier in this closure or some outer closure.
  auto closureExpr =
      dyn_cast_or_null<ClosureExpr>(dc->getInnermostClosureForSelfCapture());
=======
  if (auto closure = dyn_cast<ClosureExpr>(dc)) {
    return closure;
  }

  // Stop searching if we find a type decl, since types always
  // redefine what 'self' means, even when nested inside a closure.
  if (dc->getContextKind() == DeclContextKind::GenericTypeDecl) {
    return nullptr;
  }

  return closestParentClosure(dc->getParent());
}

ValueDecl *UnqualifiedLookupFactory::lookupBaseDecl(const DeclContext *baseDC) const {
  // Perform an unqualified lookup for the base decl of this result. This
  // handles cases where self was rebound (e.g. `guard let self = self`)
  // earlier in the scope.
  //
  // Only do this in closures that capture self weakly, since implicit self
  // isn't allowed to be rebound in other contexts. In other contexts, implicit
  // self _always_ refers to the context's self `ParamDecl`, even if there
  // is another local decl with the name `self` that would be found by
  // `lookupSingleLocalDecl`.
  auto closureExpr = closestParentClosure(DC);
>>>>>>> c96803f8
  if (!closureExpr) {
    return nullptr;
  }

  auto selfDecl = ASTScope::lookupSingleLocalDecl(
      DC->getParentSourceFile(), DeclName(Ctx.Id_self), Loc);

  if (!selfDecl) {
    return nullptr;
  }

  bool capturesSelfWeakly = false;
  if (auto decl = closureExpr->getCapturedSelfDecl()) {
    if (auto a = decl->getAttrs().getAttribute<ReferenceOwnershipAttr>()) {
      capturesSelfWeakly = a->get() == ReferenceOwnership::Weak;
    }
  }

  // In Swift 5 mode, implicit self is allowed within non-escaping
  // `weak self` closures even before self is unwrapped.
  // For example, this is allowed:
  //
  //   doVoidStuffNonEscaping { [weak self] in
  //     method() // implicitly `self.method()`
  //   }
  //
  // To support this, we have to preserve the lookup behavior from
  // Swift 5.7 and earlier where implicit self defaults to the closure's
  // `ParamDecl`. This causes the closure to capture self strongly,
  // which is not acceptable for escaping closures.
  //
  // Escaping closures, however, only need to permit implicit self once
  // it has been unwrapped to be non-optional:
  //
  //   doVoidStuffEscaping { [weak self] in
  //     guard let self else { return }
  //     method()
  //   }
  //
  // In these cases, using the Swift 6 lookup behavior doesn't affect
  // how the body is type-checked, so it can be used in Swift 5 mode
  // without breaking source compatibility for non-escaping closures.
<<<<<<< HEAD
  if (capturesSelfWeakly && !factory->Ctx.LangOpts.isSwiftVersionAtLeast(6) &&
      !implicitSelfReferenceIsUnwrapped(selfDecl)) {
=======
  if (!Ctx.LangOpts.isSwiftVersionAtLeast(6) &&
      !implicitSelfReferenceIsUnwrapped(selfDecl, closureExpr)) {
>>>>>>> c96803f8
    return nullptr;
  }

  // Closures are only allowed to rebind self in specific circumstances:
  //  1. In a capture list with an explicit capture.
  //  2. In a `guard let self = self` / `if let self = self` condition
  //     in a closure that captures self weakly.
  //
  // These rebindings can be done by any parent closure, and apply
  // to all nested closures. We only need to check these structural
  // requirements loosely here -- more extensive validation happens
  // later in MiscDiagnostics::diagnoseImplicitSelfUseInClosure.
  //
  // Other types of rebindings, like an arbitrary "let `self` = foo",
  // are never allowed to rebind self.
  if (auto var = dyn_cast<VarDecl>(selfDecl)) {
    if (!(var->isCaptureList() || var->getParentPatternStmt())) {
      return nullptr;
    }
  }

  return selfDecl;
}

// TODO (someday): Instead of adding unavailable entries to Results,
// then later shunting them aside, just put them in the right place
// to begin with.

void UnqualifiedLookupFactory::setAsideUnavailableResults(
    const size_t firstPossiblyUnavailableResult) {
  // An optimization:
  assert(Results.size() >= firstPossiblyUnavailableResult);
  if (Results.size() == firstPossiblyUnavailableResult)
    return;
  // Predicate that determines whether a lookup result should
  // be unavailable except as a last-ditch effort.
  auto unavailableLookupResult = [&](const LookupResultEntry &result) {
    auto &effectiveVersion = Ctx.LangOpts.EffectiveLanguageVersion;
    return result.getValueDecl()->getAttrs().isUnavailableInSwiftVersion(
        effectiveVersion);
  };

  // If all of the results we found are unavailable, keep looking.
  auto begin = Results.begin() + firstPossiblyUnavailableResult;
  if (std::all_of(begin, Results.end(), unavailableLookupResult)) {
    // better to have more structure in results
    UnavailableInnerResults.append(begin, Results.end());
    Results.erase(begin, Results.end());
    return;
  }
  // The debugger may have a different private discriminator
  // in order to support lookup relative to the place where
  // execution is suspended.
  filterForDiscriminator(Results, DebugClient);
}

void UnqualifiedLookupFactory::addImportedResults(const DeclContext *const dc) {
  using namespace namelookup;
  SmallVector<ValueDecl *, 8> CurModuleResults;
  auto resolutionKind = isOriginallyTypeLookup ? ResolutionKind::TypesOnly
                      : isOriginallyMacroLookup ? ResolutionKind::MacrosOnly
                      : ResolutionKind::Overloadable;
  auto nlOptions = NL_UnqualifiedDefault;
  if (options.contains(Flags::IncludeUsableFromInline))
    nlOptions |= NL_IncludeUsableFromInline;
  if (options.contains(Flags::ExcludeMacroExpansions))
    nlOptions |= NL_ExcludeMacroExpansions;
  lookupInModule(dc, Name.getFullName(), CurModuleResults,
                 NLKind::UnqualifiedLookup, resolutionKind, dc,
                 Loc, nlOptions);

  // Always perform name shadowing for type lookup.
  if (options.contains(Flags::TypeLookup)) {
    removeShadowedDecls(CurModuleResults, dc);
  }

  for (auto VD : CurModuleResults) {
    Results.push_back(LookupResultEntry(VD));
#ifndef NDEBUG
    addedResult(Results.back());
#endif
  }

  filterForDiscriminator(Results, DebugClient);
}

void UnqualifiedLookupFactory::addNamesKnownToDebugClient(
    const DeclContext *dc) {
  if (Name.isSimpleName() && DebugClient)
    DebugClient->lookupAdditions(Name.getBaseName(),
                                 const_cast<DeclContext *>(dc), Loc,
                                 isOriginallyTypeLookup, Results);
}

void UnqualifiedLookupFactory::addUnavailableInnerResults() {
  Results = std::move(UnavailableInnerResults);
}

void UnqualifiedLookupFactory::lookForAModuleWithTheGivenName(
    const DeclContext *const dc) {
  using namespace namelookup;
  if (!Name.isSimpleName() || Name.isSpecial())
    return;

  // Look for a module with the given name.
  if (Name.isSimpleName(M.getName())) {
    Results.push_back(LookupResultEntry(&M));
#ifndef NDEBUG
    addedResult(Results.back());
#endif
    return;
  }

  ModuleDecl *desiredModule = nullptr;
  auto givenName = Name.getBaseIdentifier();
  // Check if the given name appearing in the source file is a module
  // real name or alias; for example, if `-module-alias Foo=Bar` was
  // passed, the alias 'Foo' should appear in source files, not 'Bar'.
  // If the real name 'Bar' was used, looking up getRealModuleName with
  // the real name 'Bar' and realNameFromAlias option should return
  // an empty Identifier.
  if (!Ctx.getRealModuleName(givenName, ASTContext::ModuleAliasLookupOption::realNameFromAlias).empty()) {
    // Only load the module if the lookup value is not empty, i.e. given
    // name is a module alias, not a real module name.
    desiredModule = Ctx.getLoadedModule(givenName);
  }

  if (!desiredModule && Name.getFullName() == Ctx.TheBuiltinModule->getName())
    desiredModule = Ctx.TheBuiltinModule;
  if (desiredModule) {
    // Make sure the desired module is actually visible from the current
    // context.
    if (Ctx.getImportCache().isImportedBy(desiredModule, dc)) {
      Results.push_back(LookupResultEntry(desiredModule));
#ifndef NDEBUG
      addedResult(Results.back());
#endif
    }
  }
}

#pragma mark common helper definitions

void UnqualifiedLookupFactory::findResultsAndSaveUnavailables(
    const DeclContext *dynamicContext,
    const DeclContext *staticContext,
    SmallVector<NominalTypeDecl *, 2> selfBounds,
    NLOptions baseNLOptions) {
  if (selfBounds.empty())
    return;

  auto firstPossiblyUnavailableResult = Results.size();
  SmallVector<ValueDecl *, 4> Lookup;
  staticContext->lookupQualified(selfBounds, Name, Loc, baseNLOptions, Lookup);
  for (auto Result : Lookup) {
    auto baseDC = isa<TypeDecl>(Result) ? staticContext : dynamicContext;
    auto baseDecl = getBaseDeclForResult(baseDC);
    Results.emplace_back(const_cast<DeclContext *>(baseDC), baseDecl, Result);
#ifndef NDEBUG
    addedResult(Results.back());
#endif
  }

  setAsideUnavailableResults(firstPossiblyUnavailableResult);
}

NLOptions UnqualifiedLookupFactory::computeBaseNLOptions(
    const UnqualifiedLookupOptions options,
    const bool isOriginallyTypeLookup,
    const bool isOriginallyMacroLookup) {
  NLOptions baseNLOptions = NL_UnqualifiedDefault;
  if (options.contains(Flags::AllowProtocolMembers))
    baseNLOptions |= NL_ProtocolMembers;
  if (isOriginallyTypeLookup)
    baseNLOptions |= NL_OnlyTypes;
  if (isOriginallyMacroLookup)
    baseNLOptions |= NL_OnlyMacros;
  if (options.contains(Flags::IgnoreAccessControl))
    baseNLOptions |= NL_IgnoreAccessControl;
  return baseNLOptions;
}

bool UnqualifiedLookupFactory::isFirstResultEnough() const {
  return !Results.empty() && !options.contains(Flags::IncludeOuterResults);
}

bool UnqualifiedLookupFactory::hasPreciseScopingOfVarDecls() const {
  return !options.contains(Flags::IncludeOuterResults);
}

void UnqualifiedLookupFactory::recordCompletionOfAScope() {
  // OK to call (NOOP) if there are more inner results and Results is empty
  if (IndexOfFirstOuterResult == 0)
    IndexOfFirstOuterResult = Results.size();
}

#pragma mark ASTScopeImpl support

void UnqualifiedLookupFactory::lookInASTScopes() {

  ASTScopeDeclConsumerForUnqualifiedLookup consumer(*this);

#ifndef NDEBUG
  stopForDebuggingIfStartingTargetLookup(true);
#endif

  ASTScope::unqualifiedLookup(DC->getParentSourceFile(), Loc, consumer);
}

void ASTScopeDeclConsumerForUnqualifiedLookup::maybeUpdateSelfDC(VarDecl *var) {
  // We have a binding named 'self'.
  //
  // There are three possibilities:
  //
  // 1) This binding is the 'self' parameter of a method,
  // 2) This binding is a bona-fide 'self' capture, meaning a capture
  //    list entry named 'self' with initial value expression 'self',
  // 3) None of the above.
  //
  // How we handle these cases depends on whether we've already seen
  // another 'self' binding.
  if (candidateSelfDC == nullptr) {
    // We haven't seen one yet, so record it.
    if (var->isSelfParameter())
      candidateSelfDC = var->getDeclContext();
    else if (var->isSelfParamCapture())
      candidateSelfDC = var->getParentCaptureList()->getClosureBody();
  } else {
    // If we see a binding named 'self' that is not a bona-fide
    // 'self', we have to forget about the previous 'self' capture
    // because it's not going to be the right one for accessing
    // instance members of the innermost nominal type. Eg,
    //
    // class C {
    //   func bar() {}
    //   func foo() {
    //     _ { [self=12] { [self] bar() } }
    //   }
    // }
    //
    // Instead, we're going to move on and look for the next-innermost
    // 'self' binding.
    if (!var->isSelfParameter() &&
        !var->isSelfParamCapture())
      candidateSelfDC = nullptr;
  }
}

bool ASTScopeDeclConsumerForUnqualifiedLookup::consume(
    ArrayRef<ValueDecl *> values, NullablePtr<DeclContext> baseDC) {
  for (auto *value: values) {
    if (factory.isOriginallyTypeLookup && !isa<TypeDecl>(value))
      continue;

    if (auto *var = dyn_cast<VarDecl>(value)) {
      // Try to resolve the base for unqualified instance member
      // references. This is used by lookInMembers().
      if (var->getName() == factory.Ctx.Id_self) {
        maybeUpdateSelfDC(var);
      }

      // Local VarDecls with a pattern binding are visited as part of their
      // BraceStmt when hasPreciseScopingOfVarDecls() is off.
      if (var->getParentPatternBinding() &&
          !factory.hasPreciseScopingOfVarDecls())
        continue;
    }

    auto fullName = factory.Name.getFullName();
    if (!value->getName().matchesRef(fullName)) {
      bool foundMatch = false;
      if (auto *varDecl = dyn_cast<VarDecl>(value)) {
        // Check if the name matches any auxiliary decls not in the AST
        varDecl->visitAuxiliaryDecls([&](VarDecl *auxiliaryVar) {
          if (auxiliaryVar->ValueDecl::getName().matchesRef(fullName)) {
            value = auxiliaryVar;
            foundMatch = true;
          }
        });
      }

      if (!foundMatch)
        continue;
    }

    factory.Results.push_back(LookupResultEntry(value));
#ifndef NDEBUG
    factory.stopForDebuggingIfAddingTargetLookupResult(factory.Results.back());
#endif
  }
  factory.recordCompletionOfAScope();
  return factory.isFirstResultEnough();
}

bool ASTScopeDeclConsumerForUnqualifiedLookup::consumePossiblyNotInScope(
    ArrayRef<VarDecl *> vars) {
  if (factory.hasPreciseScopingOfVarDecls())
    return false;

  for (auto *var : vars) {
    if (!factory.Name.getFullName().isSimpleName(var->getName()))
      continue;

    factory.Results.push_back(LookupResultEntry(var));
  }

  return false;
}

bool ASTScopeDeclGatherer::consume(ArrayRef<ValueDecl *> valuesArg,
                                   NullablePtr<DeclContext>) {
  for (auto *v: valuesArg)
    values.push_back(v);
  return false;
}

// TODO: in future, migrate this functionality into ASTScopes
bool ASTScopeDeclConsumerForUnqualifiedLookup::lookInMembers(
    const DeclContext *scopeDC) const {
  auto nominal = scopeDC->getSelfNominalTypeDecl();
  if (!nominal)
    return false;

  SmallVector<NominalTypeDecl *, 2> selfBounds;
  selfBounds.push_back(nominal);

  // For a protocol extension, check whether there are additional "Self"
  // constraints that can affect name lookup.
  if (!factory.options.contains(UnqualifiedLookupFlags::DisregardSelfBounds)) {
    if (scopeDC->getExtendedProtocolDecl()) {
      auto ext = cast<ExtensionDecl>(scopeDC);
      auto bounds = getSelfBoundsFromWhereClause(ext);
      for (auto bound : bounds.decls)
        selfBounds.push_back(bound);
    }
  }

  // We're looking for members of a type.
  //
  // If we started the looking from inside a scope where a 'self' parameter
  // is visible, instance members are returned with the 'self' parameter's
  // DeclContext as the base, which is how the expression checker knows to
  // convert the unqualified reference into a self member access.
  factory.findResultsAndSaveUnavailables(candidateSelfDC ? candidateSelfDC : scopeDC,
                                         scopeDC, selfBounds, factory.baseNLOptions);
  factory.recordCompletionOfAScope();

  // We're done looking inside a nominal type declaration. It is possible
  // that this nominal type is nested inside of another type, in which case
  // we will visit the outer type next. Make sure to clear out the known
  // 'self' parameter context, since any members of the outer type are
  // not accessed via the innermost 'self' parameter.
  candidateSelfDC = nullptr;

  return factory.isFirstResultEnough();
}

LookupResult
UnqualifiedLookupRequest::evaluate(Evaluator &evaluator,
                                   UnqualifiedLookupDescriptor desc) const {
  SmallVector<LookupResultEntry, 4> results;
  size_t indexOfFirstOuterResult = 0;
  UnqualifiedLookupFactory factory(desc.Name, desc.DC, desc.Loc, desc.Options,
                                   results, indexOfFirstOuterResult);
  factory.performUnqualifiedLookup();
  return LookupResult(results, indexOfFirstOuterResult);
}

#pragma mark debugging

void UnqualifiedLookupFactory::dump() const { print(llvm::errs()); }
void UnqualifiedLookupFactory::dumpScopes() const { printScopes(llvm::errs()); }
void UnqualifiedLookupFactory::dumpResults() const {
  printResults(llvm::errs());
}

void UnqualifiedLookupFactory::printScopes(raw_ostream &out) const {
  out << "\n\nScopes:\n";
  DC->getParentSourceFile()->getScope().print(out);
  out << "\n";
}

void UnqualifiedLookupFactory::printResults(raw_ostream &out) const {
  for (auto i : indices(Results)) {
    out << i << ": ";
    Results[i].print(out);
    out << "\n";
  }
}

void UnqualifiedLookupFactory::print(raw_ostream &OS) const {
  OS << "Look up";
#ifndef NDEBUG
  OS << " (" << lookupCounter << ")";
#endif
  OS << " '" << Name << "' at: ";
  Loc.print(OS, DC->getASTContext().SourceMgr);
  OS << "\nStarting in: ";
  DC->printContext(OS);
  OS << "\n";
}

#pragma mark breakpointing
#ifndef NDEBUG

bool UnqualifiedLookupFactory::isTargetLookup() const {
  return lookupCounter == targetLookup;
}

void UnqualifiedLookupFactory::stopForDebuggingIfStartingTargetLookup(
    const bool isASTScopeLookup) const {
  if (!isTargetLookup())
    return;
  if (isASTScopeLookup)
    llvm::errs() << "starting target ASTScopeImpl lookup\n";
  else
    llvm::errs() << "starting target context-based lookup\n";
}

void UnqualifiedLookupFactory::stopForDebuggingIfDuringTargetLookup(
    const bool isASTScopeLookup) const {
  if (!isTargetLookup())
    return;
  if (isASTScopeLookup)
    llvm::errs() << "during target ASTScopeImpl lookup\n";
  else
    llvm::errs() << "during target context-based lookup\n";
}

void UnqualifiedLookupFactory::stopForDebuggingIfAddingTargetLookupResult(
    const LookupResultEntry &e) const {
  if (!isTargetLookup())
    return;
  auto &out = llvm::errs();
  out << "\nresult for Target lookup:\n";
  e.print(out);
  out << "\n";
}

void UnqualifiedLookupFactory::addedResult(const LookupResultEntry &e) const {
  stopForDebuggingIfAddingTargetLookupResult(e);
}

unsigned UnqualifiedLookupFactory::lookupCounter = 0;

// set to ~0 when not debugging
const unsigned UnqualifiedLookupFactory::targetLookup = ~0;

#endif // NDEBUG

namespace {

class ASTScopeDeclConsumerForLocalLookup
    : public AbstractASTScopeDeclConsumer {
  DeclName name;
  bool stopAfterInnermostBraceStmt;
  SmallVectorImpl<ValueDecl *> &results;

public:
  ASTScopeDeclConsumerForLocalLookup(
      DeclName name, bool stopAfterInnermostBraceStmt,
      SmallVectorImpl<ValueDecl *> &results)
    : name(name), stopAfterInnermostBraceStmt(stopAfterInnermostBraceStmt),
      results(results) {}

  bool consume(ArrayRef<ValueDecl *> values,
               NullablePtr<DeclContext> baseDC) override {
    for (auto *value: values) {
      bool foundMatch = false;
      if (auto *varDecl = dyn_cast<VarDecl>(value)) {
        // Check if the name matches any auxiliary decls not in the AST
        varDecl->visitAuxiliaryDecls([&](VarDecl *auxiliaryVar) {
          if (name.isSimpleName(auxiliaryVar->getName())) {
            results.push_back(auxiliaryVar);
            foundMatch = true;
          }
        });
      }

      if (!foundMatch && value->getName().matchesRef(name))
        results.push_back(value);
    }

    return (!stopAfterInnermostBraceStmt && !results.empty());
  }

  bool lookInMembers(const DeclContext *) const override {
    return true;
  }

  bool finishLookupInBraceStmt(BraceStmt *stmt) override {
    return stopAfterInnermostBraceStmt;
  }

#ifndef NDEBUG
  void startingNextLookupStep() override {}
  void finishingLookup(std::string) const override {}
  bool isTargetLookup() const override { return false; }
#endif
};

}

/// Lookup that only finds local declarations and does not trigger
/// interface type computation.
void ASTScope::lookupLocalDecls(SourceFile *sf, DeclName name, SourceLoc loc,
                                bool stopAfterInnermostBraceStmt,
                                SmallVectorImpl<ValueDecl *> &results) {
  ASTScopeDeclConsumerForLocalLookup consumer(name, stopAfterInnermostBraceStmt,
                                              results);
  ASTScope::unqualifiedLookup(sf, loc, consumer);
}

ValueDecl *ASTScope::lookupSingleLocalDecl(SourceFile *sf, DeclName name,
                                           SourceLoc loc) {
  SmallVector<ValueDecl *, 1> result;
  ASTScope::lookupLocalDecls(sf, name, loc,
                             /*finishLookupInBraceStmt=*/false,
                             result);
  if (result.size() != 1)
    return nullptr;
  return result[0];
}<|MERGE_RESOLUTION|>--- conflicted
+++ resolved
@@ -333,12 +333,7 @@
 /// unwrapping condition (e.g. `guard let self else { return }`).
 /// If this is true, then we know any implicit self reference in the
 /// following scope is guaranteed to be non-optional.
-<<<<<<< HEAD
-bool implicitSelfReferenceIsUnwrapped(const ValueDecl *selfDecl) {
-=======
-static bool implicitSelfReferenceIsUnwrapped(const ValueDecl *selfDecl,
-                                             const AbstractClosureExpr *inClosure) {
->>>>>>> c96803f8
+static bool implicitSelfReferenceIsUnwrapped(const ValueDecl *selfDecl) {
   ASTContext &Ctx = selfDecl->getASTContext();
 
   // Check if the implicit self decl refers to a var in a conditional stmt
@@ -356,53 +351,12 @@
   return conditionalStmt->rebindsSelf(Ctx);
 }
 
-<<<<<<< HEAD
-ValueDecl *UnqualifiedLookupFactory::ResultFinderForTypeContext::lookupBaseDecl(
-    const DeclContext *baseDC) const {
-  auto dc = factory->DC;
-=======
-// Finds the nearest parent closure, which would define the
-// permitted usage of implicit self. In closures this is most
-// often just `dc` itself, but in functions defined in the
-// closure body this would be some parent context.
-static ClosureExpr *closestParentClosure(DeclContext *dc) {
->>>>>>> c96803f8
-  if (!dc) {
-    return nullptr;
-  }
-
-<<<<<<< HEAD
+ValueDecl *UnqualifiedLookupFactory::lookupBaseDecl(const DeclContext *baseDC) const {
   // Perform an unqualified lookup for the base decl of this result. This
   // handles cases where self was rebound (e.g. `guard let self = self`)
   // earlier in this closure or some outer closure.
   auto closureExpr =
-      dyn_cast_or_null<ClosureExpr>(dc->getInnermostClosureForSelfCapture());
-=======
-  if (auto closure = dyn_cast<ClosureExpr>(dc)) {
-    return closure;
-  }
-
-  // Stop searching if we find a type decl, since types always
-  // redefine what 'self' means, even when nested inside a closure.
-  if (dc->getContextKind() == DeclContextKind::GenericTypeDecl) {
-    return nullptr;
-  }
-
-  return closestParentClosure(dc->getParent());
-}
-
-ValueDecl *UnqualifiedLookupFactory::lookupBaseDecl(const DeclContext *baseDC) const {
-  // Perform an unqualified lookup for the base decl of this result. This
-  // handles cases where self was rebound (e.g. `guard let self = self`)
-  // earlier in the scope.
-  //
-  // Only do this in closures that capture self weakly, since implicit self
-  // isn't allowed to be rebound in other contexts. In other contexts, implicit
-  // self _always_ refers to the context's self `ParamDecl`, even if there
-  // is another local decl with the name `self` that would be found by
-  // `lookupSingleLocalDecl`.
-  auto closureExpr = closestParentClosure(DC);
->>>>>>> c96803f8
+      dyn_cast_or_null<ClosureExpr>(DC->getInnermostClosureForSelfCapture());
   if (!closureExpr) {
     return nullptr;
   }
@@ -445,13 +399,8 @@
   // In these cases, using the Swift 6 lookup behavior doesn't affect
   // how the body is type-checked, so it can be used in Swift 5 mode
   // without breaking source compatibility for non-escaping closures.
-<<<<<<< HEAD
-  if (capturesSelfWeakly && !factory->Ctx.LangOpts.isSwiftVersionAtLeast(6) &&
+  if (capturesSelfWeakly && Ctx.LangOpts.isSwiftVersionAtLeast(6) &&
       !implicitSelfReferenceIsUnwrapped(selfDecl)) {
-=======
-  if (!Ctx.LangOpts.isSwiftVersionAtLeast(6) &&
-      !implicitSelfReferenceIsUnwrapped(selfDecl, closureExpr)) {
->>>>>>> c96803f8
     return nullptr;
   }
 

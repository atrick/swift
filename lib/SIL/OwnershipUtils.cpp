//===--- OwnershipUtils.cpp -----------------------------------------------===//
//
// This source file is part of the Swift.org open source project
//
// Copyright (c) 2014 - 2018 Apple Inc. and the Swift project authors
// Licensed under Apache License v2.0 with Runtime Library Exception
//
// See https://swift.org/LICENSE.txt for license information
// See https://swift.org/CONTRIBUTORS.txt for the list of Swift project authors
//
//===----------------------------------------------------------------------===//

#include "swift/SIL/OwnershipUtils.h"
#include "swift/Basic/Defer.h"
#include "swift/SIL/LinearLifetimeChecker.h"
#include "swift/SIL/Projection.h"
#include "swift/SIL/SILArgument.h"
#include "swift/SIL/SILInstruction.h"

using namespace swift;

bool swift::isValueAddressOrTrivial(SILValue v) {
  return v->getType().isAddress() ||
         v.getOwnershipKind() == ValueOwnershipKind::None;
}

// These operations forward both owned and guaranteed ownership.
bool swift::isOwnershipForwardingValueKind(SILNodeKind kind) {
  switch (kind) {
  case SILNodeKind::TupleInst:
  case SILNodeKind::StructInst:
  case SILNodeKind::EnumInst:
  case SILNodeKind::DifferentiableFunctionInst:
  case SILNodeKind::OpenExistentialRefInst:
  case SILNodeKind::UpcastInst:
  case SILNodeKind::UncheckedRefCastInst:
  case SILNodeKind::ConvertFunctionInst:
  case SILNodeKind::RefToBridgeObjectInst:
  case SILNodeKind::BridgeObjectToRefInst:
  case SILNodeKind::UnconditionalCheckedCastInst:
  case SILNodeKind::UncheckedEnumDataInst:
  case SILNodeKind::MarkUninitializedInst:
  case SILNodeKind::SelectEnumInst:
  case SILNodeKind::SwitchEnumInst:
  case SILNodeKind::CheckedCastBranchInst:
  case SILNodeKind::DestructureStructInst:
  case SILNodeKind::DestructureTupleInst:
  case SILNodeKind::MarkDependenceInst:
  case SILNodeKind::InitExistentialRefInst:
<<<<<<< HEAD
  case SILNodeKind::DifferentiableFunctionInst:
  // SWIFT_ENABLE_TENSORFLOW
  case SILNodeKind::LinearFunctionInst:
  // SWIFT_ENABLE_TENSORFLOW END
=======
>>>>>>> 76ad4abd
    return true;
  default:
    return false;
  }
}

// These operations forward guaranteed ownership, but don't necessarily forward
// owned values.
bool swift::isGuaranteedForwardingValueKind(SILNodeKind kind) {
  switch (kind) {
  case SILNodeKind::TupleExtractInst:
  case SILNodeKind::StructExtractInst:
  case SILNodeKind::DifferentiableFunctionExtractInst:
  case SILNodeKind::OpenExistentialValueInst:
  case SILNodeKind::OpenExistentialBoxValueInst:
<<<<<<< HEAD
  case SILNodeKind::DifferentiableFunctionExtractInst:
  // SWIFT_ENABLE_TENSORFLOW
  case SILNodeKind::LinearFunctionExtractInst:
  // SWIFT_ENABLE_TENSORFLOW END
=======
>>>>>>> 76ad4abd
    return true;
  default:
    return isOwnershipForwardingValueKind(kind);
  }
}

bool swift::isOwnedForwardingValueKind(SILNodeKind kind) {
  switch (kind) {
  case SILNodeKind::BranchInst:
    return true;
  default:
    return isOwnershipForwardingValueKind(kind);
  }
}

bool swift::isOwnedForwardingInstruction(SILInstruction *inst) {
  auto kind = inst->getKind();
  switch (kind) {
  case SILInstructionKind::BranchInst:
    return true;
  default:
    return isOwnershipForwardingValueKind(SILNodeKind(kind));
  }
}

bool swift::isOwnedForwardingValue(SILValue value) {
  switch (value->getKind()) {
  // Phi arguments always forward ownership.
  case ValueKind::SILPhiArgument:
    return true;
  default:
    return isOwnedForwardingValueKind(
        value->getKindOfRepresentativeSILNodeInObject());
  }
}

bool swift::isGuaranteedForwardingValue(SILValue value) {
  // If we have an argument from a transforming terminator, we can forward
  // guaranteed.
  if (auto *arg = dyn_cast<SILArgument>(value)) {
    if (auto *ti = arg->getSingleTerminator()) {
      if (ti->isTransformationTerminator()) {
        return true;
      }
    }
  }

  return isGuaranteedForwardingValueKind(
      value->getKindOfRepresentativeSILNodeInObject());
}

bool swift::isGuaranteedForwardingInst(SILInstruction *i) {
  return isGuaranteedForwardingValueKind(SILNodeKind(i->getKind()));
}

bool swift::isOwnershipForwardingInst(SILInstruction *i) {
  return isOwnershipForwardingValueKind(SILNodeKind(i->getKind()));
}

//===----------------------------------------------------------------------===//
//                           Borrowing Operand
//===----------------------------------------------------------------------===//

void BorrowingOperandKind::print(llvm::raw_ostream &os) const {
  switch (value) {
  case Kind::BeginBorrow:
    os << "BeginBorrow";
    return;
  case Kind::BeginApply:
    os << "BeginApply";
    return;
  case Kind::Branch:
    os << "Branch";
    return;
  }
  llvm_unreachable("Covered switch isn't covered?!");
}

llvm::raw_ostream &swift::operator<<(llvm::raw_ostream &os,
                                     BorrowingOperandKind kind) {
  kind.print(os);
  return os;
}

void BorrowingOperand::print(llvm::raw_ostream &os) const {
  os << "BorrowScopeOperand:\n"
        "Kind: " << kind << "\n"
        "Value: " << op->get()
     << "User: " << *op->getUser();
}

llvm::raw_ostream &swift::operator<<(llvm::raw_ostream &os,
                                     const BorrowingOperand &operand) {
  operand.print(os);
  return os;
}

void BorrowingOperand::visitEndScopeInstructions(
    function_ref<void(Operand *)> func) const {
  switch (kind) {
  case BorrowingOperandKind::BeginBorrow:
    for (auto *use : cast<BeginBorrowInst>(op->getUser())->getUses()) {
      if (use->isConsumingUse()) {
        func(use);
      }
    }
    return;
  case BorrowingOperandKind::BeginApply: {
    auto *user = cast<BeginApplyInst>(op->getUser());
    for (auto *use : user->getTokenResult()->getUses()) {
      func(use);
    }
    return;
  }
  case BorrowingOperandKind::Branch:
    for (auto *succBlock :
         cast<BranchInst>(op->getUser())->getSuccessorBlocks()) {
      auto *arg = succBlock->getArgument(op->getOperandNumber());
      for (auto *use : arg->getUses()) {
        if (use->isConsumingUse()) {
          func(use);
        }
      }
    }
    return;
  }
  llvm_unreachable("Covered switch isn't covered");
}

void BorrowingOperand::visitBorrowIntroducingUserResults(
    function_ref<void(BorrowedValue)> visitor) const {
  switch (kind) {
  case BorrowingOperandKind::BeginApply:
    llvm_unreachable("Never has borrow introducer results!");
  case BorrowingOperandKind::BeginBorrow: {
    auto value = *BorrowedValue::get(cast<BeginBorrowInst>(op->getUser()));
    return visitor(value);
  }
  case BorrowingOperandKind::Branch: {
    auto *bi = cast<BranchInst>(op->getUser());
    for (auto *succBlock : bi->getSuccessorBlocks()) {
      auto value =
          *BorrowedValue::get(succBlock->getArgument(op->getOperandNumber()));
      visitor(value);
    }
    return;
  }
  }
  llvm_unreachable("Covered switch isn't covered?!");
}

void BorrowingOperand::visitConsumingUsesOfBorrowIntroducingUserResults(
    function_ref<void(Operand *)> func) const {
  // First visit all of the results of our user that are borrow introducing
  // values.
  visitBorrowIntroducingUserResults([&](BorrowedValue value) {
    // Visit the scope ending instructions of this value. If any of them are
    // consuming borrow scope operands, visit the consuming uses of the
    // results or successor arguments.
    //
    // This enables one to walk the def-use chain of guaranteed phis for a
    // single guaranteed scope.
    value.visitLocalScopeEndingUses([&](Operand *valueUser) {
      if (auto subBorrowScopeOp = BorrowingOperand::get(valueUser)) {
        if (subBorrowScopeOp->consumesGuaranteedValues()) {
          subBorrowScopeOp->visitUserResultConsumingUses(func);
          return;
        }
      }

      // Otherwise, if we don't have a borrow scope operand that consumes
      // guaranteed values, just visit value user.
      func(valueUser);
    });
  });
}

void BorrowingOperand::visitUserResultConsumingUses(
    function_ref<void(Operand *)> visitor) const {
  auto *ti = dyn_cast<TermInst>(op->getUser());
  if (!ti) {
    for (SILValue result : op->getUser()->getResults()) {
      for (auto *use : result->getUses()) {
        if (use->isConsumingUse()) {
          visitor(use);
        }
      }
    }
    return;
  }

  for (auto *succBlock : ti->getSuccessorBlocks()) {
    auto *arg = succBlock->getArgument(op->getOperandNumber());
    for (auto *use : arg->getUses()) {
      if (use->isConsumingUse()) {
        visitor(use);
      }
    }
  }
}

//===----------------------------------------------------------------------===//
//                             Borrow Introducers
//===----------------------------------------------------------------------===//

void BorrowedValueKind::print(llvm::raw_ostream &os) const {
  switch (value) {
  case BorrowedValueKind::SILFunctionArgument:
    os << "SILFunctionArgument";
    return;
  case BorrowedValueKind::BeginBorrow:
    os << "BeginBorrowInst";
    return;
  case BorrowedValueKind::LoadBorrow:
    os << "LoadBorrowInst";
    return;
  case BorrowedValueKind::Phi:
    os << "Phi";
    return;
  }
  llvm_unreachable("Covered switch isn't covered?!");
}

void BorrowedValue::print(llvm::raw_ostream &os) const {
  os << "BorrowScopeIntroducingValue:\n"
    "Kind: " << kind << "\n"
    "Value: " << value;
}

void BorrowedValue::getLocalScopeEndingInstructions(
    SmallVectorImpl<SILInstruction *> &scopeEndingInsts) const {
  assert(isLocalScope() && "Should only call this given a local scope");

  switch (kind) {
  case BorrowedValueKind::SILFunctionArgument:
    llvm_unreachable("Should only call this with a local scope");
  case BorrowedValueKind::BeginBorrow:
  case BorrowedValueKind::LoadBorrow:
  case BorrowedValueKind::Phi:
    for (auto *use : value->getUses()) {
      if (use->isConsumingUse()) {
	scopeEndingInsts.push_back(use->getUser());
      }
    }
    return;
  }
  llvm_unreachable("Covered switch isn't covered?!");
}

void BorrowedValue::visitLocalScopeEndingUses(
    function_ref<void(Operand *)> visitor) const {
  assert(isLocalScope() && "Should only call this given a local scope");
  switch (kind) {
  case BorrowedValueKind::SILFunctionArgument:
    llvm_unreachable("Should only call this with a local scope");
  case BorrowedValueKind::LoadBorrow:
  case BorrowedValueKind::BeginBorrow:
  case BorrowedValueKind::Phi:
    for (auto *use : value->getUses()) {
      if (use->isConsumingUse()) {
        visitor(use);
      }
    }
    return;
  }
  llvm_unreachable("Covered switch isn't covered?!");
}

llvm::raw_ostream &swift::operator<<(llvm::raw_ostream &os,
                                     BorrowedValueKind kind) {
  kind.print(os);
  return os;
}

llvm::raw_ostream &swift::operator<<(llvm::raw_ostream &os,
                                     const BorrowedValue &value) {
  value.print(os);
  return os;
}

bool BorrowedValue::areUsesWithinScope(
    ArrayRef<Operand *> uses, SmallVectorImpl<Operand *> &scratchSpace,
    SmallPtrSetImpl<SILBasicBlock *> &visitedBlocks,
    DeadEndBlocks &deadEndBlocks) const {
  // Make sure that we clear our scratch space/utilities before we exit.
  SWIFT_DEFER {
    scratchSpace.clear();
    visitedBlocks.clear();
  };

  // First make sure that we actually have a local scope. If we have a non-local
  // scope, then we have something (like a SILFunctionArgument) where a larger
  // semantic construct (in the case of SILFunctionArgument, the function
  // itself) acts as the scope. So we already know that our passed in
  // instructions must be in the same scope.
  if (!isLocalScope())
    return true;

  // Otherwise, gather up our local scope ending instructions, looking through
  // guaranteed phi nodes.
  visitLocalScopeTransitiveEndingUses(
      [&scratchSpace](Operand *op) { scratchSpace.emplace_back(op); });

  LinearLifetimeChecker checker(visitedBlocks, deadEndBlocks);
  return checker.validateLifetime(value, scratchSpace, uses);
}

bool BorrowedValue::visitLocalScopeTransitiveEndingUses(
    function_ref<void(Operand *)> visitor) const {
  assert(isLocalScope());

  SmallVector<Operand *, 32> worklist;
  SmallPtrSet<Operand *, 16> beenInWorklist;
  for (auto *use : value->getUses()) {
    if (!use->isConsumingUse())
      continue;
    worklist.push_back(use);
    beenInWorklist.insert(use);
  }

  bool foundError = false;
  while (!worklist.empty()) {
    auto *op = worklist.pop_back_val();
    assert(op->isConsumingUse() && "Expected only consuming uses");

    // See if we have a borrow scope operand. If we do not, then we know we are
    // a final consumer of our borrow scope introducer. Visit it and continue.
    auto scopeOperand = BorrowingOperand::get(op);
    if (!scopeOperand) {
      visitor(op);
      continue;
    }

    scopeOperand->visitConsumingUsesOfBorrowIntroducingUserResults(
        [&](Operand *op) {
          assert(op->isConsumingUse() && "Expected only consuming uses");
          // Make sure we haven't visited this consuming operand yet. If we
          // have, signal an error and bail without re-visiting the operand.
          if (!beenInWorklist.insert(op).second) {
            foundError = true;
            return;
          }
          worklist.push_back(op);
        });
  }

  return foundError;
}

bool BorrowedValue::visitInteriorPointerOperands(
    function_ref<void(const InteriorPointerOperand &)> func) const {
  SmallVector<Operand *, 32> worklist(value->getUses());
  while (!worklist.empty()) {
    auto *op = worklist.pop_back_val();

    if (auto interiorPointer = InteriorPointerOperand::get(op)) {
      func(*interiorPointer);
      continue;
    }

    auto *user = op->getUser();
    if (isa<BeginBorrowInst>(user) || isa<DebugValueInst>(user) ||
        isa<SuperMethodInst>(user) || isa<ClassMethodInst>(user) ||
        isa<CopyValueInst>(user) || isa<EndBorrowInst>(user) ||
        isa<ApplyInst>(user) || isa<StoreBorrowInst>(user) ||
        isa<StoreInst>(user) || isa<PartialApplyInst>(user) ||
        isa<UnmanagedRetainValueInst>(user) ||
        isa<UnmanagedReleaseValueInst>(user) ||
        isa<UnmanagedAutoreleaseValueInst>(user)) {
      continue;
    }

    // These are interior pointers that have not had support yet added for them.
    if (isa<OpenExistentialBoxInst>(user) ||
        isa<ProjectExistentialBoxInst>(user)) {
      continue;
    }

    // Look through object.
    if (auto *svi = dyn_cast<SingleValueInstruction>(user)) {
      if (Projection::isObjectProjection(svi)) {
        for (SILValue result : user->getResults()) {
          llvm::copy(result->getUses(), std::back_inserter(worklist));
        }
        continue;
      }
    }

    return false;
  }

  return true;
}

//===----------------------------------------------------------------------===//
//                          Owned Value Introducers
//===----------------------------------------------------------------------===//

void OwnedValueIntroducerKind::print(llvm::raw_ostream &os) const {
  switch (value) {
  case OwnedValueIntroducerKind::Apply:
    os << "Apply";
    return;
  case OwnedValueIntroducerKind::BeginApply:
    os << "BeginApply";
    return;
  case OwnedValueIntroducerKind::TryApply:
    os << "TryApply";
    return;
  case OwnedValueIntroducerKind::Copy:
    os << "Copy";
    return;
  case OwnedValueIntroducerKind::LoadCopy:
    os << "LoadCopy";
    return;
  case OwnedValueIntroducerKind::LoadTake:
    os << "LoadTake";
    return;
  case OwnedValueIntroducerKind::Phi:
    os << "Phi";
    return;
  case OwnedValueIntroducerKind::FunctionArgument:
    os << "FunctionArgument";
    return;
  case OwnedValueIntroducerKind::PartialApplyInit:
    os << "PartialApplyInit";
    return;
  case OwnedValueIntroducerKind::AllocBoxInit:
    os << "AllocBoxInit";
    return;
  case OwnedValueIntroducerKind::AllocRefInit:
    os << "AllocRefInit";
    return;
  }
  llvm_unreachable("Covered switch isn't covered");
}

//===----------------------------------------------------------------------===//
//                       Introducer Searching Routines
//===----------------------------------------------------------------------===//

bool swift::getAllBorrowIntroducingValues(SILValue inputValue,
                                          SmallVectorImpl<BorrowedValue> &out) {
  if (inputValue.getOwnershipKind() != ValueOwnershipKind::Guaranteed)
    return false;

  SmallVector<SILValue, 32> worklist;
  worklist.emplace_back(inputValue);

  while (!worklist.empty()) {
    SILValue value = worklist.pop_back_val();

    // First check if v is an introducer. If so, stash it and continue.
    if (auto scopeIntroducer = BorrowedValue::get(value)) {
      out.push_back(*scopeIntroducer);
      continue;
    }

    // If v produces .none ownership, then we can ignore it. It is important
    // that we put this before checking for guaranteed forwarding instructions,
    // since we want to ignore guaranteed forwarding instructions that in this
    // specific case produce a .none value.
    if (value.getOwnershipKind() == ValueOwnershipKind::None)
      continue;

    // Otherwise if v is an ownership forwarding value, add its defining
    // instruction
    if (isGuaranteedForwardingValue(value)) {
      if (auto *i = value->getDefiningInstruction()) {
        llvm::copy(i->getOperandValues(true /*skip type dependent ops*/),
                   std::back_inserter(worklist));
        continue;
      }

      // Otherwise, we should have a block argument that is defined by a single
      // predecessor terminator.
      auto *arg = cast<SILPhiArgument>(value);
      auto *termInst = arg->getSingleTerminator();
      assert(termInst && termInst->isTransformationTerminator());
      assert(termInst->getNumOperands() == 1 &&
             "Transforming terminators should always have a single operand");
      worklist.push_back(termInst->getAllOperands()[0].get());
      continue;
    }

    // Otherwise, this is an introducer we do not understand. Bail and return
    // false.
    return false;
  }

  return true;
}

Optional<BorrowedValue>
swift::getSingleBorrowIntroducingValue(SILValue inputValue) {
  if (inputValue.getOwnershipKind() != ValueOwnershipKind::Guaranteed)
    return None;

  SILValue currentValue = inputValue;
  while (true) {
    // First check if our initial value is an introducer. If we have one, just
    // return it.
    if (auto scopeIntroducer = BorrowedValue::get(currentValue)) {
      return scopeIntroducer;
    }

    // Otherwise if v is an ownership forwarding value, add its defining
    // instruction
    if (isGuaranteedForwardingValue(currentValue)) {
      if (auto *i = currentValue->getDefiningInstruction()) {
        auto instOps = i->getOperandValues(true /*ignore type dependent ops*/);
        // If we have multiple incoming values, return .None. We can't handle
        // this.
        auto begin = instOps.begin();
        if (std::next(begin) != instOps.end()) {
          return None;
        }
        // Otherwise, set currentOp to the single operand and continue.
        currentValue = *begin;
        continue;
      }

      // Otherwise, we should have a block argument that is defined by a single
      // predecessor terminator.
      auto *arg = cast<SILPhiArgument>(currentValue);
      auto *termInst = arg->getSingleTerminator();
      assert(termInst && termInst->isTransformationTerminator());
      assert(termInst->getNumOperands() == 1 &&
             "Transformation terminators should only have single operands");
      currentValue = termInst->getAllOperands()[0].get();
      continue;
    }

    // Otherwise, this is an introducer we do not understand. Bail and return
    // None.
    return None;
  }

  llvm_unreachable("Should never hit this");
}

bool swift::getAllOwnedValueIntroducers(
    SILValue inputValue, SmallVectorImpl<OwnedValueIntroducer> &out) {
  if (inputValue.getOwnershipKind() != ValueOwnershipKind::Owned)
    return false;

  SmallVector<SILValue, 32> worklist;
  worklist.emplace_back(inputValue);

  while (!worklist.empty()) {
    SILValue value = worklist.pop_back_val();

    // First check if v is an introducer. If so, stash it and continue.
    if (auto introducer = OwnedValueIntroducer::get(value)) {
      out.push_back(*introducer);
      continue;
    }

    // If v produces .none ownership, then we can ignore it. It is important
    // that we put this before checking for guaranteed forwarding instructions,
    // since we want to ignore guaranteed forwarding instructions that in this
    // specific case produce a .none value.
    if (value.getOwnershipKind() == ValueOwnershipKind::None)
      continue;

    // Otherwise if v is an ownership forwarding value, add its defining
    // instruction
    if (isOwnedForwardingValue(value)) {
      if (auto *i = value->getDefiningInstruction()) {
        llvm::copy(i->getOperandValues(true /*skip type dependent ops*/),
                   std::back_inserter(worklist));
        continue;
      }

      // Otherwise, we should have a block argument that is defined by a single
      // predecessor terminator.
      auto *arg = cast<SILPhiArgument>(value);
      auto *termInst = arg->getSingleTerminator();
      assert(termInst && termInst->isTransformationTerminator());
      assert(termInst->getNumOperands() == 1 &&
             "Transforming terminators should always have a single operand");
      worklist.push_back(termInst->getAllOperands()[0].get());
      continue;
    }

    // Otherwise, this is an introducer we do not understand. Bail and return
    // false.
    return false;
  }

  return true;
}

Optional<OwnedValueIntroducer>
swift::getSingleOwnedValueIntroducer(SILValue inputValue) {
  if (inputValue.getOwnershipKind() != ValueOwnershipKind::Owned)
    return None;

  SILValue currentValue = inputValue;
  while (true) {
    // First check if our initial value is an introducer. If we have one, just
    // return it.
    if (auto introducer = OwnedValueIntroducer::get(currentValue)) {
      return introducer;
    }

    // Otherwise if v is an ownership forwarding value, add its defining
    // instruction
    if (isOwnedForwardingValue(currentValue)) {
      if (auto *i = currentValue->getDefiningInstruction()) {
        auto instOps = i->getOperandValues(true /*ignore type dependent ops*/);
        // If we have multiple incoming values, return .None. We can't handle
        // this.
        auto begin = instOps.begin();
        if (std::next(begin) != instOps.end()) {
          return None;
        }
        // Otherwise, set currentOp to the single operand and continue.
        currentValue = *begin;
        continue;
      }

      // Otherwise, we should have a block argument that is defined by a single
      // predecessor terminator.
      auto *arg = cast<SILPhiArgument>(currentValue);
      auto *termInst = arg->getSingleTerminator();
      assert(termInst && termInst->isTransformationTerminator());
      assert(termInst->getNumOperands() == 1 &&
             "Transformation terminators should only have single operands");
      currentValue = termInst->getAllOperands()[0].get();
      continue;
    }

    // Otherwise, this is an introducer we do not understand. Bail and return
    // None.
    return None;
  }

  llvm_unreachable("Should never hit this");
}<|MERGE_RESOLUTION|>--- conflicted
+++ resolved
@@ -31,6 +31,9 @@
   case SILNodeKind::StructInst:
   case SILNodeKind::EnumInst:
   case SILNodeKind::DifferentiableFunctionInst:
+  // SWIFT_ENABLE_TENSORFLOW
+  case SILNodeKind::LinearFunctionInst:
+  // SWIFT_ENABLE_TENSORFLOW END
   case SILNodeKind::OpenExistentialRefInst:
   case SILNodeKind::UpcastInst:
   case SILNodeKind::UncheckedRefCastInst:
@@ -47,13 +50,6 @@
   case SILNodeKind::DestructureTupleInst:
   case SILNodeKind::MarkDependenceInst:
   case SILNodeKind::InitExistentialRefInst:
-<<<<<<< HEAD
-  case SILNodeKind::DifferentiableFunctionInst:
-  // SWIFT_ENABLE_TENSORFLOW
-  case SILNodeKind::LinearFunctionInst:
-  // SWIFT_ENABLE_TENSORFLOW END
-=======
->>>>>>> 76ad4abd
     return true;
   default:
     return false;
@@ -67,15 +63,11 @@
   case SILNodeKind::TupleExtractInst:
   case SILNodeKind::StructExtractInst:
   case SILNodeKind::DifferentiableFunctionExtractInst:
-  case SILNodeKind::OpenExistentialValueInst:
-  case SILNodeKind::OpenExistentialBoxValueInst:
-<<<<<<< HEAD
-  case SILNodeKind::DifferentiableFunctionExtractInst:
   // SWIFT_ENABLE_TENSORFLOW
   case SILNodeKind::LinearFunctionExtractInst:
   // SWIFT_ENABLE_TENSORFLOW END
-=======
->>>>>>> 76ad4abd
+  case SILNodeKind::OpenExistentialValueInst:
+  case SILNodeKind::OpenExistentialBoxValueInst:
     return true;
   default:
     return isOwnershipForwardingValueKind(kind);

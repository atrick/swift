//===--- TypeCheckDecl.cpp - Type Checking for Declarations ---------------===//
//
// This source file is part of the Swift.org open source project
//
// Copyright (c) 2014 - 2017 Apple Inc. and the Swift project authors
// Licensed under Apache License v2.0 with Runtime Library Exception
//
// See https://swift.org/LICENSE.txt for license information
// See https://swift.org/CONTRIBUTORS.txt for the list of Swift project authors
//
//===----------------------------------------------------------------------===//
//
// This file implements semantic analysis for declarations.
//
//===----------------------------------------------------------------------===//

#include "CodeSynthesis.h"
#include "ConstraintSystem.h"
#include "DerivedConformances.h"
#include "TypeChecker.h"
#include "TypeCheckAccess.h"
#include "GenericTypeResolver.h"
#include "MiscDiagnostics.h"
#include "swift/AST/AccessScope.h"
#include "swift/AST/ASTPrinter.h"
#include "swift/AST/ASTVisitor.h"
#include "swift/AST/ASTWalker.h"
#include "swift/AST/ExistentialLayout.h"
#include "swift/AST/Expr.h"
#include "swift/AST/ForeignErrorConvention.h"
#include "swift/AST/GenericEnvironment.h"
#include "swift/AST/GenericSignatureBuilder.h"
#include "swift/AST/NameLookup.h"
#include "swift/AST/PrettyStackTrace.h"
#include "swift/AST/ProtocolConformance.h"
#include "swift/AST/ReferencedNameTracker.h"
#include "swift/AST/TypeWalker.h"
#include "swift/Basic/Statistic.h"
#include "swift/Parse/Lexer.h"
#include "swift/Parse/Parser.h"
#include "swift/Serialization/SerializedModuleLoader.h"
#include "swift/Strings.h"
#include "swift/AST/TypeCheckRequests.h"
#include "swift/Basic/Defer.h"
#include "llvm/ADT/APFloat.h"
#include "llvm/ADT/APInt.h"
#include "llvm/ADT/APSInt.h"
#include "llvm/ADT/SmallString.h"
#include "llvm/ADT/StringExtras.h"
#include "llvm/ADT/Twine.h"
#include "llvm/Support/Compiler.h"

using namespace swift;

#define DEBUG_TYPE "TypeCheckDecl"

namespace {

/// Used during enum raw value checking to identify duplicate raw values.
/// Character, string, float, and integer literals are all keyed by value.
/// Float and integer literals are additionally keyed by numeric equivalence.
struct RawValueKey {
  enum class Kind : uint8_t {
    String, Float, Int, Tombstone, Empty
  } kind;
  
  struct IntValueTy {
    uint64_t v0;
    uint64_t v1;

    IntValueTy(const APInt &bits) {
      APInt bits128 = bits.sextOrTrunc(128);
      assert(bits128.getBitWidth() <= 128);
      const uint64_t *data = bits128.getRawData();
      v0 = data[0];
      v1 = data[1];
    }
  };

  struct FloatValueTy {
    uint64_t v0;
    uint64_t v1;
  };

  // FIXME: doesn't accommodate >64-bit or signed raw integer or float values.
  union {
    StringRef stringValue;
    uint32_t charValue;
    IntValueTy intValue;
    FloatValueTy floatValue;
  };
  
  explicit RawValueKey(LiteralExpr *expr) {
    switch (expr->getKind()) {
    case ExprKind::IntegerLiteral:
      kind = Kind::Int;
      intValue = IntValueTy(cast<IntegerLiteralExpr>(expr)->getValue());
      return;
    case ExprKind::FloatLiteral: {
      APFloat value = cast<FloatLiteralExpr>(expr)->getValue();
      llvm::APSInt asInt(127, /*isUnsigned=*/false);
      bool isExact = false;
      APFloat::opStatus status =
          value.convertToInteger(asInt, APFloat::rmTowardZero, &isExact);
      if (asInt.getBitWidth() <= 128 && status == APFloat::opOK && isExact) {
        kind = Kind::Int;
        intValue = IntValueTy(asInt);
        return;
      }
      APInt bits = value.bitcastToAPInt();
      const uint64_t *data = bits.getRawData();
      if (bits.getBitWidth() == 80) {
        kind = Kind::Float;
        floatValue = FloatValueTy{ data[0], data[1] };
      } else {
        assert(bits.getBitWidth() == 64);
        kind = Kind::Float;
        floatValue = FloatValueTy{ data[0], 0 };
      }
      return;
    }
    case ExprKind::StringLiteral:
      kind = Kind::String;
      stringValue = cast<StringLiteralExpr>(expr)->getValue();
      return;
    default:
      llvm_unreachable("not a valid literal expr for raw value");
    }
  }
  
  explicit RawValueKey(Kind k) : kind(k) {
    assert((k == Kind::Tombstone || k == Kind::Empty)
           && "this ctor is only for creating DenseMap special values");
  }
};
  
/// Used during enum raw value checking to identify the source of a raw value,
/// which may have been derived by auto-incrementing, for diagnostic purposes.
struct RawValueSource {
  /// The decl that has the raw value.
  EnumElementDecl *sourceElt;
  /// If the sourceDecl didn't explicitly name a raw value, this is the most
  /// recent preceding decl with an explicit raw value. This is used to
  /// diagnose 'autoincrementing from' messages.
  EnumElementDecl *lastExplicitValueElt;
};

} // end anonymous namespace

namespace llvm {

template<>
class DenseMapInfo<RawValueKey> {
public:
  static RawValueKey getEmptyKey() {
    return RawValueKey(RawValueKey::Kind::Empty);
  }
  static RawValueKey getTombstoneKey() {
    return RawValueKey(RawValueKey::Kind::Tombstone);
  }
  static unsigned getHashValue(RawValueKey k) {
    switch (k.kind) {
    case RawValueKey::Kind::Float:
      // Hash as bits. We want to treat distinct but IEEE-equal values as not
      // equal.
      return DenseMapInfo<uint64_t>::getHashValue(k.floatValue.v0) ^
             DenseMapInfo<uint64_t>::getHashValue(k.floatValue.v1);
    case RawValueKey::Kind::Int:
      return DenseMapInfo<uint64_t>::getHashValue(k.intValue.v0) &
             DenseMapInfo<uint64_t>::getHashValue(k.intValue.v1);
    case RawValueKey::Kind::String:
      return llvm::HashString(k.stringValue);
    case RawValueKey::Kind::Empty:
    case RawValueKey::Kind::Tombstone:
      return 0;
    }

    llvm_unreachable("Unhandled RawValueKey in switch.");
  }
  static bool isEqual(RawValueKey a, RawValueKey b) {
    if (a.kind != b.kind)
      return false;
    switch (a.kind) {
    case RawValueKey::Kind::Float:
      // Hash as bits. We want to treat distinct but IEEE-equal values as not
      // equal.
      return a.floatValue.v0 == b.floatValue.v0 &&
             a.floatValue.v1 == b.floatValue.v1;
    case RawValueKey::Kind::Int:
      return a.intValue.v0 == b.intValue.v0 &&
             a.intValue.v1 == b.intValue.v1;
    case RawValueKey::Kind::String:
      return a.stringValue.equals(b.stringValue);
    case RawValueKey::Kind::Empty:
    case RawValueKey::Kind::Tombstone:
      return true;
    }

    llvm_unreachable("Unhandled RawValueKey in switch.");
  }
};
  
} // namespace llvm

/// Check that the declaration attributes are ok.
static void validateAttributes(TypeChecker &TC, Decl *D);

void TypeChecker::resolveTrailingWhereClause(ProtocolDecl *proto) {
  ProtocolRequirementTypeResolver resolver;
  validateWhereClauses(proto, &resolver);
}

void TypeChecker::validateWhereClauses(ProtocolDecl *protocol,
                                       GenericTypeResolver *resolver) {
  TypeResolutionOptions options;

  options |= TypeResolutionFlags::ProtocolWhereClause;

  if (auto whereClause = protocol->getTrailingWhereClause()) {
    revertGenericRequirements(whereClause->getRequirements());
    validateRequirements(whereClause->getWhereLoc(),
                         whereClause->getRequirements(), protocol,
                         options, resolver);
  }

  for (auto assocType : protocol->getAssociatedTypeMembers()) {
    if (auto whereClause = assocType->getTrailingWhereClause()) {
      revertGenericRequirements(whereClause->getRequirements());
      validateRequirements(whereClause->getWhereLoc(),
                           whereClause->getRequirements(),
                           protocol, options, resolver);
    }
  }
}

void TypeChecker::resolveInheritedProtocols(ProtocolDecl *protocol) {
  for (unsigned i : indices(protocol->getInherited()))
    (void)protocol->getInheritedType(i);
  resolveTrailingWhereClause(protocol);
}

/// check the inheritance clause of a type declaration or extension thereof.
///
/// This routine validates all of the types in the parsed inheritance clause,
/// recording the superclass (if any and if allowed) as well as the protocols
/// to which this type declaration conforms.
void TypeChecker::checkInheritanceClause(Decl *decl,
                                         GenericTypeResolver *resolver) {
  TypeResolutionOptions options;
  DeclContext *DC;
  if (auto nominal = dyn_cast<NominalTypeDecl>(decl)) {
    DC = nominal;
    options |= TypeResolutionFlags::GenericSignature;
    options |= TypeResolutionFlags::InheritanceClause;
    options |= TypeResolutionFlags::AllowUnavailableProtocol;
  } else if (auto ext = dyn_cast<ExtensionDecl>(decl)) {
    DC = ext;
    options |= TypeResolutionFlags::GenericSignature;
    options |= TypeResolutionFlags::InheritanceClause;
    options |= TypeResolutionFlags::AllowUnavailableProtocol;
  } else if (isa<GenericTypeParamDecl>(decl)) {
    // For generic parameters, we want name lookup to look at just the
    // signature of the enclosing entity.
    DC = decl->getDeclContext();
    if (auto nominal = dyn_cast<NominalTypeDecl>(DC)) {
      DC = nominal;
      options |= TypeResolutionFlags::GenericSignature;
    } else if (auto ext = dyn_cast<ExtensionDecl>(DC)) {
      DC = ext;
      options |= TypeResolutionFlags::GenericSignature;
    } else if (auto func = dyn_cast<AbstractFunctionDecl>(DC)) {
      DC = func;
      options |= TypeResolutionFlags::GenericSignature;
    } else if (!DC->isModuleScopeContext()) {
      // Skip the generic parameter's context entirely.
      DC = DC->getParent();
    }
  } else {
    DC = decl->getDeclContext();
  }

  // Establish a default generic type resolver.
  GenericTypeToArchetypeResolver defaultResolver(decl->getInnermostDeclContext());
  if (!resolver)
    resolver = &defaultResolver;

  MutableArrayRef<TypeLoc> inheritedClause;

  if (auto type = dyn_cast<TypeDecl>(decl)) {
    inheritedClause = type->getInherited();
  } else {
    auto ext = cast<ExtensionDecl>(decl);
    if (!ext->getExtendedType())
      return;

    inheritedClause = ext->getInherited();

    // Protocol extensions cannot have inheritance clauses.
    if (ext->getExtendedType()->is<ProtocolType>()) {
      if (!inheritedClause.empty()) {
        diagnose(ext->getLoc(), diag::extension_protocol_inheritance,
                 ext->getExtendedType())
          .highlight(SourceRange(inheritedClause.front().getSourceRange().Start,
                                 inheritedClause.back().getSourceRange().End));
        ext->setInherited({ });
        return;
      }
    }
  }

  // Retrieve the location of the start of the inheritance clause.
  auto getStartLocOfInheritanceClause = [&] {
    if (auto genericTypeDecl = dyn_cast<GenericTypeDecl>(decl)) {
      if (auto genericParams = genericTypeDecl->getGenericParams())
        return genericParams->getSourceRange().End;

      return genericTypeDecl->getNameLoc();
    }

    if (auto typeDecl = dyn_cast<TypeDecl>(decl))
      return typeDecl->getNameLoc();

    if (auto ext = dyn_cast<ExtensionDecl>(decl))
      return ext->getSourceRange().End;

    return SourceLoc();
  };

  // Compute the source range to be used when removing something from an
  // inheritance clause.
  auto getRemovalRange = [&](unsigned i) {
    // If there is just one entry, remove the entire inheritance clause.
    if (inheritedClause.size() == 1) {
      SourceLoc start = getStartLocOfInheritanceClause();
      SourceLoc end = inheritedClause[i].getSourceRange().End;
      return SourceRange(Lexer::getLocForEndOfToken(Context.SourceMgr, start),
                         Lexer::getLocForEndOfToken(Context.SourceMgr, end));
    }

    // If we're at the first entry, remove from the start of this entry to the
    // start of the next entry.
    if (i == 0) {
      return SourceRange(inheritedClause[i].getSourceRange().Start,
                         inheritedClause[i+1].getSourceRange().Start);
    }

    // Otherwise, remove from the end of the previous entry to the end of this
    // entry.
    SourceLoc afterPriorLoc =
      Lexer::getLocForEndOfToken(Context.SourceMgr,
                                 inheritedClause[i-1].getSourceRange().End);

    SourceLoc afterMyEndLoc =
      Lexer::getLocForEndOfToken(Context.SourceMgr,
                                 inheritedClause[i].getSourceRange().End);

    return SourceRange(afterPriorLoc, afterMyEndLoc);
  };

  // Check all of the types listed in the inheritance clause.
  Type superclassTy;
  SourceRange superclassRange;
  llvm::SmallDenseMap<CanType, std::pair<unsigned, SourceRange>> inheritedTypes;
  for (unsigned i = 0, n = inheritedClause.size(); i != n; ++i) {
    auto &inherited = inheritedClause[i];

    // Validate the type.
    if (validateType(inherited, DC, options, resolver)) {
      inherited.setInvalidType(Context);
      continue;
    }

    auto inheritedTy = inherited.getType();

    // If this is an error type, ignore it.
    if (inheritedTy->hasError())
      continue;

    // Check whether we inherited from the same type twice.
    CanType inheritedCanTy = inheritedTy->getCanonicalType();
    auto knownType = inheritedTypes.find(inheritedCanTy);
    if (knownType != inheritedTypes.end()) {
      // If the duplicated type is 'AnyObject', check whether the first was
      // written as 'class'. Downgrade the error to a warning in such cases
      // for backward compatibility with Swift <= 4.
      if (!Context.LangOpts.isSwiftVersionAtLeast(5) &&
          inheritedTy->isAnyObject() &&
          (isa<ProtocolDecl>(decl) || isa<AbstractTypeParamDecl>(decl)) &&
          Lexer::getTokenAtLocation(Context.SourceMgr,
                                    knownType->second.second.Start)
            .is(tok::kw_class)) {
        SourceLoc classLoc = knownType->second.second.Start;
        SourceRange removeRange = getRemovalRange(knownType->second.first);

        diagnose(classLoc, diag::duplicate_anyobject_class_inheritance)
          .fixItRemoveChars(removeRange.Start, removeRange.End);
        inherited.setInvalidType(Context);
        continue;
      }

      auto removeRange = getRemovalRange(i);
      diagnose(inherited.getSourceRange().Start,
               diag::duplicate_inheritance, inheritedTy)
        .fixItRemoveChars(removeRange.Start, removeRange.End)
        .highlight(knownType->second.second);
      inherited.setInvalidType(Context);
      continue;
    }
    inheritedTypes[inheritedCanTy] = { i, inherited.getSourceRange() };

    if (inheritedTy->isExistentialType()) {
      auto layout = inheritedTy->getExistentialLayout();

      // @objc protocols cannot have superclass constraints.
      if (layout.explicitSuperclass) {
        if (auto *protoDecl = dyn_cast<ProtocolDecl>(decl)) {
          if (protoDecl->isObjC()) {
            diagnose(protoDecl,
                    diag::objc_protocol_with_superclass,
                    protoDecl->getName());
            continue;
          }
        }
      }

      // Protocols, generic parameters and associated types can inherit
      // from subclass existentials, which are "exploded" into their
      // corresponding requirements.
      //
      // Extensions, structs and enums can only inherit from protocol
      // compositions that do not contain AnyObject or class members.
      if (isa<ProtocolDecl>(decl) ||
          isa<AbstractTypeParamDecl>(decl) ||
          (!layout.hasExplicitAnyObject &&
           !layout.explicitSuperclass)) {
        continue;
      }

      // Classes can inherit from subclass existentials as long as they
      // do not contain an explicit AnyObject member.
      if (isa<ClassDecl>(decl) &&
          !layout.hasExplicitAnyObject) {
        // Superclass inheritance is handled below.
        inheritedTy = layout.explicitSuperclass;
        if (!inheritedTy)
          continue;
      }

      // Swift 3 compatibility -- a class inheriting from AnyObject is a no-op.
      if (Context.LangOpts.isSwiftVersion3() && isa<ClassDecl>(decl) &&
          inheritedTy->isAnyObject()) {
        auto classDecl = cast<ClassDecl>(decl);
        auto removeRange = getRemovalRange(i);
        diagnose(inherited.getSourceRange().Start,
                 diag::class_inherits_anyobject,
                 classDecl->getDeclaredInterfaceType())
          .fixItRemoveChars(removeRange.Start, removeRange.End);
        continue;
      }
    }
    
    // If this is an enum inheritance clause, check for a raw type.
    if (isa<EnumDecl>(decl)) {
      // Check if we already had a raw type.
      if (superclassTy) {
        diagnose(inherited.getSourceRange().Start,
                 diag::multiple_enum_raw_types, superclassTy, inheritedTy)
          .highlight(superclassRange);
        inherited.setInvalidType(Context);
        continue;
      }
      
      // If this is not the first entry in the inheritance clause, complain.
      if (i > 0) {
        auto removeRange = getRemovalRange(i);

        diagnose(inherited.getSourceRange().Start,
                 diag::raw_type_not_first, inheritedTy)
          .fixItRemoveChars(removeRange.Start, removeRange.End)
          .fixItInsert(inheritedClause[0].getSourceRange().Start,
                       inheritedTy.getString() + ", ");

        // Fall through to record the raw type.
      }

      // Record the raw type.
      superclassTy = inheritedTy;
      superclassRange = inherited.getSourceRange();
      continue;
    }

    // If this is a class type, it may be the superclass.
    if (inheritedTy->getClassOrBoundGenericClass()) {
      // First, check if we already had a superclass.
      if (superclassTy) {
        // FIXME: Check for shadowed protocol names, i.e., NSObject?

        // Complain about multiple inheritance.
        // Don't emit a Fix-It here. The user has to think harder about this.
        diagnose(inherited.getSourceRange().Start,
                 diag::multiple_inheritance, superclassTy, inheritedTy)
          .highlight(superclassRange);
        inherited.setInvalidType(Context);
        continue;
      }

      // @objc protocols cannot have superclass constraints.
      if (auto *protoDecl = dyn_cast<ProtocolDecl>(decl)) {
        if (protoDecl->isObjC()) {
          diagnose(protoDecl,
                   diag::objc_protocol_with_superclass,
                   protoDecl->getName());
          continue;
        }
      }

      // If the declaration we're looking at doesn't allow a superclass,
      // complain.
      if (isa<StructDecl>(decl) || isa<ExtensionDecl>(decl)) {
        diagnose(decl->getLoc(),
                 isa<ExtensionDecl>(decl)
                   ? diag::extension_class_inheritance
                   : diag::non_class_inheritance,
                 isa<ExtensionDecl>(decl)
                   ? cast<ExtensionDecl>(decl)->getDeclaredInterfaceType()
                   : cast<TypeDecl>(decl)->getDeclaredInterfaceType(),
                 inheritedTy)
          .highlight(inherited.getSourceRange());
        inherited.setInvalidType(Context);
        continue;
      }

      // If this is not the first entry in the inheritance clause, complain.
      if (isa<ClassDecl>(decl) && i > 0) {
        auto removeRange = getRemovalRange(i);
        diagnose(inherited.getSourceRange().Start,
                 diag::superclass_not_first, inheritedTy)
          .fixItRemoveChars(removeRange.Start, removeRange.End)
          .fixItInsert(inheritedClause[0].getSourceRange().Start,
                       inheritedTy.getString() + ", ");

        // Fall through to record the superclass.
      }

      // Record the superclass.
      superclassTy = inheritedTy;
      superclassRange = inherited.getSourceRange();
      continue;
    }

    // We can't inherit from a non-class, non-protocol type.
    diagnose(decl->getLoc(),
             (isa<StructDecl>(decl) || isa<ExtensionDecl>(decl))
               ? diag::inheritance_from_non_protocol
               : diag::inheritance_from_non_protocol_or_class,
             inheritedTy);
    // FIXME: Note pointing to the declaration 'inheritedTy' references?
    inherited.setInvalidType(Context);
  }
}

/// Retrieve the set of protocols the given protocol inherits.
static llvm::TinyPtrVector<ProtocolDecl *>
getInheritedForCycleCheck(TypeChecker &tc,
                          ProtocolDecl *proto,
                          ProtocolDecl **scratch) {
  TinyPtrVector<ProtocolDecl *> result;

  for (unsigned index : indices(proto->getInherited())) {
    if (auto type = proto->getInheritedType(index)) {
      if (type->isExistentialType()) {
        auto layout = type->getExistentialLayout();
        for (auto protoTy : layout.getProtocols()) {
          auto *protoDecl = protoTy->getDecl();
          result.push_back(protoDecl);
        }
      }
    }
  }

  return result;
}

/// Retrieve the superclass of the given class.
static ArrayRef<ClassDecl *> getInheritedForCycleCheck(TypeChecker &tc,
                                                       ClassDecl *classDecl,
                                                       ClassDecl **scratch) {
  if (classDecl->hasSuperclass()) {
    *scratch = classDecl->getSuperclassDecl();
    return *scratch;
  }
  return { };
}

/// Retrieve the raw type of the given enum.
static ArrayRef<EnumDecl *> getInheritedForCycleCheck(TypeChecker &tc,
                                                      EnumDecl *enumDecl,
                                                      EnumDecl **scratch) {
  if (enumDecl->hasRawType()) {
    *scratch = enumDecl->getRawType()->getEnumOrBoundGenericEnum();
    return *scratch ? ArrayRef<EnumDecl*>(*scratch) : ArrayRef<EnumDecl*>{};
  }
  return { };
}

/// Check for circular inheritance.
template<typename T>
static void checkCircularity(TypeChecker &tc, T *decl,
                             Diag<Identifier> circularDiag,
                             DescriptiveDeclKind declKind,
                             SmallVectorImpl<T *> &path) {
  switch (decl->getCircularityCheck()) {
  case CircularityCheck::Checked:
    return;

  case CircularityCheck::Checking: {
    // We're already checking this type, which means we have a cycle.

    // The beginning of the path might not be part of the cycle, so find
    // where the cycle starts.
    assert(!path.empty());

    auto cycleStart = path.end() - 1;
    while (*cycleStart != decl) {
      assert(cycleStart != path.begin() && "Missing cycle start?");
      --cycleStart;
    }

    // If the path length is 1 the type directly references itself.
    if (path.end() - cycleStart == 1) {
      tc.diagnose(path.back()->getLoc(),
                  circularDiag,
                  path.back()->getName());

      break;
    }

    // Diagnose the cycle.
    tc.diagnose(decl->getLoc(), circularDiag,
                (*cycleStart)->getName());
    for (auto i = cycleStart + 1, iEnd = path.end(); i != iEnd; ++i) {
      tc.diagnose(*i, diag::kind_identifier_declared_here,
                  declKind, (*i)->getName());
    }

    break;
  }

  case CircularityCheck::Unchecked: {
    // Walk to the inherited class or protocols.
    path.push_back(decl);
    decl->setCircularityCheck(CircularityCheck::Checking);
    T *scratch = nullptr;
    for (auto inherited : getInheritedForCycleCheck(tc, decl, &scratch)) {
      checkCircularity(tc, inherited, circularDiag, declKind, path);
    }
    decl->setCircularityCheck(CircularityCheck::Checked);
    path.pop_back();
    break;
  }
  }
}

/// Set each bound variable in the pattern to have an error type.
static void setBoundVarsTypeError(Pattern *pattern, ASTContext &ctx) {
  pattern->forEachVariable([&](VarDecl *var) {
    // Don't change the type of a variable that we've been able to
    // compute a type for.
    if (var->hasType() && !var->getType()->hasError())
      return;

    var->markInvalid();
  });
}

/// Expose TypeChecker's handling of GenericParamList to SIL parsing.
GenericEnvironment *
TypeChecker::handleSILGenericParams(GenericParamList *genericParams,
                                    DeclContext *DC) {

  SmallVector<GenericParamList *, 2> nestedList;
  for (; genericParams; genericParams = genericParams->getOuterParameters()) {
    nestedList.push_back(genericParams);
  }

  // Since the innermost GenericParamList is in the beginning of the vector,
  // we process in reverse order to handle the outermost list first.
  GenericSignature *parentSig = nullptr;
  GenericEnvironment *parentEnv = nullptr;

  for (unsigned i = 0, e = nestedList.size(); i < e; i++) {
    auto genericParams = nestedList.rbegin()[i];
    prepareGenericParamList(genericParams, DC);

    parentEnv = checkGenericEnvironment(genericParams, DC, parentSig,
                                        /*allowConcreteGenericParams=*/true,
                                        /*ext=*/nullptr);
    parentSig = parentEnv->getGenericSignature();

    // Compute the final set of archetypes.
    revertGenericParamList(genericParams);
    GenericTypeToArchetypeResolver archetypeResolver(parentEnv);
    checkGenericParamList(nullptr, genericParams, parentSig,
                          &archetypeResolver);
  }

  return parentEnv;
}

/// Build a default initializer for the given type.
static Expr *buildDefaultInitializer(TypeChecker &tc, Type type) {
  // Default-initialize optional types and weak values to 'nil'.
  if (type->getReferenceStorageReferent()->getOptionalObjectType())
    return new (tc.Context) NilLiteralExpr(SourceLoc(), /*Implicit=*/true);

  // Build tuple literals for tuple types.
  if (auto tupleType = type->getAs<TupleType>()) {
    SmallVector<Expr *, 2> inits;
    for (const auto &elt : tupleType->getElements()) {
      if (elt.isVararg())
        return nullptr;

      auto eltInit = buildDefaultInitializer(tc, elt.getType());
      if (!eltInit)
        return nullptr;

      inits.push_back(eltInit);
    }

    return TupleExpr::createImplicit(tc.Context, inits, { });
  }

  // We don't default-initialize anything else.
  return nullptr;
}

/// Check whether \c current is a redeclaration.
static void checkRedeclaration(TypeChecker &tc, ValueDecl *current) {
  // If we've already checked this declaration, don't do it again.
  if (current->alreadyCheckedRedeclaration())
    return;

  // If there's no type yet, come back to it later.
  if (!current->hasInterfaceType())
    return;
  
  // Make sure we don't do this checking again.
  current->setCheckedRedeclaration(true);

  // Ignore invalid and anonymous declarations.
  if (current->isInvalid() || !current->hasName())
    return;

  // If this declaration isn't from a source file, don't check it.
  // FIXME: Should restrict this to the source file we care about.
  DeclContext *currentDC = current->getDeclContext();
  SourceFile *currentFile = currentDC->getParentSourceFile();
  if (!currentFile || currentDC->isLocalContext())
    return;

  ReferencedNameTracker *tracker = currentFile->getReferencedNameTracker();
  bool isCascading = true;
  if (current->hasAccess())
    isCascading = (current->getFormalAccess() > AccessLevel::FilePrivate);

  // Find other potential definitions.
  SmallVector<ValueDecl *, 4> otherDefinitions;
  if (currentDC->isTypeContext()) {
    // Look within a type context.
    if (auto nominal = currentDC->getAsNominalTypeOrNominalTypeExtensionContext()) {
      auto found = nominal->lookupDirect(current->getBaseName());
      otherDefinitions.append(found.begin(), found.end());
      if (tracker)
        tracker->addUsedMember({nominal, current->getBaseName()}, isCascading);
    }
  } else {
    // Look within a module context.
    currentFile->getParentModule()->lookupValue({ }, current->getBaseName(),
                                                NLKind::QualifiedLookup,
                                                otherDefinitions);
    if (tracker)
      tracker->addTopLevelName(current->getBaseName(), isCascading);
  }

  // Compare this signature against the signature of other
  // declarations with the same name.
  OverloadSignature currentSig = current->getOverloadSignature();
  CanType currentSigType = current->getOverloadSignatureType();
  ModuleDecl *currentModule = current->getModuleContext();
  for (auto other : otherDefinitions) {
    // Skip invalid declarations and ourselves.
    if (current == other || other->isInvalid())
      continue;

    // Skip declarations in other modules.
    if (currentModule != other->getModuleContext())
      continue;

    // Don't compare methods vs. non-methods (which only happens with
    // operators).
    if (currentDC->isTypeContext() != other->getDeclContext()->isTypeContext())
      continue;

    // Check whether the overload signatures conflict (ignoring the type for
    // now).
    auto otherSig = other->getOverloadSignature();
    if (!conflicting(currentSig, otherSig))
      continue;

    // Validate the declaration but only if it came from a different context.
    if (other->getDeclContext() != current->getDeclContext())
      tc.validateDecl(other);

    // Skip invalid or not yet seen declarations.
    if (other->isInvalid() || !other->hasInterfaceType())
      continue;

    // Skip declarations in other files.
    // In practice, this means we will warn on a private declaration that
    // shadows a non-private one, but only in the file where the shadowing
    // happens. We will warn on conflicting non-private declarations in both
    // files.
    if (!other->isAccessibleFrom(currentDC))
      continue;

    const auto markInvalid = [&current]() {
      current->setInvalid();
      if (auto *varDecl = dyn_cast<VarDecl>(current))
        if (varDecl->hasType())
          varDecl->setType(ErrorType::get(varDecl->getType()));
      if (current->hasInterfaceType())
        current->setInterfaceType(ErrorType::get(current->getInterfaceType()));
    };

    // Thwart attempts to override the same declaration more than once.
    const auto *currentOverride = current->getOverriddenDecl();
    const auto *otherOverride = other->getOverriddenDecl();
    if (currentOverride && currentOverride == otherOverride) {
      tc.diagnose(current, diag::multiple_override, current->getFullName());
      tc.diagnose(other, diag::multiple_override_prev, other->getFullName());
      markInvalid();
      break;
    }

    // Get the overload signature type.
    CanType otherSigType = other->getOverloadSignatureType();

    bool wouldBeSwift5Redeclaration = false;
    auto isRedeclaration = conflicting(tc.Context, currentSig, currentSigType,
                                       otherSig, otherSigType,
                                       &wouldBeSwift5Redeclaration);
    // If there is another conflict, complain.
    if (isRedeclaration || wouldBeSwift5Redeclaration) {
      // If the two declarations occur in the same source file, make sure
      // we get the diagnostic ordering to be sensible.
      if (auto otherFile = other->getDeclContext()->getParentSourceFile()) {
        if (currentFile == otherFile &&
            current->getLoc().isValid() &&
            other->getLoc().isValid() &&
            tc.Context.SourceMgr.isBeforeInBuffer(current->getLoc(),
                                                  other->getLoc())) {
          std::swap(current, other);
        }
      }

      // If we're currently looking at a .sil and the conflicting declaration
      // comes from a .sib, don't error since we won't be considering the sil
      // from the .sib. So it's fine for the .sil to shadow it, since that's the
      // one we want.
      if (currentFile->Kind == SourceFileKind::SIL) {
        auto *otherFile = dyn_cast<SerializedASTFile>(
            other->getDeclContext()->getModuleScopeContext());
        if (otherFile && otherFile->isSIB())
          continue;
      }

      // If the conflicting declarations have non-overlapping availability and,
      // we allow the redeclaration to proceed if...
      //
      // - they are initializers with different failability,
      bool isAcceptableVersionBasedChange = false;
      {
        const auto *currentInit = dyn_cast<ConstructorDecl>(current);
        const auto *otherInit = dyn_cast<ConstructorDecl>(other);
        if (currentInit && otherInit &&
            ((currentInit->getFailability() == OTK_None) !=
             (otherInit->getFailability() == OTK_None))) {
          isAcceptableVersionBasedChange = true;
        }
      }
      // - one throws and the other does not,
      {
        const auto *currentAFD = dyn_cast<AbstractFunctionDecl>(current);
        const auto *otherAFD = dyn_cast<AbstractFunctionDecl>(other);
        if (currentAFD && otherAFD &&
            currentAFD->hasThrows() != otherAFD->hasThrows()) {
          isAcceptableVersionBasedChange = true;
        }
      }
      // - or they are computed properties of different types,
      {
        const auto *currentVD = dyn_cast<VarDecl>(current);
        const auto *otherVD = dyn_cast<VarDecl>(other);
        if (currentVD && otherVD &&
            !currentVD->hasStorage() &&
            !otherVD->hasStorage() &&
            !currentVD->getInterfaceType()->isEqual(
              otherVD->getInterfaceType())) {
          isAcceptableVersionBasedChange = true;
        }
      }

      if (isAcceptableVersionBasedChange) {
        class AvailabilityRange {
          Optional<clang::VersionTuple> introduced;
          Optional<clang::VersionTuple> obsoleted;

        public:
          static AvailabilityRange from(const ValueDecl *VD) {
            AvailabilityRange result;
            for (auto *attr : VD->getAttrs().getAttributes<AvailableAttr>()) {
              if (attr->PlatformAgnostic ==
                    PlatformAgnosticAvailabilityKind::SwiftVersionSpecific) {
                if (attr->Introduced)
                  result.introduced = attr->Introduced;
                if (attr->Obsoleted)
                  result.obsoleted = attr->Obsoleted;
              }
            }
            return result;
          }

          bool fullyPrecedes(const AvailabilityRange &other) const {
            if (!obsoleted.hasValue())
              return false;
            if (!other.introduced.hasValue())
              return false;
            return *obsoleted <= *other.introduced;
          }

          bool overlaps(const AvailabilityRange &other) const {
            return !fullyPrecedes(other) && !other.fullyPrecedes(*this);
          }
        };

        auto currentAvail = AvailabilityRange::from(current);
        auto otherAvail = AvailabilityRange::from(other);
        if (!currentAvail.overlaps(otherAvail))
          continue;
      }

      // If both are VarDecls, and both have exactly the same type, then
      // matching the Swift 4 behaviour (i.e. just emitting the future-compat
      // warning) will result in SILGen crashes due to both properties mangling
      // the same, so it's better to just follow the Swift 5 behaviour and emit
      // the actual error.
      if (wouldBeSwift5Redeclaration && isa<VarDecl>(current) &&
          isa<VarDecl>(other) &&
          current->getInterfaceType()->isEqual(other->getInterfaceType())) {
        wouldBeSwift5Redeclaration = false;
      }

      // If this isn't a redeclaration in the current version of Swift, but
      // would be in Swift 5 mode, emit a warning instead of an error.
      if (wouldBeSwift5Redeclaration) {
        tc.diagnose(current, diag::invalid_redecl_swift5_warning,
                    current->getFullName());
        tc.diagnose(other, diag::invalid_redecl_prev, other->getFullName());
      } else {
        tc.diagnose(current, diag::invalid_redecl, current->getFullName());
        tc.diagnose(other, diag::invalid_redecl_prev, other->getFullName());
        markInvalid();
      }

      // Make sure we don't do this checking again for the same decl. We also
      // set this at the beginning of the function, but we might have swapped
      // the decls for diagnostics; so ensure we also set this for the actual
      // decl we diagnosed on.
      current->setCheckedRedeclaration(true);
      break;
    }
  }
}

/// Does the context allow pattern bindings that don't bind any variables?
static bool contextAllowsPatternBindingWithoutVariables(DeclContext *dc) {
  
  // Property decls in type context must bind variables.
  if (dc->isTypeContext())
    return false;
  
  // Global variable decls must bind variables, except in scripts.
  if (dc->isModuleScopeContext()) {
    if (dc->getParentSourceFile()
        && dc->getParentSourceFile()->isScriptMode())
      return true;
    
    return false;
  }
  
  return true;
}

/// Validate the \c entryNumber'th entry in \c binding.
static void validatePatternBindingEntry(TypeChecker &tc,
                                        PatternBindingDecl *binding,
                                        unsigned entryNumber) {
  // If the pattern already has a type, we're done.
  if (binding->getPattern(entryNumber)->hasType())
    return;

  // Resolve the pattern.
  auto *pattern = tc.resolvePattern(binding->getPattern(entryNumber),
                                    binding->getDeclContext(),
                                    /*isStmtCondition*/true);
  if (!pattern) {
    binding->setInvalid();
    binding->getPattern(entryNumber)->setType(ErrorType::get(tc.Context));
    return;
  }

  binding->setPattern(entryNumber, pattern,
                      binding->getPatternList()[entryNumber].getInitContext());

  // Validate 'static'/'class' on properties in nominal type decls.
  auto StaticSpelling = binding->getStaticSpelling();
  if (StaticSpelling != StaticSpellingKind::None &&
      binding->getDeclContext()->isExtensionContext()) {
    if (auto *NTD = binding->getDeclContext()
        ->getAsNominalTypeOrNominalTypeExtensionContext()) {
      if (!isa<ClassDecl>(NTD)) {
        if (StaticSpelling == StaticSpellingKind::KeywordClass) {
          tc.diagnose(binding, diag::class_var_not_in_class, false)
            .fixItReplace(binding->getStaticLoc(), "static");
          tc.diagnose(NTD, diag::extended_type_declared_here);
        }
      }
    }
  }

  // Check the pattern. We treat type-checking a PatternBindingDecl like
  // type-checking an expression because that's how the initial binding is
  // checked, and they have the same effect on the file's dependencies.
  //
  // In particular, it's /not/ correct to check the PBD's DeclContext because
  // top-level variables in a script file are accessible from other files,
  // even though the PBD is inside a TopLevelCodeDecl.
  TypeResolutionOptions options = TypeResolutionFlags::InExpression;

  options |= TypeResolutionFlags::AllowIUO;
  if (binding->getInit(entryNumber)) {
    // If we have an initializer, we can also have unknown types.
    options |= TypeResolutionFlags::AllowUnspecifiedTypes;
    options |= TypeResolutionFlags::AllowUnboundGenerics;
  }
  if (tc.typeCheckPattern(pattern, binding->getDeclContext(), options)) {
    setBoundVarsTypeError(pattern, tc.Context);
    binding->setInvalid();
    pattern->setType(ErrorType::get(tc.Context));
    return;
  }

  // If the pattern didn't get a type or if it contains an unbound generic type,
  // we'll need to check the initializer.
  if (!pattern->hasType() || pattern->getType()->hasUnboundGenericType()) {
    // We used to not apply the solution to lazy bindings here, but that's
    // unnecessary: the code for building lazy getters already has to handle
    // initializers which have had solutions applied, and not applying the
    // solution blocks other diagnostics if we decide not to synthesize the
    // getter.
    bool skipApplyingSolution = false;
    if (tc.typeCheckPatternBinding(binding, entryNumber, skipApplyingSolution))
      return;
  }

  // If the pattern binding appears in a type or library file context, then
  // it must bind at least one variable.
  if (!contextAllowsPatternBindingWithoutVariables(binding->getDeclContext())) {
    llvm::SmallVector<VarDecl*, 2> vars;
    binding->getPattern(entryNumber)->collectVariables(vars);
    if (vars.empty()) {
      // Selector for error message.
      enum : unsigned {
        Property,
        GlobalVariable,
      };
      tc.diagnose(binding->getPattern(entryNumber)->getLoc(),
                  diag::pattern_binds_no_variables,
                  binding->getDeclContext()->isTypeContext()
                                                   ? Property : GlobalVariable);
    }
  }

  // If we have any type-adjusting attributes, apply them here.
  assert(binding->getPattern(entryNumber)->hasType() && "Type missing?");
  if (auto var = binding->getSingleVar()) {
    tc.checkTypeModifyingDeclAttributes(var);
  }
}

/// Validate the entries in the given pattern binding declaration.
static void validatePatternBindingEntries(TypeChecker &tc,
                                          PatternBindingDecl *binding) {
  if (binding->hasValidationStarted())
    return;

  binding->setIsBeingValidated();
  SWIFT_DEFER { binding->setIsBeingValidated(false); };

  for (unsigned i = 0, e = binding->getNumPatternEntries(); i != e; ++i)
    validatePatternBindingEntry(tc, binding, i);
}

void swift::makeFinal(ASTContext &ctx, ValueDecl *D) {
  if (D && !D->isFinal()) {
    assert(isa<ClassDecl>(D) || D->isPotentiallyOverridable());
    D->getAttrs().add(new (ctx) FinalAttr(/*IsImplicit=*/true));
  }
}

void swift::makeDynamic(ASTContext &ctx, ValueDecl *D) {
  if (D && !D->isDynamic()) {
    D->getAttrs().add(new (ctx) DynamicAttr(/*IsImplicit=*/true));
  }
}

namespace {
// The raw values of this enum must be kept in sync with
// diag::implicitly_final_cannot_be_open.
enum class ImplicitlyFinalReason : unsigned {
  /// A property was declared with 'let'.
  Let,
  /// The containing class is final.
  FinalClass,
  /// A member was declared as 'static'.
  Static
};
}

static void inferFinalAndDiagnoseIfNeeded(TypeChecker &TC, ValueDecl *D,
                                          StaticSpellingKind staticSpelling) {
  auto cls = D->getDeclContext()->getAsClassOrClassExtensionContext();
  if (!cls)
    return;

  // Are there any reasons to infer 'final'? Prefer 'static' over the class
  // being final for the purposes of diagnostics.
  Optional<ImplicitlyFinalReason> reason;
  if (staticSpelling == StaticSpellingKind::KeywordStatic) {
    reason = ImplicitlyFinalReason::Static;

    if (auto finalAttr = D->getAttrs().getAttribute<FinalAttr>()) {
      auto finalRange = finalAttr->getRange();
      if (finalRange.isValid()) {
        TC.diagnose(finalRange.Start, diag::static_decl_already_final)
        .fixItRemove(finalRange);
      }
    }
  } else if (cls->isFinal()) {
    reason = ImplicitlyFinalReason::FinalClass;
  }

  if (!reason)
    return;

  if (D->getFormalAccess() == AccessLevel::Open) {
    auto diagID = diag::implicitly_final_cannot_be_open;
    if (!TC.Context.isSwiftVersionAtLeast(5))
      diagID = diag::implicitly_final_cannot_be_open_swift4;
    auto inFlightDiag = TC.diagnose(D, diagID,
                                    static_cast<unsigned>(reason.getValue()));
    fixItAccess(inFlightDiag, D, AccessLevel::Public);
  }

  makeFinal(TC.Context, D);
}

/// Configure the implicit 'self' parameter of a function, setting its type,
/// pattern, etc.
///
/// \param func The function whose 'self' is being configured.
static void configureImplicitSelf(TypeChecker &tc,
                                  AbstractFunctionDecl *func) {
  auto selfDecl = func->getImplicitSelfDecl();

  // Compute the type of self.
  auto selfParam = computeSelfParam(func, /*isInitializingCtor*/true,
                                    /*wantDynamicSelf*/true);
  assert(selfDecl && selfParam.getPlainType() && "Not a method");

  // 'self' is 'let' for reference types (i.e., classes) or when 'self' is
  // neither inout.
  auto specifier = selfParam.getParameterFlags().isInOut()
                       ? VarDecl::Specifier::InOut
                       : VarDecl::Specifier::Default;
  selfDecl->setSpecifier(specifier);

  selfDecl->setInterfaceType(selfParam.getPlainType());
}

/// Record the context type of 'self' after the generic environment of
/// the function has been determined.
static void recordSelfContextType(AbstractFunctionDecl *func) {
  auto selfDecl = func->getImplicitSelfDecl();
  auto selfParam = computeSelfParam(func, /*isInitializingCtor*/true,
                                    /*wantDynamicSelf*/true);

  auto selfTy = func->mapTypeIntoContext(selfParam.getType());
  if (selfParam.getParameterFlags().isInOut()) {
    selfDecl->setSpecifier(VarDecl::Specifier::InOut);
  }
  selfDecl->setType(selfTy->getInOutObjectType());
}

/// If we need to infer 'dynamic', do so now.
///
/// This occurs when
/// - it is implied by an attribute like @NSManaged
/// - when we have an override of an imported method
/// - we need to dynamically dispatch to a method in an extension
///
/// FIXME: The latter reason is a hack. We should figure out how to safely
/// put extension methods into the class vtable.
static void inferDynamic(ASTContext &ctx, ValueDecl *D) {
  // If we can't infer dynamic here, don't.
  if (!DeclAttribute::canAttributeAppearOnDecl(DAK_Dynamic, D))
    return;

  // The presence of 'dynamic' blocks the inference of 'dynamic'.
  if (D->isDynamic())
    return;

  // Only 'objc' declarations use 'dynamic'.
  if (!D->isObjC() || D->hasClangNode())
    return;

  bool overridesImportedMethod =
    (D->getOverriddenDecl() &&
     D->getOverriddenDecl()->hasClangNode());

  bool overridesDyanmic =
    (D->getOverriddenDecl() &&
     D->getOverriddenDecl()->isDynamic());

  bool isNSManaged = D->getAttrs().hasAttribute<NSManagedAttr>();

  bool isExtension = isa<ExtensionDecl>(D->getDeclContext());

  // We only infer 'dynamic' in these three cases.
  if (!isExtension && !isNSManaged && !overridesImportedMethod &&
      !overridesDyanmic)
    return;

  // The presence of 'final' blocks the inference of 'dynamic'.
  if (D->isFinal() && !isNSManaged)
    return;

  // Accessors should not infer 'dynamic' on their own; they can get it from
  // their storage decls.
  if (isa<AccessorDecl>(D))
    return;

  // Only classes can use 'dynamic'.
  auto classDecl = D->getDeclContext()->getAsClassOrClassExtensionContext();
  if (!classDecl)
    return;

  // Add the 'dynamic' attribute.
  D->getAttrs().add(new (ctx) DynamicAttr(/*IsImplicit=*/true));
}

namespace {
  /// How to generate the raw value for each element of an enum that doesn't
  /// have one explicitly specified.
  enum class AutomaticEnumValueKind {
    /// Raw values cannot be automatically generated.
    None,
    /// The raw value is the enum element's name.
    String,
    /// The raw value is the previous element's raw value, incremented.
    ///
    /// For the first element in the enum, the raw value is 0.
    Integer,
  };
} // end anonymous namespace

/// Given the raw value literal expression for an enum case, produces the
/// auto-incremented raw value for the subsequent case, or returns null if
/// the value is not auto-incrementable.
static LiteralExpr *getAutomaticRawValueExpr(TypeChecker &TC,
                                             AutomaticEnumValueKind valueKind,
                                             EnumElementDecl *forElt,
                                             LiteralExpr *prevValue) {
  switch (valueKind) {
  case AutomaticEnumValueKind::None:
    TC.diagnose(forElt->getLoc(),
                diag::enum_non_integer_convertible_raw_type_no_value);
    return nullptr;

  case AutomaticEnumValueKind::String:
    return new (TC.Context) StringLiteralExpr(forElt->getNameStr(), SourceLoc(),
                                              /*Implicit=*/true);

  case AutomaticEnumValueKind::Integer:
    // If there was no previous value, start from zero.
    if (!prevValue) {
      return new (TC.Context) IntegerLiteralExpr("0", SourceLoc(),
                                                 /*Implicit=*/true);
    }
    // If the prevValue is not a well-typed integer, then break.
    // This could happen if the literal value overflows _MaxBuiltinIntegerType.
    if (!prevValue->getType())
      return nullptr;

    if (auto intLit = dyn_cast<IntegerLiteralExpr>(prevValue)) {
      APInt nextVal = intLit->getValue() + 1;
      bool negative = nextVal.slt(0);
      if (negative)
        nextVal = -nextVal;

      llvm::SmallString<10> nextValStr;
      nextVal.toStringSigned(nextValStr);
      auto expr = new (TC.Context)
        IntegerLiteralExpr(TC.Context.AllocateCopy(StringRef(nextValStr)),
                           forElt->getLoc(), /*Implicit=*/true);
      if (negative)
        expr->setNegative(forElt->getLoc());

      return expr;
    }

    TC.diagnose(forElt->getLoc(),
                diag::enum_non_integer_raw_value_auto_increment);
    return nullptr;
  }

  llvm_unreachable("Unhandled AutomaticEnumValueKind in switch.");
}

static void checkEnumRawValues(TypeChecker &TC, EnumDecl *ED) {
  Type rawTy = ED->getRawType();

  if (!rawTy) {
    return;
  }

  if (ED->getGenericEnvironmentOfContext() != nullptr)
    rawTy = ED->mapTypeIntoContext(rawTy);
  if (rawTy->hasError())
    return;

  AutomaticEnumValueKind valueKind;
  // Swift enums require that the raw type is convertible from one of the
  // primitive literal protocols.
  auto conformsToProtocol = [&](KnownProtocolKind protoKind) {
      ProtocolDecl *proto = TC.getProtocol(ED->getLoc(), protoKind);
      return TC.conformsToProtocol(rawTy, proto, ED->getDeclContext(), None);
  };

  static auto otherLiteralProtocolKinds = {
    KnownProtocolKind::ExpressibleByFloatLiteral,
    KnownProtocolKind::ExpressibleByUnicodeScalarLiteral,
    KnownProtocolKind::ExpressibleByExtendedGraphemeClusterLiteral,
  };

  if (conformsToProtocol(KnownProtocolKind::ExpressibleByIntegerLiteral)) {
    valueKind = AutomaticEnumValueKind::Integer;
  } else if (conformsToProtocol(KnownProtocolKind::ExpressibleByStringLiteral)){
    valueKind = AutomaticEnumValueKind::String;
  } else if (std::any_of(otherLiteralProtocolKinds.begin(),
                         otherLiteralProtocolKinds.end(),
                         conformsToProtocol)) {
    valueKind = AutomaticEnumValueKind::None;
  } else {
    TC.diagnose(ED->getInherited().front().getSourceRange().Start,
                diag::raw_type_not_literal_convertible,
                rawTy);
    ED->getInherited().front().setInvalidType(TC.Context);
    return;
  }

  // We need at least one case to have a raw value.
  if (ED->getAllElements().empty()) {
    TC.diagnose(ED->getInherited().front().getSourceRange().Start,
                diag::empty_enum_raw_type);
    return;
  }

  // Check the raw values of the cases.
  LiteralExpr *prevValue = nullptr;
  EnumElementDecl *lastExplicitValueElt = nullptr;

  // Keep a map we can use to check for duplicate case values.
  llvm::SmallDenseMap<RawValueKey, RawValueSource, 8> uniqueRawValues;

  for (auto elt : ED->getAllElements()) {
    // Skip if the raw value expr has already been checked.
    if (elt->getTypeCheckedRawValueExpr())
      continue;

    // Make sure the element is checked out before we poke at it.
    TC.validateDecl(elt);
    
    if (elt->isInvalid())
      continue;

    // We don't yet support raw values on payload cases.
    if (elt->hasAssociatedValues()) {
      TC.diagnose(elt->getLoc(),
                  diag::enum_with_raw_type_case_with_argument);
      TC.diagnose(ED->getInherited().front().getSourceRange().Start,
                  diag::enum_raw_type_here, rawTy);
      elt->setInvalid();
      continue;
    }
    
    // Check the raw value expr, if we have one.
    if (auto *rawValue = elt->getRawValueExpr()) {
      Expr *typeCheckedExpr = rawValue;
      auto resultTy = TC.typeCheckExpression(typeCheckedExpr, ED,
                                             TypeLoc::withoutLoc(rawTy),
                                             CTP_EnumCaseRawValue);
      if (resultTy) {
        elt->setTypeCheckedRawValueExpr(typeCheckedExpr);
      }
      lastExplicitValueElt = elt;
    } else {
      // If the enum element has no explicit raw value, try to
      // autoincrement from the previous value, or start from zero if this
      // is the first element.
      auto nextValue = getAutomaticRawValueExpr(TC, valueKind, elt, prevValue);
      if (!nextValue) {
        elt->setInvalid();
        break;
      }
      elt->setRawValueExpr(nextValue);
      Expr *typeChecked = nextValue;
      auto resultTy = TC.typeCheckExpression(
          typeChecked, ED, TypeLoc::withoutLoc(rawTy), CTP_EnumCaseRawValue);
      if (resultTy)
        elt->setTypeCheckedRawValueExpr(typeChecked);
    }
    prevValue = elt->getRawValueExpr();
    assert(prevValue && "continued without setting raw value of enum case");

    // If we didn't find a valid initializer (maybe the initial value was
    // incompatible with the raw value type) mark the entry as being erroneous.
    if (!elt->getTypeCheckedRawValueExpr()) {
      elt->setInvalid();
      continue;
    }

    TC.checkEnumElementErrorHandling(elt);

    // Find the type checked version of the LiteralExpr used for the raw value.
    // this is unfortunate, but is needed because we're digging into the
    // literals to get information about them, instead of accepting general
    // expressions.
    LiteralExpr *rawValue = elt->getRawValueExpr();
    if (!rawValue->getType()) {
      elt->getTypeCheckedRawValueExpr()->forEachChildExpr([&](Expr *E)->Expr* {
        if (E->getKind() == rawValue->getKind())
          rawValue = cast<LiteralExpr>(E);
        return E;
      });
      elt->setRawValueExpr(rawValue);
    }

    prevValue = rawValue;
    assert(prevValue && "continued without setting raw value of enum case");

    // Check that the raw value is unique.
    RawValueKey key(rawValue);
    RawValueSource source{elt, lastExplicitValueElt};

    auto insertIterPair = uniqueRawValues.insert({key, source});
    if (insertIterPair.second)
      continue;

    // Diagnose the duplicate value.
    SourceLoc diagLoc = elt->getRawValueExpr()->isImplicit()
        ? elt->getLoc() : elt->getRawValueExpr()->getLoc();
    TC.diagnose(diagLoc, diag::enum_raw_value_not_unique);
    assert(lastExplicitValueElt &&
           "should not be able to have non-unique raw values when "
           "relying on autoincrement");
    if (lastExplicitValueElt != elt &&
        valueKind == AutomaticEnumValueKind::Integer) {
      TC.diagnose(lastExplicitValueElt->getRawValueExpr()->getLoc(),
                  diag::enum_raw_value_incrementing_from_here);
    }

    RawValueSource prevSource = insertIterPair.first->second;
    auto foundElt = prevSource.sourceElt;
    diagLoc = foundElt->getRawValueExpr()->isImplicit()
        ? foundElt->getLoc() : foundElt->getRawValueExpr()->getLoc();
    TC.diagnose(diagLoc, diag::enum_raw_value_used_here);
    if (foundElt != prevSource.lastExplicitValueElt &&
        valueKind == AutomaticEnumValueKind::Integer) {
      if (prevSource.lastExplicitValueElt)
        TC.diagnose(prevSource.lastExplicitValueElt
                      ->getRawValueExpr()->getLoc(),
                    diag::enum_raw_value_incrementing_from_here);
      else
        TC.diagnose(ED->getAllElements().front()->getLoc(),
                    diag::enum_raw_value_incrementing_from_zero);
    }
  }
}

/// Walks up the override chain for \p CD until it finds an initializer that is
/// required and non-implicit. If no such initializer exists, returns the
/// declaration where \c required was introduced (i.e. closest to the root
/// class).
static const ConstructorDecl *
findNonImplicitRequiredInit(const ConstructorDecl *CD) {
  while (CD->isImplicit()) {
    auto *overridden = CD->getOverriddenDecl();
    if (!overridden || !overridden->isRequired())
      break;
    CD = overridden;
  }
  return CD;
}

static void checkVarBehavior(VarDecl *decl, TypeChecker &TC) {
  // No behavior, no problems.
  if (!decl->hasBehavior())
    return;
  
  // Don't try to check the behavior if we already encountered an error.
  if (decl->getType()->hasError())
    return;
  
  auto behavior = decl->getMutableBehavior() ;
  // We should have set up the conformance during validation.
  assert(behavior->Conformance.hasValue());
  // If the behavior couldn't be resolved during validation, we can't really
  // do much more.
  auto *conformance = behavior->Conformance.getValue();
  if (!conformance)
    return;
  
  assert(behavior->ValueDecl);
  
  auto dc = decl->getDeclContext();
  auto behaviorSelf = conformance->getType();
  auto behaviorInterfaceSelf = behaviorSelf->mapTypeOutOfContext();
  auto behaviorProto = conformance->getProtocol();
  auto behaviorProtoTy = behaviorProto->getDeclaredType();
  
  // Treat any inherited protocols as constraints on `Self`, and gather
  // conformances from the containing type.
  //
  // It'd probably be cleaner to model as `where Self: ...` constraints when
  // we have those.
  //
  // TODO: Handle non-protocol requirements ('class', base class, etc.)
  for (auto refinedProto : behaviorProto->getInheritedProtocols()) {
    // A behavior in non-type or static context is never going to be able to
    // satisfy Self constraints (until we give structural types that ability).
    // Give a tailored error message for this case.
    if (!dc->isTypeContext() || decl->isStatic()) {
      TC.diagnose(behavior->getLoc(),
                  diag::property_behavior_with_self_requirement_not_in_type,
                  behaviorProto->getName());
      break;
    }
    
    // Blame conformance failures on the containing type.
    SourceLoc blameLoc;
    if (auto nomTy = dyn_cast<NominalTypeDecl>(dc)) {
      blameLoc = nomTy->getLoc();
    } else if (auto ext = dyn_cast<ExtensionDecl>(dc)) {
      blameLoc = ext->getLoc();
    } else {
      llvm_unreachable("unknown type context type?!");
    }

    auto inherited = TC.conformsToProtocol(behaviorSelf, refinedProto, dc,
                                           ConformanceCheckFlags::Used,
                                           blameLoc);
    if (!inherited || !inherited->isConcrete()) {
      // Add some notes that the conformance is behavior-driven.
      TC.diagnose(behavior->getLoc(),
                  diag::self_conformance_required_by_property_behavior,
                  refinedProto->getName(),
                  behaviorProto->getName());
      conformance->setInvalid();
    }
  }
  
  // Try to satisfy the protocol requirements from the property's traits.
  
  auto unknownRequirement = [&](ValueDecl *requirement) {
    // Diagnose requirements that can't be satisfied from the behavior decl.
    TC.diagnose(behavior->getLoc(),
                diag::property_behavior_unknown_requirement,
                behaviorProto->getName(),
                requirement->getBaseName());
    TC.diagnose(requirement->getLoc(),
                diag::property_behavior_unknown_requirement_here);
    conformance->setInvalid();
  };
  
  conformance->setState(ProtocolConformanceState::CheckingTypeWitnesses);
  
  // First, satisfy any associated type requirements.
  AssociatedTypeDecl *valueReqt = nullptr;
  for (auto assocTy : behaviorProto->getAssociatedTypeMembers()) {
  
    // Match a Value associated type requirement to the property type.
    if (assocTy->getName() != TC.Context.Id_Value) {
      unknownRequirement(assocTy);
      continue;
    }
    
    valueReqt = assocTy;
    
    // Check for required protocol conformances.
    // TODO: Handle secondary 'where' constraints on the associated types.
    // TODO: Handle non-protocol constraints ('class', base class)
    auto propTy = decl->getType();
    for (auto proto : assocTy->getConformingProtocols()) {
      auto valueConformance = TC.conformsToProtocol(propTy, proto, dc,
                                                    ConformanceCheckFlags::Used,
                                                    decl->getLoc());
      if (!valueConformance) {
        conformance->setInvalid();
        TC.diagnose(behavior->getLoc(),
                    diag::value_conformance_required_by_property_behavior,
                    proto->getName(),
                    behaviorProto->getName());
        goto next_requirement;
      }
    }
    
    {
      // FIXME: Maybe we should synthesize an implicit TypeAliasDecl? We
      // really don't want the behavior conformances to show up in the
      // enclosing namespace though.
      conformance->setTypeWitness(assocTy, propTy, /*typeDecl*/ nullptr);
    }
  next_requirement:;
  }
  
  // Bail out if we didn't resolve type witnesses.
  if (conformance->isInvalid()) {
    decl->markInvalid();
    return;
  }

  // Build interface and context substitution maps.
  auto interfaceSubsMap =
    SubstitutionMap::getProtocolSubstitutions(
                                behaviorProto,
                                behaviorInterfaceSelf,
                                ProtocolConformanceRef(conformance));

  auto contextSubsMap =
    SubstitutionMap::getProtocolSubstitutions(
                                  behaviorProto,
                                  behaviorSelf,
                                  ProtocolConformanceRef(conformance));

  // Now that type witnesses are done, satisfy property and method requirements.
  conformance->setState(ProtocolConformanceState::Checking);

  bool requiresParameter = false;
  for (auto requirementDecl : behaviorProto->getMembers()) {
    auto requirement = dyn_cast<ValueDecl>(requirementDecl);
    if (!requirement)
      continue;
    if (isa<AssociatedTypeDecl>(requirement))
      continue;
    
    if (auto varReqt = dyn_cast<VarDecl>(requirement)) {
      // Match a storage requirement.
      if (varReqt->getName() == TC.Context.Id_storage) {
        TC.validateDecl(varReqt);

        auto storageTy = varReqt->getInterfaceType();
        // We need an initStorage extension method to initialize this storage.
        // Should have the signature:
        //   static func initStorage() -> Storage
        // for default initialization, or:
        //   static func initStorage(_: Value) -> Storage
        // for parameterized initialization.
        auto expectedDefaultInitStorageTy =
          FunctionType::get(TC.Context.TheEmptyTupleType, storageTy);
        Type valueTy = DependentMemberType::get(
                                          behaviorProto->getSelfInterfaceType(),
                                          valueReqt);
        
        auto expectedParameterizedInitStorageTy =
          FunctionType::get(valueTy, storageTy);

        auto lookup = TC.lookupMember(dc, behaviorProtoTy,
                                      TC.Context.Id_initStorage);
        FuncDecl *defaultInitStorageDecl = nullptr;
        FuncDecl *parameterizedInitStorageDecl = nullptr;
        for (auto found : lookup) {
          if (auto foundFunc = dyn_cast<FuncDecl>(found.getValueDecl())) {
            if (!foundFunc->isStatic())
              continue;
            auto methodTy = foundFunc->getInterfaceType()
              ->castTo<AnyFunctionType>()
              ->getResult();
            if (methodTy->isEqual(expectedDefaultInitStorageTy))
              defaultInitStorageDecl = foundFunc;
            else if (methodTy->isEqual(expectedParameterizedInitStorageTy))
              parameterizedInitStorageDecl = foundFunc;
          }
        }
        
        if (defaultInitStorageDecl && parameterizedInitStorageDecl) {
          TC.diagnose(behavior->getLoc(),
                      diag::property_behavior_protocol_reqt_ambiguous,
                      TC.Context.Id_initStorage);
          TC.diagnose(defaultInitStorageDecl->getLoc(),
                      diag::identifier_declared_here, TC.Context.Id_initStorage);
          TC.diagnose(parameterizedInitStorageDecl->getLoc(),
                      diag::identifier_declared_here, TC.Context.Id_initStorage);
          conformance->setInvalid();
          continue;
        }
        
        if (!defaultInitStorageDecl && !parameterizedInitStorageDecl) {
          TC.diagnose(behavior->getLoc(),
                      diag::property_behavior_protocol_no_initStorage,
                      expectedDefaultInitStorageTy,
                      expectedParameterizedInitStorageTy);
          for (auto found : lookup)
            TC.diagnose(found.getValueDecl()->getLoc(),
                        diag::found_candidate);
          conformance->setInvalid();
          continue;
        }
        
        // TODO: Support storage-backed behaviors in non-type contexts.
        if (!dc->isTypeContext()) {
          TC.diagnose(behavior->getLoc(),
                      diag::property_behavior_with_feature_not_supported,
                      behaviorProto->getName(), "storage");
          conformance->setInvalid();
          continue;
        }
        
        // TODO: Support destructured initializers such as
        // `var (a, b) = tuple __behavior blah`. This ought to be supportable
        // if the behavior allows for DI-like initialization.
        if (parameterizedInitStorageDecl
            && !isa<NamedPattern>(decl->getParentPattern()
                                      ->getSemanticsProvidingPattern())) {
          TC.diagnose(decl->getLoc(),
                      diag::property_behavior_unsupported_initializer);
          auto PBD = decl->getParentPatternBinding();
          unsigned entryIndex = PBD->getPatternEntryIndexForVarDecl(decl);
          PBD->setInit(entryIndex, nullptr);
          PBD->setInitializerChecked(entryIndex);
          continue;
        }
        
        // Instantiate the storage next to us in the enclosing scope.
        TC.completePropertyBehaviorStorage(decl, varReqt,
                                           defaultInitStorageDecl,
                                           parameterizedInitStorageDecl,
                                           behaviorSelf,
                                           storageTy,
                                           conformance,
                                           interfaceSubsMap,
                                           contextSubsMap);
        continue;
      }
    } else if (auto func = dyn_cast<FuncDecl>(requirement)) {
      // Handle accessors as part of their property.
      if (isa<AccessorDecl>(func))
        continue;
      
      // Handle a parameter block requirement.
      if (func->getName() == TC.Context.Id_parameter) {
        requiresParameter = true;
        
        TC.validateDecl(func);
        
        // The requirement should be for a nongeneric, nonmutating instance
        // method.
        if (func->isStatic() || func->isGeneric() || func->isMutating()) {
          TC.diagnose(behavior->getLoc(),
                      diag::property_behavior_invalid_parameter_reqt,
                      behaviorProto->getName());
          TC.diagnose(varReqt->getLoc(), diag::identifier_declared_here,
                      TC.Context.Id_parameter);
          conformance->setInvalid();
          continue;
        }
        
        // The declaration must have a parameter.
        if (!decl->getBehavior()->Param) {
          TC.diagnose(behavior->getLoc(),
                      diag::property_behavior_requires_parameter,
                      behaviorProto->getName(),
                      decl->getName());
          conformance->setInvalid();
          continue;
        }
        
        // TODO: Support parameter requirements in non-type contexts.
        if (!dc->isTypeContext()) {
          TC.diagnose(behavior->getLoc(),
                      diag::property_behavior_with_feature_not_supported,
                      behaviorProto->getName(), "parameter requirement");
          conformance->setInvalid();
          continue;
        }
        
        // Build the parameter witness method.
        TC.completePropertyBehaviorParameter(decl, func,
                                             conformance,
                                             interfaceSubsMap,
                                             contextSubsMap);
        continue;
      }
    }

    unknownRequirement(requirement);
  }
  
  // If the property was declared with an initializer, but the behavior
  // didn't use it, complain.
  if (decl->getParentInitializer()) {
    TC.diagnose(decl->getParentInitializer()->getLoc(),
                diag::property_behavior_invalid_initializer,
                behaviorProto->getName());
  }
  
  // If the property was declared with a parameter, but the behavior didn't
  // use it, complain.
  // TODO: The initializer could eventually be consumed by DI-style
  // initialization.
  if (!requiresParameter && decl->getBehavior()->Param) {
    TC.diagnose(decl->getBehavior()->Param->getLoc(),
                diag::property_behavior_invalid_parameter,
                behaviorProto->getName());
  }
  
  // Bail out if we didn't resolve method witnesses.
  if (conformance->isInvalid()) {
    decl->markInvalid();
    return;
  }

  conformance->setState(ProtocolConformanceState::Complete);

  // Check that the 'value' property from the protocol matches the
  // declared property type in context.
  auto substValueTy =
    behavior->ValueDecl->getInterfaceType().subst(interfaceSubsMap);
  
  if (!substValueTy->isEqual(decl->getInterfaceType())) {
    TC.diagnose(behavior->getLoc(),
                diag::property_behavior_value_type_doesnt_match,
                behaviorProto->getName(),
                substValueTy,
                decl->getName(),
                decl->getInterfaceType());
    TC.diagnose(behavior->ValueDecl->getLoc(),
                diag::property_behavior_value_decl_here);
    decl->markInvalid();
    return;
  }

  // Synthesize the bodies of the property's accessors now, forwarding to the
  // 'value' implementation.
  TC.completePropertyBehaviorAccessors(decl, behavior->ValueDecl,
                                       decl->getType(),
                                       interfaceSubsMap, contextSubsMap);
  
  return;
}

/// For building the higher-than component of the diagnostic path,
/// we use the visited set, which we've embellished with information
/// about how we reached a particular node.  This is reasonable because
/// we need to maintain the set anyway.
static void buildHigherThanPath(PrecedenceGroupDecl *last,
                          const llvm::DenseMap<PrecedenceGroupDecl *,
                                        PrecedenceGroupDecl *> &visitedFrom,
                          raw_ostream &out) {
  auto it = visitedFrom.find(last);
  assert(it != visitedFrom.end());
  auto from = it->second;
  if (from) {
    buildHigherThanPath(from, visitedFrom, out);
  }
  out << last->getName() << " -> ";
}

/// For building the lower-than component of the diagnostic path,
/// we just do a depth-first search to find a path.
static bool buildLowerThanPath(PrecedenceGroupDecl *start,
                               PrecedenceGroupDecl *target,
                               raw_ostream &out) {
  if (start == target) {
    out << start->getName();
    return true;
  }

  if (start->isInvalid())
    return false;

  for (auto &rel : start->getLowerThan()) {
    if (rel.Group && buildLowerThanPath(rel.Group, target, out)) {
      out << " -> " << start->getName();
      return true;
    }
  }

  return false;
}

static void checkPrecedenceCircularity(TypeChecker &TC,
                                       PrecedenceGroupDecl *PGD) {
  // Don't diagnose if this group is already marked invalid.
  if (PGD->isInvalid()) return;

  // The cycle doesn't necessarily go through this specific group,
  // so we need a proper visited set to avoid infinite loops.  We
  // also record a back-reference so that we can easily reconstruct
  // the cycle.
  llvm::DenseMap<PrecedenceGroupDecl*, PrecedenceGroupDecl*> visitedFrom;
  SmallVector<PrecedenceGroupDecl*, 4> stack;

  // Fill out the targets set.
  llvm::SmallPtrSet<PrecedenceGroupDecl*, 4> targets;
  stack.push_back(PGD);
  do {
    auto cur = stack.pop_back_val();

    // If we reach an invalid node, just bail out.
    if (cur->isInvalid()) {
      PGD->setInvalid();
      return;
    }

    targets.insert(cur);

    for (auto &rel : cur->getLowerThan()) {
      if (!rel.Group) continue;

      // We can't have cycles in the lower-than relationship
      // because it has to point outside of the module.

      stack.push_back(rel.Group);
    }
  } while (!stack.empty());

  // Make sure that the PGD is its own source.
  visitedFrom.insert({PGD, nullptr});

  stack.push_back(PGD);
  do {
    auto cur = stack.pop_back_val();

    // If we reach an invalid node, just bail out.
    if (cur->isInvalid()) {
      PGD->setInvalid();
      return;
    }

    for (auto &rel : cur->getHigherThan()) {
      if (!rel.Group) continue;

      // Check whether we've reached a target declaration.
      if (!targets.count(rel.Group)) {
        // If not, check whether we've visited this group before.
        if (visitedFrom.insert({rel.Group, cur}).second) {
          // If not, add it to the queue.
          stack.push_back(rel.Group);
        }

        // Note that we'll silently ignore cycles that don't go through PGD.
        // We should eventually process the groups that are involved.
        continue;
      }

      // Otherwise, we have something to report.
      SmallString<128> path;
      {
        llvm::raw_svector_ostream str(path);

        // Build the higherThan portion of the path (PGD -> cur).
        buildHigherThanPath(cur, visitedFrom, str);

        // Build the lowerThan portion of the path (rel.Group -> PGD).
        buildLowerThanPath(PGD, rel.Group, str);
      }
      
      TC.diagnose(PGD->getHigherThanLoc(), diag::precedence_group_cycle, path);
      PGD->setInvalid();
      return;
    }
  } while (!stack.empty());
}

/// Do a primitive lookup for the given precedence group.  This does
/// not validate the precedence group or diagnose if the lookup fails
/// (other than via ambiguity); for that, use
/// TypeChecker::lookupPrecedenceGroup.
///
/// Pass an invalid source location to suppress diagnostics.
static PrecedenceGroupDecl *
lookupPrecedenceGroupPrimitive(DeclContext *dc, Identifier name,
                               SourceLoc nameLoc) {
  if (auto sf = dc->getParentSourceFile()) {
    bool cascading = dc->isCascadingContextForLookup(false);
    return sf->lookupPrecedenceGroup(name, cascading, nameLoc);
  } else {
    return dc->getParentModule()->lookupPrecedenceGroup(name, nameLoc);
  }
}

void TypeChecker::validateDecl(PrecedenceGroupDecl *PGD) {
  checkDeclAttributesEarly(PGD);
  checkDeclAttributes(PGD);

  if (PGD->isInvalid() || PGD->hasValidationStarted())
    return;
  PGD->setIsBeingValidated();
  SWIFT_DEFER { PGD->setIsBeingValidated(false); };

  bool isInvalid = false;

  // Validate the higherThan relationships.
  bool addedHigherThan = false;
  for (auto &rel : PGD->getMutableHigherThan()) {
    if (rel.Group) continue;

    auto group = lookupPrecedenceGroupPrimitive(PGD->getDeclContext(),
                                                rel.Name, rel.NameLoc);
    if (group) {
      rel.Group = group;
      validateDecl(group);
      addedHigherThan = true;
    } else if (!PGD->isInvalid()) {
      diagnose(rel.NameLoc, diag::unknown_precedence_group, rel.Name);
      isInvalid = true;
    }
  }

  // Validate the lowerThan relationships.
  for (auto &rel : PGD->getMutableLowerThan()) {
    if (rel.Group) continue;

    auto dc = PGD->getDeclContext();
    auto group = lookupPrecedenceGroupPrimitive(dc, rel.Name, rel.NameLoc);
    if (group) {
      if (group->getDeclContext()->getParentModule()
            == dc->getParentModule()) {
        if (!PGD->isInvalid()) {
          diagnose(rel.NameLoc, diag::precedence_group_lower_within_module);
          diagnose(group->getNameLoc(), diag::kind_declared_here,
                   DescriptiveDeclKind::PrecedenceGroup);
          isInvalid = true;
        }
      } else {
        rel.Group = group;
        validateDecl(group);
      }
    } else if (!PGD->isInvalid()) {
      diagnose(rel.NameLoc, diag::unknown_precedence_group, rel.Name);
      isInvalid = true;
    }
  }

  // Check for circularity.
  if (addedHigherThan) {
    checkPrecedenceCircularity(*this, PGD);
  }

  if (isInvalid) PGD->setInvalid();
}

PrecedenceGroupDecl *TypeChecker::lookupPrecedenceGroup(DeclContext *dc,
                                                        Identifier name,
                                                        SourceLoc nameLoc) {
  auto group = lookupPrecedenceGroupPrimitive(dc, name, nameLoc);
  if (group) {
    validateDecl(group);
  } else if (nameLoc.isValid()) {
    // FIXME: avoid diagnosing this multiple times per source file.
    diagnose(nameLoc, diag::unknown_precedence_group, name);
  }
  return group;
}

/// Validate the given operator declaration.
///
/// This establishes key invariants, such as an InfixOperatorDecl's
/// reference to its precedence group and the transitive validity of that
/// group.
void TypeChecker::validateDecl(OperatorDecl *OD) {
  checkDeclAttributesEarly(OD);
  checkDeclAttributes(OD);

  if (auto IOD = dyn_cast<InfixOperatorDecl>(OD)) {
    if (!IOD->getPrecedenceGroup()) {
      PrecedenceGroupDecl *group = nullptr;

      // If a name was given, try to look it up.
      Identifier name = IOD->getPrecedenceGroupName();
      if (!name.empty()) {
        auto loc = IOD->getPrecedenceGroupNameLoc();
        group = lookupPrecedenceGroupPrimitive(OD->getDeclContext(), name, loc);
        if (!group && !IOD->isInvalid()) {
          diagnose(loc, diag::unknown_precedence_group, name);
          IOD->setInvalid();
        }
      }

      // If that fails, or if a name was not given, use the default
      // precedence group.
      if (!group) {
        group = lookupPrecedenceGroupPrimitive(OD->getDeclContext(),
                                               Context.Id_DefaultPrecedence,
                                               SourceLoc());
        if (!group && name.empty() && !IOD->isInvalid()) {
          diagnose(OD->getLoc(), diag::missing_builtin_precedence_group,
                   Context.Id_DefaultPrecedence);
        }
      }

      // Validate the precedence group.
      if (group) {
        validateDecl(group);
        IOD->setPrecedenceGroup(group);
      }
    }
  }
}

static bool doesContextHaveValueSemantics(DeclContext *dc) {
  if (Type contextTy = dc->getDeclaredInterfaceType())
    return !contextTy->hasReferenceSemantics();
  return false;
}

static void validateSelfAccessKind(TypeChecker &TC, FuncDecl *FD) {
  // Validate the mutating attribute if present, and install it into the bit
  // on funcdecl (instead of just being a DeclAttribute).
  if (FD->getAttrs().hasAttribute<MutatingAttr>())
    FD->setSelfAccessKind(SelfAccessKind::Mutating);
  else if (FD->getAttrs().hasAttribute<NonMutatingAttr>())
    FD->setSelfAccessKind(SelfAccessKind::NonMutating);
  else if (FD->getAttrs().hasAttribute<ConsumingAttr>())
    FD->setSelfAccessKind(SelfAccessKind::__Consuming);

  if (FD->isMutating()) {
    if (!FD->isInstanceMember() ||
        !doesContextHaveValueSemantics(FD->getDeclContext()))
      FD->setSelfAccessKind(SelfAccessKind::NonMutating);
  }
}

static bool validateAccessorIsMutating(TypeChecker &TC, FuncDecl *accessor) {
  assert(accessor && "accessor not present!");
  validateSelfAccessKind(TC, accessor);
  return accessor->isMutating();
}

static bool computeIsGetterMutating(TypeChecker &TC,
                                    AbstractStorageDecl *storage) {
  switch (storage->getReadImpl()) {
  case ReadImplKind::Stored:
    return false;

  case ReadImplKind::Get:
  case ReadImplKind::Inherited:
    return validateAccessorIsMutating(TC, storage->getGetter());

  case ReadImplKind::Address:
    return validateAccessorIsMutating(TC, storage->getAddressor());
  }

  llvm_unreachable("bad impl kind");
}

static bool computeIsSetterMutating(TypeChecker &TC,
                                    AbstractStorageDecl *storage) {
  switch (storage->getWriteImpl()) {
  case WriteImplKind::Immutable:
  case WriteImplKind::Stored:
    // Instance member setters are mutating; static property setters and
    // top-level setters are not.
    // It's important that we use this logic for "immutable" storage
    // in order to handle initialization of let-properties.
    return storage->isInstanceMember() &&
           doesContextHaveValueSemantics(storage->getDeclContext());

  case WriteImplKind::StoredWithObservers:
  case WriteImplKind::InheritedWithObservers:
  case WriteImplKind::Set:
    return validateAccessorIsMutating(TC, storage->getSetter());

  case WriteImplKind::MutableAddress:
    return validateAccessorIsMutating(TC, storage->getMutableAddressor());
  }
  llvm_unreachable("bad storage kind");
}

static void validateAbstractStorageDecl(TypeChecker &TC,
                                        AbstractStorageDecl *storage) {
  // isGetterMutating and isSetterMutating are part of the signature
  // of a storage declaration and need to be validated immediately.
  storage->setIsGetterMutating(computeIsGetterMutating(TC, storage));
  storage->setIsSetterMutating(computeIsSetterMutating(TC, storage));

  // Add any mandatory accessors now.
  maybeAddAccessorsToStorage(TC, storage);

  // We can't delay validation of getters and setters on @objc properties,
  // because if they never get validated at all then conformance checkers
  // will complain about selector mismatches.
  if (storage->isObjC()) {
    if (auto *getter = storage->getGetter())
      TC.validateDecl(getter);
    if (auto *setter = storage->getSetter())
      TC.validateDecl(setter);
  }

  // Everything else about the accessors can wait until finalization.
  // This will validate all the accessors.
  TC.DeclsToFinalize.insert(storage);
}

static void finalizeAbstractStorageDecl(TypeChecker &TC,
                                        AbstractStorageDecl *storage) {
  for (auto accessor : storage->getAllAccessors()) {
    // Are there accessors we can safely ignore here, like maybe observers?
    TC.validateDecl(accessor);
  }
}

namespace {
class DeclChecker : public DeclVisitor<DeclChecker> {
public:
  TypeChecker &TC;

  explicit DeclChecker(TypeChecker &TC) : TC(TC) {}

  void visit(Decl *decl) {
    FrontendStatsTracer StatsTracer(TC.Context.Stats, "typecheck-decl", decl);
    PrettyStackTraceDecl StackTrace("type-checking", decl);
    
    DeclVisitor<DeclChecker>::visit(decl);

    TC.checkUnsupportedProtocolType(decl);

    if (auto VD = dyn_cast<ValueDecl>(decl)) {
      checkRedeclaration(TC, VD);
      
      // If this is a member of a nominal type, don't allow it to have a name of
      // "Type" or "Protocol" since we reserve the X.Type and X.Protocol
      // expressions to mean something builtin to the language.  We *do* allow
      // these if they are escaped with backticks though.
      auto &Context = TC.Context;
      if (VD->getDeclContext()->isTypeContext() &&
          (VD->getFullName().isSimpleName(Context.Id_Type) ||
           VD->getFullName().isSimpleName(Context.Id_Protocol)) &&
          VD->getNameLoc().isValid() &&
          Context.SourceMgr.extractText({VD->getNameLoc(), 1}) != "`") {
        TC.diagnose(VD->getNameLoc(), diag::reserved_member_name,
                    VD->getFullName(), VD->getBaseName().getIdentifier().str());
        TC.diagnose(VD->getNameLoc(), diag::backticks_to_escape)
            .fixItReplace(VD->getNameLoc(),
                          "`" + VD->getBaseName().userFacingName().str() + "`");
      }
    }
  }

  //===--------------------------------------------------------------------===//
  // Visit Methods.
  //===--------------------------------------------------------------------===//

  void visitGenericTypeParamDecl(GenericTypeParamDecl *D) {
    llvm_unreachable("cannot reach here");
  }
  
  void visitImportDecl(ImportDecl *ID) {
    TC.checkDeclAttributesEarly(ID);
    TC.checkDeclAttributes(ID);
  }

  void visitOperatorDecl(OperatorDecl *OD) {
    TC.validateDecl(OD);
  }

  void visitPrecedenceGroupDecl(PrecedenceGroupDecl *PGD) {
    TC.validateDecl(PGD);
  }

  void visitMissingMemberDecl(MissingMemberDecl *MMD) {
    llvm_unreachable("should always be type-checked already");
  }

  void visitBoundVariable(VarDecl *VD) {
    TC.validateDecl(VD);

    // Check the behavior.
    checkVarBehavior(VD, TC);

    // WARNING: Anything you put in this function will only be run when the
    // VarDecl is fully type-checked within its own file. It will NOT be run
    // when the VarDecl is merely used from another file.

    // Reject cases where this is a variable that has storage but it isn't
    // allowed.
    if (VD->hasStorage()) {
      // Stored properties in protocols are diagnosed in
      // maybeAddAccessorsToStorage(), to ensure they run when a
      // protocol requirement is validated but not type checked.

      // Enums and extensions cannot have stored instance properties.
      // Static stored properties are allowed, with restrictions
      // enforced below.
      if (isa<EnumDecl>(VD->getDeclContext()) &&
          !VD->isStatic()) {
        // Enums can only have computed properties.
        TC.diagnose(VD->getLoc(), diag::enum_stored_property);
        VD->markInvalid();
      } else if (isa<ExtensionDecl>(VD->getDeclContext()) &&
                 !VD->isStatic()) {
        TC.diagnose(VD->getLoc(), diag::extension_stored_property);
        VD->markInvalid();
      }
      
      // We haven't implemented type-level storage in some contexts.
      if (VD->isStatic()) {
        auto PBD = VD->getParentPatternBinding();
        // Selector for unimplemented_static_var message.
        enum : unsigned {
          Misc,
          GenericTypes,
          Classes,
          ProtocolExtensions
        };
        auto unimplementedStatic = [&](unsigned diagSel) {
          auto staticLoc = PBD->getStaticLoc();
          TC.diagnose(VD->getLoc(), diag::unimplemented_static_var,
                      diagSel, PBD->getStaticSpelling(),
                      diagSel == Classes)
            .highlight(staticLoc);
        };

        auto DC = VD->getDeclContext();

        // Non-stored properties are fine.
        if (!PBD->hasStorage()) {
          // do nothing

        // Stored type variables in a generic context need to logically
        // occur once per instantiation, which we don't yet handle.
        } else if (DC->getAsProtocolExtensionContext()) {
          unimplementedStatic(ProtocolExtensions);
        } else if (DC->isGenericContext()
               && !DC->getGenericSignatureOfContext()->areAllParamsConcrete()) {
          unimplementedStatic(GenericTypes);
        } else if (DC->getAsClassOrClassExtensionContext()) {
          auto StaticSpelling = PBD->getStaticSpelling();
          if (StaticSpelling != StaticSpellingKind::KeywordStatic)
            unimplementedStatic(Classes);
        }
      }
    }

    if (!checkOverrides(TC, VD)) {
      // If a property has an override attribute but does not override
      // anything, complain.
      auto overridden = VD->getOverriddenDecl();
      if (auto *OA = VD->getAttrs().getAttribute<OverrideAttr>()) {
        if (!overridden) {
          TC.diagnose(VD, diag::property_does_not_override)
            .highlight(OA->getLocation());
          OA->setInvalid();
        }
      }
    }

    TC.checkDeclAttributes(VD);

    triggerAccessorSynthesis(TC, VD);
  }


  void visitBoundVars(Pattern *P) {
    P->forEachVariable([&] (VarDecl *VD) { this->visitBoundVariable(VD); });
  }

  void visitPatternBindingDecl(PatternBindingDecl *PBD) {
    if (PBD->isBeingValidated())
      return;

    // Check all the pattern/init pairs in the PBD.
    validatePatternBindingEntries(TC, PBD);

    TC.checkDeclAttributesEarly(PBD);

    for (unsigned i = 0, e = PBD->getNumPatternEntries(); i != e; ++i) {
      // Type check each VarDecl that this PatternBinding handles.
      visitBoundVars(PBD->getPattern(i));

      // If we have a type but no initializer, check whether the type is
      // default-initializable. If so, do it.
      if (PBD->getPattern(i)->hasType() &&
          !PBD->getInit(i) &&
          PBD->getPattern(i)->hasStorage() &&
          !PBD->getPattern(i)->getType()->hasError()) {

        // If we have a type-adjusting attribute (like ownership), apply it now.
        if (auto var = PBD->getSingleVar())
          TC.checkTypeModifyingDeclAttributes(var);

        // Decide whether we should suppress default initialization.
        //
        // Note: Swift 4 had a bug where properties with a desugared optional
        // type like Optional<Int> had a half-way behavior where sometimes
        // they behave like they are default initialized, and sometimes not.
        //
        // In Swift 5 mode, use the right condition here, and only default
        // initialize properties with a sugared Optional type.
        //
        // (The restriction to sugared types only comes because we don't have
        // the iterative declaration checker yet; so in general, we cannot
        // look at the type of a property at all, and can only look at the
        // TypeRepr, because we haven't validated the property yet.)
        if (TC.Context.isSwiftVersionAtLeast(5)) {
          if (!PBD->isDefaultInitializable(i))
            continue;
        } else {
          if (PBD->getPattern(i)->isNeverDefaultInitializable())
            continue;
        }

        auto type = PBD->getPattern(i)->getType();
        if (auto defaultInit = buildDefaultInitializer(TC, type)) {
          // If we got a default initializer, install it and re-type-check it
          // to make sure it is properly coerced to the pattern type.
          PBD->setInit(i, defaultInit);
          TC.typeCheckPatternBinding(PBD, i, /*skipApplyingSolution*/false);
        }
      }
    }

    bool isInSILMode = false;
    if (auto sourceFile = PBD->getDeclContext()->getParentSourceFile())
      isInSILMode = sourceFile->Kind == SourceFileKind::SIL;
    bool isTypeContext = PBD->getDeclContext()->isTypeContext();

    // If this is a declaration without an initializer, reject code if
    // uninitialized vars are not allowed.
    for (unsigned i = 0, e = PBD->getNumPatternEntries(); i != e; ++i) {
      auto entry = PBD->getPatternList()[i];
    
      if (entry.getInit() || isInSILMode) continue;
      
      entry.getPattern()->forEachVariable([&](VarDecl *var) {
        // If the variable has no storage, it never needs an initializer.
        if (!var->hasStorage())
          return;

        auto *varDC = var->getDeclContext();

        // Non-member observing properties need an initializer.
        if (var->getWriteImpl() == WriteImplKind::StoredWithObservers &&
            !isTypeContext && !var->isInvalid() && !PBD->isInvalid()) {
          TC.diagnose(var->getLoc(), diag::observingprop_requires_initializer);
          PBD->setInvalid();
          var->setInvalid();
          if (!var->hasType()) {
            var->markInvalid();
          }
          return;
        }

        // Static/class declarations require an initializer unless in a
        // protocol.
        if (var->isStatic() && !isa<ProtocolDecl>(varDC) &&
            !var->isInvalid() && !PBD->isInvalid()) {
          TC.diagnose(var->getLoc(), diag::static_requires_initializer,
                      var->getCorrectStaticSpelling());
          PBD->setInvalid();
          var->setInvalid();
          if (!var->hasType()) {
            var->markInvalid();
          }
          return;
        }

        // Global variables require an initializer (except in top level code).
        if (varDC->isModuleScopeContext() &&
            !varDC->getParentSourceFile()->isScriptMode() &&
            !var->isInvalid() && !PBD->isInvalid()) {
          TC.diagnose(var->getLoc(),
                      diag::global_requires_initializer, var->isLet());
          PBD->setInvalid();
          var->setInvalid();
          if (!var->hasType()) {
            var->markInvalid();
          }
          return;
        }
      });
    }

    TC.checkDeclAttributes(PBD);

    AccessControlChecker::checkAccessControl(TC, PBD);
    UsableFromInlineChecker::checkUsableFromInline(TC, PBD);

    // If the initializers in the PBD aren't checked yet, do so now.
    for (unsigned i = 0, e = PBD->getNumPatternEntries(); i != e; ++i) {
      if (!PBD->isInitializerChecked(i) && PBD->getInit(i))
        TC.typeCheckPatternBinding(PBD, i, /*skipApplyingSolution*/false);
    }
  }

  void visitSubscriptDecl(SubscriptDecl *SD) {
    TC.validateDecl(SD);
    TC.checkDeclAttributes(SD);

    AccessControlChecker::checkAccessControl(TC, SD);
    UsableFromInlineChecker::checkUsableFromInline(TC, SD);

    if (!checkOverrides(TC, SD)) {
      // If a subscript has an override attribute but does not override
      // anything, complain.
      if (auto *OA = SD->getAttrs().getAttribute<OverrideAttr>()) {
        if (!SD->getOverriddenDecl()) {
          TC.diagnose(SD, diag::subscript_does_not_override)
            .highlight(OA->getLocation());
          OA->setInvalid();
        }
      }
    }

    triggerAccessorSynthesis(TC, SD);
  }

  void visitTypeAliasDecl(TypeAliasDecl *TAD) {
    TC.checkDeclAttributesEarly(TAD);

    TC.validateDecl(TAD);
    TC.checkDeclAttributes(TAD);

    AccessControlChecker::checkAccessControl(TC, TAD);
    UsableFromInlineChecker::checkUsableFromInline(TC, TAD);
  }
  
  void visitAssociatedTypeDecl(AssociatedTypeDecl *AT) {
    TC.validateDecl(AT);

    TC.checkInheritanceClause(AT);

    auto *proto = AT->getProtocol();
    if (proto->isObjC()) {
      TC.diagnose(AT->getLoc(),
                  diag::associated_type_objc,
                  AT->getName(),
                  proto->getName());
    }

    AccessControlChecker::checkAccessControl(TC, AT);
    UsableFromInlineChecker::checkUsableFromInline(TC, AT);

    // Trigger the checking for overridden declarations.
    (void)AT->getOverriddenDecls();
  }

  void checkUnsupportedNestedType(NominalTypeDecl *NTD) {
    TC.diagnoseInlinableLocalType(NTD);

    // We don't support protocols outside the top level of a file.
    if (isa<ProtocolDecl>(NTD) &&
        !NTD->getParent()->isModuleScopeContext()) {
      TC.diagnose(NTD->getLoc(),
                  diag::unsupported_nested_protocol,
                  NTD->getName());
      return;
    }

    // We don't support nested types in generics yet.
    if (NTD->isGenericContext()) {
      auto DC = NTD->getDeclContext();
      if (auto proto = DC->getAsProtocolOrProtocolExtensionContext()) {
        if (DC->getAsProtocolExtensionContext()) {
          TC.diagnose(NTD->getLoc(),
                      diag::unsupported_type_nested_in_protocol_extension,
                      NTD->getName(),
                      proto->getName());
        } else {
          TC.diagnose(NTD->getLoc(),
                      diag::unsupported_type_nested_in_protocol,
                      NTD->getName(),
                      proto->getName());
        }
      }

      if (DC->isLocalContext() && DC->isGenericContext()) {
        // A local generic context is a generic function.
        if (auto AFD = dyn_cast<AbstractFunctionDecl>(DC)) {
          TC.diagnose(NTD->getLoc(),
                      diag::unsupported_type_nested_in_generic_function,
                      NTD->getName(),
                      AFD->getFullName());
        } else {
          TC.diagnose(NTD->getLoc(),
                      diag::unsupported_type_nested_in_generic_closure,
                      NTD->getName());
        }
      }
    }
  }

  void visitEnumDecl(EnumDecl *ED) {
    TC.checkDeclAttributesEarly(ED);

    checkUnsupportedNestedType(ED);
    TC.validateDecl(ED);
    TC.DeclsToFinalize.remove(ED);
    ED->setHasValidatedLayout();

    {
      // Check for circular inheritance of the raw type.
      SmallVector<EnumDecl *, 8> path;
      path.push_back(ED);
      checkCircularity(TC, ED, diag::circular_enum_inheritance,
                       DescriptiveDeclKind::Enum, path);
    }

    for (Decl *member : ED->getMembers())
      visit(member);

    TC.checkDeclAttributes(ED);

    TC.checkInheritanceClause(ED);

    AccessControlChecker::checkAccessControl(TC, ED);
    UsableFromInlineChecker::checkUsableFromInline(TC, ED);

    if (ED->hasRawType() && !ED->isObjC()) {
      // ObjC enums have already had their raw values checked, but pure Swift
      // enums haven't.
      checkEnumRawValues(TC, ED);
    }

    ED->getAllConformances();

    TC.checkDeclCircularity(ED);
    TC.ConformanceContexts.push_back(ED);
  }

  void visitStructDecl(StructDecl *SD) {
    TC.checkDeclAttributesEarly(SD);

    checkUnsupportedNestedType(SD);

    TC.validateDecl(SD);
    TC.DeclsToFinalize.remove(SD);
    SD->setHasValidatedLayout();

    TC.addImplicitConstructors(SD);

    for (Decl *Member : SD->getMembers())
      visit(Member);

    TC.checkDeclAttributes(SD);

    TC.checkInheritanceClause(SD);

    AccessControlChecker::checkAccessControl(TC, SD);
    UsableFromInlineChecker::checkUsableFromInline(TC, SD);

    SD->getAllConformances();

    TC.checkDeclCircularity(SD);
    TC.ConformanceContexts.push_back(SD);
  }

  /// Check whether the given properties can be @NSManaged in this class.
  static bool propertiesCanBeNSManaged(ClassDecl *classDecl,
                                       ArrayRef<VarDecl *> vars) {
    // Check whether we have an Objective-C-defined class in our
    // inheritance chain.
    while (classDecl) {
      // If we found an Objective-C-defined class, continue checking.
      if (classDecl->hasClangNode())
        break;

      // If we ran out of superclasses, we're done.
      if (!classDecl->hasSuperclass())
        return false;

      classDecl = classDecl->getSuperclass()->getClassOrBoundGenericClass();
    }

    // If all of the variables are @objc, we can use @NSManaged.
    for (auto var : vars) {
      if (!var->isObjC())
        return false;
    }

    // Okay, we can use @NSManaged.
    return true;
  }

  /// Check that all stored properties have in-class initializers.
  void checkRequiredInClassInits(ClassDecl *cd) {
    ClassDecl *source = nullptr;
    for (auto member : cd->getMembers()) {
      auto pbd = dyn_cast<PatternBindingDecl>(member);
      if (!pbd)
        continue;

      if (pbd->isStatic() || !pbd->hasStorage() || 
          pbd->isDefaultInitializable() || pbd->isInvalid())
        continue;

      // The variables in this pattern have not been
      // initialized. Diagnose the lack of initial value.
      pbd->setInvalid();
      SmallVector<VarDecl *, 4> vars;
      for (auto entry : pbd->getPatternList())
        entry.getPattern()->collectVariables(vars);
      bool suggestNSManaged = propertiesCanBeNSManaged(cd, vars);
      switch (vars.size()) {
      case 0:
        llvm_unreachable("should have been marked invalid");

      case 1:
        TC.diagnose(pbd->getLoc(), diag::missing_in_class_init_1,
                    vars[0]->getName(), suggestNSManaged);
        break;

      case 2:
        TC.diagnose(pbd->getLoc(), diag::missing_in_class_init_2,
                    vars[0]->getName(), vars[1]->getName(), suggestNSManaged);
        break;

      case 3:
        TC.diagnose(pbd->getLoc(), diag::missing_in_class_init_3plus,
                    vars[0]->getName(), vars[1]->getName(), vars[2]->getName(),
                    false, suggestNSManaged);
        break;

      default:
        TC.diagnose(pbd->getLoc(), diag::missing_in_class_init_3plus,
                    vars[0]->getName(), vars[1]->getName(), vars[2]->getName(),
                    true, suggestNSManaged);
        break;
      }

      // Figure out where this requirement came from.
      if (!source) {
        source = cd;
        while (true) {
          // If this class had the 'requires_stored_property_inits'
          // attribute, diagnose here.
          if (source->getAttrs().
                hasAttribute<RequiresStoredPropertyInitsAttr>())
            break;

          // If the superclass doesn't require in-class initial
          // values, the requirement was introduced at this point, so
          // stop here.
          auto superclass = cast<ClassDecl>(
                              source->getSuperclass()->getAnyNominal());
          if (!superclass->requiresStoredPropertyInits())
            break;

          // Keep looking.
          source = superclass;
        }
      }

      // Add a note describing why we need an initializer.
      TC.diagnose(source, diag::requires_stored_property_inits_here,
                  source->getDeclaredType(), cd == source, suggestNSManaged);
    }
  }


  void visitClassDecl(ClassDecl *CD) {
    TC.checkDeclAttributesEarly(CD);

    checkUnsupportedNestedType(CD);

    TC.validateDecl(CD);
    TC.requestSuperclassLayout(CD);
    TC.DeclsToFinalize.remove(CD);
    CD->setHasValidatedLayout();

    {
      // Check for circular inheritance.
      SmallVector<ClassDecl *, 8> path;
      path.push_back(CD);
      checkCircularity(TC, CD, diag::circular_class_inheritance,
                       DescriptiveDeclKind::Class, path);
    }

    for (Decl *Member : CD->getMembers())
      visit(Member);

    // If this class requires all of its stored properties to have
    // in-class initializers, diagnose this now.
    if (CD->requiresStoredPropertyInits())
      checkRequiredInClassInits(CD);

    TC.addImplicitConstructors(CD);
    CD->addImplicitDestructor();

    if (auto superclassTy = CD->getSuperclass()) {
      ClassDecl *Super = superclassTy->getClassOrBoundGenericClass();

      if (auto *SF = CD->getParentSourceFile()) {
        if (auto *tracker = SF->getReferencedNameTracker()) {
          bool isPrivate =
              CD->getFormalAccess() <= AccessLevel::FilePrivate;
          tracker->addUsedMember({Super, Identifier()}, !isPrivate);
        }
      }

      bool isInvalidSuperclass = false;

      if (Super->isFinal()) {
        TC.diagnose(CD, diag::inheritance_from_final_class,
                    Super->getName());
        // FIXME: should this really be skipping the rest of decl-checking?
        return;
      }

      if (Super->hasClangNode() && Super->getGenericParams()
          && superclassTy->hasTypeParameter()) {
        TC.diagnose(CD,
                    diag::inheritance_from_unspecialized_objc_generic_class,
                    Super->getName());
      }

      switch (Super->getForeignClassKind()) {
      case ClassDecl::ForeignKind::Normal:
        break;
      case ClassDecl::ForeignKind::CFType:
        TC.diagnose(CD, diag::inheritance_from_cf_class,
                    Super->getName());
        isInvalidSuperclass = true;
        break;
      case ClassDecl::ForeignKind::RuntimeOnly:
        TC.diagnose(CD, diag::inheritance_from_objc_runtime_visible_class,
                    Super->getName());
        isInvalidSuperclass = true;
        break;
      }

      if (!isInvalidSuperclass && Super->hasMissingVTableEntries()) {
        auto *superFile = Super->getModuleScopeContext();
        if (auto *serialized = dyn_cast<SerializedASTFile>(superFile)) {
          if (serialized->getLanguageVersionBuiltWith() !=
              TC.getLangOpts().EffectiveLanguageVersion) {
            TC.diagnose(CD,
                        diag::inheritance_from_class_with_missing_vtable_entries_versioned,
                        Super->getName(),
                        serialized->getLanguageVersionBuiltWith(),
                        TC.getLangOpts().EffectiveLanguageVersion);
            isInvalidSuperclass = true;
          }
        }
        if (!isInvalidSuperclass) {
          TC.diagnose(
              CD, diag::inheritance_from_class_with_missing_vtable_entries,
              Super->getName());
          isInvalidSuperclass = true;
        }
      }

      // Require the superclass to be open if this is outside its
      // defining module.  But don't emit another diagnostic if we
      // already complained about the class being inherently
      // un-subclassable.
      if (!isInvalidSuperclass &&
          Super->getFormalAccess(CD->getDeclContext())
            < AccessLevel::Open &&
          Super->getModuleContext() != CD->getModuleContext()) {
        TC.diagnose(CD, diag::superclass_not_open, superclassTy);
        isInvalidSuperclass = true;
      }

      // Require superclasses to be open if the subclass is open.
      // This is a restriction we can consider lifting in the future,
      // e.g. to enable a "sealed" superclass whose subclasses are all
      // of one of several alternatives.
      if (!isInvalidSuperclass &&
          CD->getFormalAccess() == AccessLevel::Open &&
          Super->getFormalAccess() != AccessLevel::Open) {
        TC.diagnose(CD, diag::superclass_of_open_not_open, superclassTy);
        TC.diagnose(Super, diag::superclass_here);
      }

<<<<<<< HEAD
    return recordOverride(TC, decl, matchDecl);
  }

  /// Attribute visitor that checks how the given attribute should be
  /// considered when overriding a declaration.
  ///
  /// Note that the attributes visited are those of the base
  /// declaration, so if you need to check that the overriding
  /// declaration doesn't have an attribute if the base doesn't have
  /// it, this isn't sufficient.
  class AttributeOverrideChecker
          : public AttributeVisitor<AttributeOverrideChecker> {
    TypeChecker &TC;
    ValueDecl *Base;
    ValueDecl *Override;

  public:
    AttributeOverrideChecker(TypeChecker &tc, ValueDecl *base,
                             ValueDecl *override)
      : TC(tc), Base(base), Override(override) { }

    /// Deleting this ensures that all attributes are covered by the visitor
    /// below.
    void visitDeclAttribute(DeclAttribute *A) = delete;

#define UNINTERESTING_ATTR(CLASS)                                              \
    void visit##CLASS##Attr(CLASS##Attr *) {}

    UNINTERESTING_ATTR(AccessControl)
    UNINTERESTING_ATTR(Alignment)
    UNINTERESTING_ATTR(CDecl)
    UNINTERESTING_ATTR(Consuming)
    // SWIFT_ENABLE_TENSORFLOW
    UNINTERESTING_ATTR(DynamicCallable)
    UNINTERESTING_ATTR(DynamicMemberLookup)
    UNINTERESTING_ATTR(SILGenName)
    UNINTERESTING_ATTR(Exported)
    UNINTERESTING_ATTR(ForbidSerializingReference)
    UNINTERESTING_ATTR(GKInspectable)
    UNINTERESTING_ATTR(IBAction)
    UNINTERESTING_ATTR(IBDesignable)
    UNINTERESTING_ATTR(IBInspectable)
    UNINTERESTING_ATTR(IBOutlet)
    UNINTERESTING_ATTR(Indirect)
    UNINTERESTING_ATTR(Inline)
    UNINTERESTING_ATTR(Optimize)
    UNINTERESTING_ATTR(Inlinable)
    UNINTERESTING_ATTR(Effects)
    UNINTERESTING_ATTR(FixedLayout)
    UNINTERESTING_ATTR(Lazy)
    UNINTERESTING_ATTR(LLDBDebuggerFunction)
    UNINTERESTING_ATTR(Mutating)
    UNINTERESTING_ATTR(NonMutating)
    UNINTERESTING_ATTR(NonObjC)
    UNINTERESTING_ATTR(NoReturn)
    UNINTERESTING_ATTR(NSApplicationMain)
    UNINTERESTING_ATTR(NSCopying)
    UNINTERESTING_ATTR(NSManaged)
    UNINTERESTING_ATTR(ObjCBridged)
    UNINTERESTING_ATTR(Optional)
    UNINTERESTING_ATTR(Override)
    UNINTERESTING_ATTR(RawDocComment)
    UNINTERESTING_ATTR(Required)
    UNINTERESTING_ATTR(Convenience)
    UNINTERESTING_ATTR(Semantics)
    UNINTERESTING_ATTR(SetterAccess)
    UNINTERESTING_ATTR(UIApplicationMain)
    UNINTERESTING_ATTR(UsableFromInline)
    UNINTERESTING_ATTR(ObjCNonLazyRealization)
    UNINTERESTING_ATTR(UnsafeNoObjCTaggedPointer)
    UNINTERESTING_ATTR(SwiftNativeObjCRuntimeBase)
    UNINTERESTING_ATTR(ShowInInterface)
    UNINTERESTING_ATTR(Specialize)

    // SWIFT_ENABLE_TENSORFLOW
    UNINTERESTING_ATTR(Differentiable)
    UNINTERESTING_ATTR(CompilerEvaluable)
    UNINTERESTING_ATTR(TensorFlowGraph)

    // These can't appear on overridable declarations.
    UNINTERESTING_ATTR(Prefix)
    UNINTERESTING_ATTR(Postfix)
    UNINTERESTING_ATTR(Infix)
    UNINTERESTING_ATTR(ReferenceOwnership)

    UNINTERESTING_ATTR(SynthesizedProtocol)
    UNINTERESTING_ATTR(RequiresStoredPropertyInits)
    UNINTERESTING_ATTR(Transparent)
    UNINTERESTING_ATTR(SILStored)
    UNINTERESTING_ATTR(Testable)

    UNINTERESTING_ATTR(WarnUnqualifiedAccess)
    UNINTERESTING_ATTR(DiscardableResult)

    UNINTERESTING_ATTR(ObjCMembers)
    UNINTERESTING_ATTR(ObjCRuntimeName)
    UNINTERESTING_ATTR(RestatedObjCConformance)
    UNINTERESTING_ATTR(Implements)
    UNINTERESTING_ATTR(StaticInitializeObjCMetadata)
    UNINTERESTING_ATTR(DowngradeExhaustivityCheck)
    UNINTERESTING_ATTR(ImplicitlyUnwrappedOptional)
    UNINTERESTING_ATTR(ClangImporterSynthesizedType)
    UNINTERESTING_ATTR(WeakLinked)
    UNINTERESTING_ATTR(Frozen)
#undef UNINTERESTING_ATTR

    void visitAvailableAttr(AvailableAttr *attr) {
      // FIXME: Check that this declaration is at least as available as the
      // one it overrides.
    }

    void visitRethrowsAttr(RethrowsAttr *attr) {
      // 'rethrows' functions are a subtype of ordinary 'throws' functions.
      // Require 'rethrows' on the override if it was there on the base,
      // unless the override is completely non-throwing.
      if (!Override->getAttrs().hasAttribute<RethrowsAttr>() &&
          cast<AbstractFunctionDecl>(Override)->hasThrows()) {
        TC.diagnose(Override, diag::override_rethrows_with_non_rethrows,
                    isa<ConstructorDecl>(Override));
        TC.diagnose(Base, diag::overridden_here);
      }
=======
>>>>>>> 436b8610
    }

    CD->getAllConformances();

    TC.checkDeclAttributes(CD);

    TC.checkInheritanceClause(CD);

    AccessControlChecker::checkAccessControl(TC, CD);
    UsableFromInlineChecker::checkUsableFromInline(TC, CD);

    TC.checkDeclCircularity(CD);
    TC.ConformanceContexts.push_back(CD);
  }

  void visitProtocolDecl(ProtocolDecl *PD) {
    TC.checkDeclAttributesEarly(PD);

    checkUnsupportedNestedType(PD);

    TC.validateDecl(PD);
    if (!PD->hasValidSignature())
      return;

    {
      // Check for circular inheritance within the protocol.
      SmallVector<ProtocolDecl *, 8> path;
      path.push_back(PD);
      checkCircularity(TC, PD, diag::circular_protocol_def,
                       DescriptiveDeclKind::Protocol, path);

      if (auto *SF = PD->getParentSourceFile()) {
        if (auto *tracker = SF->getReferencedNameTracker()) {
          bool isNonPrivate =
              (PD->getFormalAccess() > AccessLevel::FilePrivate);
          for (auto *parentProto : PD->getInheritedProtocols())
            tracker->addUsedMember({parentProto, Identifier()}, isNonPrivate);
        }
      }
    }

    // Check the members.
    for (auto Member : PD->getMembers())
      visit(Member);

    TC.checkDeclAttributes(PD);

    AccessControlChecker::checkAccessControl(TC, PD);
    UsableFromInlineChecker::checkUsableFromInline(TC, PD);

    TC.checkInheritanceClause(PD);

    GenericTypeToArchetypeResolver resolver(PD);
    TC.validateWhereClauses(PD, &resolver);

    TC.checkDeclCircularity(PD);
    if (PD->isResilient())
      TC.inferDefaultWitnesses(PD);

    if (TC.Context.LangOpts.DebugGenericSignatures) {
      auto requirementsSig =
        GenericSignature::get({PD->getProtocolSelfType()},
                              PD->getRequirementSignature());

      llvm::errs() << "Protocol requirement signature:\n";
      PD->dumpRef(llvm::errs());
      llvm::errs() << "\n";
      llvm::errs() << "Requirement signature: ";
      requirementsSig->print(llvm::errs());
      llvm::errs() << "\n";

      // Note: One cannot canonicalize a requirement signature, because
      // requirement signatures are necessarily missing requirements.
      llvm::errs() << "Canonical requirement signature: ";
      auto canRequirementSig =
        GenericSignature::getCanonical(requirementsSig->getGenericParams(),
                                       requirementsSig->getRequirements(),
                                       /*skipValidation=*/true);
      canRequirementSig->print(llvm::errs());
      llvm::errs() << "\n";
    }

    // Explicitly calculate this bit.
    (void) PD->existentialTypeSupported(&TC);
  }

  void visitVarDecl(VarDecl *VD) {
    // Delay type-checking on VarDecls until we see the corresponding
    // PatternBindingDecl.
  }

  /// Determine whether the given declaration requires a definition.
  ///
  /// Only valid for declarations that can have definitions, i.e.,
  /// functions, initializers, etc.
  static bool requiresDefinition(Decl *decl) {
    // Invalid, implicit, and Clang-imported declarations never
    // require a definition.
    if (decl->isInvalid() || decl->isImplicit() || decl->hasClangNode())
      return false;

    // Protocol requirements do not require definitions.
    if (isa<ProtocolDecl>(decl->getDeclContext()))
      return false;

    // Functions can have _silgen_name, semantics, and NSManaged attributes.
    if (auto func = dyn_cast<AbstractFunctionDecl>(decl)) {
      if (func->getAttrs().hasAttribute<SILGenNameAttr>() ||
          func->getAttrs().hasAttribute<SemanticsAttr>() ||
          func->getAttrs().hasAttribute<NSManagedAttr>())
        return false;
    }

    // Declarations in SIL don't require definitions.
    if (auto sourceFile = decl->getDeclContext()->getParentSourceFile()) {
      if (sourceFile->Kind == SourceFileKind::SIL)
        return false;
    }

    // Everything else requires a definition.
    return true;
  }

  void visitFuncDecl(FuncDecl *FD) {
    TC.validateDecl(FD);

    AccessControlChecker::checkAccessControl(TC, FD);
    UsableFromInlineChecker::checkUsableFromInline(TC, FD);

    if (!checkOverrides(TC, FD)) {
      // If a method has an 'override' keyword but does not
      // override anything, complain.
      if (auto *OA = FD->getAttrs().getAttribute<OverrideAttr>()) {
        if (!FD->getOverriddenDecl()) {
          TC.diagnose(FD, diag::method_does_not_override)
            .highlight(OA->getLocation());
          OA->setInvalid();
        }
      }
    }

    if (FD->hasBody()) {
      // Record the body.
      TC.definedFunctions.push_back(FD);
    } else if (requiresDefinition(FD)) {
      // Complain if we should have a body.
      TC.diagnose(FD->getLoc(), diag::func_decl_without_brace);
    }
  }

  void visitModuleDecl(ModuleDecl *) { }

  void visitEnumCaseDecl(EnumCaseDecl *ECD) {
    // The type-checker doesn't care about how these are grouped.
  }

  void visitEnumElementDecl(EnumElementDecl *EED) {
    TC.validateDecl(EED);
    TC.checkDeclAttributes(EED);

    AccessControlChecker::checkAccessControl(TC, EED);
    UsableFromInlineChecker::checkUsableFromInline(TC, EED);
  }

  void visitExtensionDecl(ExtensionDecl *ED) {
    TC.validateExtension(ED);

    TC.checkDeclAttributesEarly(ED);

    if (auto extendedTy = ED->getExtendedType()) {
      if (!extendedTy->is<NominalType>() &&
          !extendedTy->is<BoundGenericType>() &&
          !extendedTy->hasError()) {
        // FIXME: Redundant diagnostic test here?
        TC.diagnose(ED->getStartLoc(), diag::non_nominal_extension,
                    extendedTy);
        // FIXME: It would be nice to point out where we found the named type
        // declaration, if any.
        ED->setInvalid();
      }
    }

    TC.checkInheritanceClause(ED);
    if (auto extendedTy = ED->getExtendedType()) {
      if (auto nominal = extendedTy->getAnyNominal()) {
        TC.validateDecl(nominal);
        if (auto *classDecl = dyn_cast<ClassDecl>(nominal))
          TC.requestNominalLayout(classDecl);

        // Check the raw values of an enum, since we might synthesize
        // RawRepresentable while checking conformances on this extension.
        if (auto enumDecl = dyn_cast<EnumDecl>(nominal)) {
          if (enumDecl->hasRawType())
            checkEnumRawValues(TC, enumDecl);
        }
      }
    }

    validateAttributes(TC, ED);

    for (Decl *Member : ED->getMembers())
      visit(Member);

    TC.ConformanceContexts.push_back(ED);

    if (!ED->isInvalid())
      TC.checkDeclAttributes(ED);

    if (auto *AA = ED->getAttrs().getAttribute<AccessControlAttr>()) {
      const auto access = AA->getAccess();
      AccessScope desiredAccessScope = AccessScope::getPublic();
      switch (access) {
      case AccessLevel::Private:
        assert((ED->isInvalid() ||
                ED->getDeclContext()->isModuleScopeContext()) &&
               "non-top-level extensions make 'private' != 'fileprivate'");
        LLVM_FALLTHROUGH;
      case AccessLevel::FilePrivate: {
        const DeclContext *DC = ED->getModuleScopeContext();
        bool isPrivate = access == AccessLevel::Private;
        desiredAccessScope = AccessScope(DC, isPrivate);
        break;
      }
      case AccessLevel::Internal:
        desiredAccessScope = AccessScope(ED->getModuleContext());
        break;
      case AccessLevel::Public:
      case AccessLevel::Open:
        break;
      }

      AccessControlChecker ACC(TC);
      ACC.checkGenericParamAccess(ED->getGenericParams(), ED,
                                  desiredAccessScope, access);
    }

    // Trigger the creation of all of the conformances associated with this
    // nominal type.
    // FIXME: This is a hack to make sure that the type checker precomputes
    // enough information for later passes that might query conformances.
    if (auto nominal = ED->getAsNominalTypeOrNominalTypeExtensionContext())
      (void)nominal->getAllConformances();
  }

  void visitTopLevelCodeDecl(TopLevelCodeDecl *TLCD) {
    // See swift::performTypeChecking for TopLevelCodeDecl handling.
    llvm_unreachable("TopLevelCodeDecls are handled elsewhere");
  }
  
  void visitIfConfigDecl(IfConfigDecl *ICD) {
    // The active members of the #if block will be type checked along with
    // their enclosing declaration.
    TC.checkDeclAttributesEarly(ICD);
    TC.checkDeclAttributes(ICD);
  }

  void visitPoundDiagnosticDecl(PoundDiagnosticDecl *PDD) {
    if (PDD->hasBeenEmitted()) { return; }
    PDD->markEmitted();
    TC.diagnose(PDD->getMessage()->getStartLoc(),
      PDD->isError() ? diag::pound_error : diag::pound_warning,
      PDD->getMessage()->getValue())
      .highlight(PDD->getMessage()->getSourceRange());
  }

  void visitConstructorDecl(ConstructorDecl *CD) {
    TC.validateDecl(CD);

    // Check whether this initializer overrides an initializer in its
    // superclass.
    if (!checkOverrides(TC, CD)) {
      // If an initializer has an override attribute but does not override
      // anything or overrides something that doesn't need an 'override'
      // keyword (e.g., a convenience initializer), complain.
      // anything, or overrides something that complain.
      if (auto *attr = CD->getAttrs().getAttribute<OverrideAttr>()) {
        if (!CD->getOverriddenDecl()) {
          TC.diagnose(CD, diag::initializer_does_not_override)
            .highlight(attr->getLocation());
          attr->setInvalid();
        } else if (attr->isImplicit()) {
          // Don't diagnose implicit attributes.
        } else if (!overrideRequiresKeyword(CD->getOverriddenDecl())) {
          // Special case: we are overriding a 'required' initializer, so we
          // need (only) the 'required' keyword.
          if (cast<ConstructorDecl>(CD->getOverriddenDecl())->isRequired()) {
            if (CD->getAttrs().hasAttribute<RequiredAttr>()) {
              TC.diagnose(CD, diag::required_initializer_override_keyword)
                .fixItRemove(attr->getLocation());
            } else {
              TC.diagnose(CD, diag::required_initializer_override_wrong_keyword)
                .fixItReplace(attr->getLocation(), "required");
              CD->getAttrs().add(
                new (TC.Context) RequiredAttr(/*IsImplicit=*/true));
            }

            TC.diagnose(findNonImplicitRequiredInit(CD->getOverriddenDecl()),
                        diag::overridden_required_initializer_here);
          } else {
            // We tried to override a convenience initializer.
            TC.diagnose(CD, diag::initializer_does_not_override)
              .highlight(attr->getLocation());
            TC.diagnose(CD->getOverriddenDecl(),
                        diag::convenience_init_override_here);
          }
        }
      }

      // A failable initializer cannot override a non-failable one.
      // This would normally be diagnosed by the covariance rules;
      // however, those are disabled so that we can provide a more
      // specific diagnostic here.
      if (CD->getFailability() != OTK_None &&
          CD->getOverriddenDecl() &&
          CD->getOverriddenDecl()->getFailability() == OTK_None) {
        TC.diagnose(CD, diag::failable_initializer_override,
                    CD->getFullName());
        TC.diagnose(CD->getOverriddenDecl(),
                    diag::nonfailable_initializer_override_here,
                    CD->getOverriddenDecl()->getFullName());
      }
    }

    // If this initializer overrides a 'required' initializer, it must itself
    // be marked 'required'.
    if (!CD->getAttrs().hasAttribute<RequiredAttr>()) {
      if (CD->getOverriddenDecl() && CD->getOverriddenDecl()->isRequired()) {
        TC.diagnose(CD, diag::required_initializer_missing_keyword)
          .fixItInsert(CD->getLoc(), "required ");

        TC.diagnose(findNonImplicitRequiredInit(CD->getOverriddenDecl()),
                    diag::overridden_required_initializer_here);

        CD->getAttrs().add(
            new (TC.Context) RequiredAttr(/*IsImplicit=*/true));
      }
    }

    if (CD->isRequired()) {
      if (auto nominal = CD->getDeclContext()
              ->getAsNominalTypeOrNominalTypeExtensionContext()) {
        AccessLevel requiredAccess;
        switch (nominal->getFormalAccess()) {
        case AccessLevel::Open:
          requiredAccess = AccessLevel::Public;
          break;
        case AccessLevel::Public:
        case AccessLevel::Internal:
          requiredAccess = AccessLevel::Internal;
          break;
        case AccessLevel::FilePrivate:
        case AccessLevel::Private:
          requiredAccess = AccessLevel::FilePrivate;
          break;
        }
        if (CD->getFormalAccess() < requiredAccess) {
          auto diag = TC.diagnose(CD, diag::required_initializer_not_accessible,
                                  nominal->getFullName());
          fixItAccess(diag, CD, requiredAccess);
        }
      }
    }

    TC.checkDeclAttributes(CD);

    AccessControlChecker::checkAccessControl(TC, CD);
    UsableFromInlineChecker::checkUsableFromInline(TC, CD);

    if (CD->hasBody() && !CD->isMemberwiseInitializer()) {
      TC.definedFunctions.push_back(CD);
    } else if (requiresDefinition(CD)) {
      // Complain if we should have a body.
      TC.diagnose(CD->getLoc(), diag::missing_initializer_def);
    }
  }

  void visitDestructorDecl(DestructorDecl *DD) {
    TC.validateDecl(DD);
    TC.checkDeclAttributes(DD);

    if (DD->hasBody())
      TC.definedFunctions.push_back(DD);
  }
};
} // end anonymous namespace

bool TypeChecker::isAvailabilitySafeForConformance(
    ProtocolDecl *proto, ValueDecl *requirement, ValueDecl *witness,
    DeclContext *dc, AvailabilityContext &requirementInfo) {

  // We assume conformances in
  // non-SourceFiles have already been checked for availability.
  if (!dc->getParentSourceFile())
    return true;

  NominalTypeDecl *conformingDecl = dc->getAsNominalTypeOrNominalTypeExtensionContext();
  assert(conformingDecl && "Must have conforming declaration");

  // Make sure that any access of the witness through the protocol
  // can only occur when the witness is available. That is, make sure that
  // on every version where the conforming declaration is available, if the
  // requirement is available then the witness is available as well.
  // We do this by checking that (an over-approximation of) the intersection of
  // the requirement's available range with both the conforming declaration's
  // available range and the protocol's available range is fully contained in
  // (an over-approximation of) the intersection of the witnesses's available
  // range with both the conforming type's available range and the protocol
  // declaration's available range.
  AvailabilityContext witnessInfo =
      AvailabilityInference::availableRange(witness, Context);
  requirementInfo = AvailabilityInference::availableRange(requirement, Context);

  AvailabilityContext infoForConformingDecl =
      overApproximateAvailabilityAtLocation(conformingDecl->getLoc(),
                                            conformingDecl);

  // Constrain over-approximates intersection of version ranges.
  witnessInfo.constrainWith(infoForConformingDecl);
  requirementInfo.constrainWith(infoForConformingDecl);

  AvailabilityContext infoForProtocolDecl =
      overApproximateAvailabilityAtLocation(proto->getLoc(), proto);

  witnessInfo.constrainWith(infoForProtocolDecl);
  requirementInfo.constrainWith(infoForProtocolDecl);

  return requirementInfo.isContainedIn(witnessInfo);
}

void TypeChecker::typeCheckDecl(Decl *D) {
  checkForForbiddenPrefix(D);
  DeclChecker(*this).visit(D);
}

/// Validate the underlying type of the given typealias.
static void validateTypealiasType(TypeChecker &tc, TypeAliasDecl *typeAlias) {
  TypeResolutionOptions options = TypeResolutionFlags::TypeAliasUnderlyingType;
  if (!typeAlias->getDeclContext()->isCascadingContextForLookup(
        /*functionsAreNonCascading*/true)) {
     options |= TypeResolutionFlags::KnownNonCascadingDependency;
  }

  // This can happen when code completion is attempted inside
  // of typealias underlying type e.g. `typealias F = () -> Int#^TOK^#`
  auto underlyingType = typeAlias->getUnderlyingTypeLoc();
  if (underlyingType.isNull()) {
    typeAlias->getUnderlyingTypeLoc().setInvalidType(tc.Context);
    typeAlias->setInterfaceType(ErrorType::get(tc.Context));
    typeAlias->setInvalid();
    return;
  }

  if (tc.validateType(typeAlias->getUnderlyingTypeLoc(),
                      typeAlias, options)) {
    typeAlias->setInvalid();
    typeAlias->getUnderlyingTypeLoc().setInvalidType(tc.Context);
  }

  typeAlias->setUnderlyingType(typeAlias->getUnderlyingTypeLoc().getType());
}


/// Bind the given function declaration, which declares an operator, to
/// the corresponding operator declaration.
void bindFuncDeclToOperator(TypeChecker &TC, FuncDecl *FD) {
  OperatorDecl *op = nullptr;
  auto operatorName = FD->getFullName().getBaseIdentifier();

  // Check for static/final/class when we're in a type.
  auto dc = FD->getDeclContext();
  if (dc->isTypeContext()) {
    if (!FD->isStatic()) {
      TC.diagnose(FD->getLoc(), diag::nonstatic_operator_in_type,
                  operatorName,
                  dc->getDeclaredInterfaceType())
        .fixItInsert(FD->getAttributeInsertionLoc(/*forModifier=*/true),
                     "static ");

      FD->setStatic();
    } else if (auto classDecl = dc->getAsClassOrClassExtensionContext()) {
      // For a class, we also need the function or class to be 'final'.
      if (!classDecl->isFinal() && !FD->isFinal() &&
          FD->getStaticSpelling() != StaticSpellingKind::KeywordStatic) {
        TC.diagnose(FD->getLoc(), diag::nonfinal_operator_in_class,
                    operatorName, dc->getDeclaredInterfaceType())
          .fixItInsert(FD->getAttributeInsertionLoc(/*forModifier=*/true),
                       "final ");
        FD->getAttrs().add(new (TC.Context) FinalAttr(/*IsImplicit=*/true));
      }
    }
  } else if (!dc->isModuleScopeContext()) {
    TC.diagnose(FD, diag::operator_in_local_scope);
  }

  SourceFile &SF = *FD->getDeclContext()->getParentSourceFile();
  if (FD->isUnaryOperator()) {
    if (FD->getAttrs().hasAttribute<PrefixAttr>()) {
      op = SF.lookupPrefixOperator(operatorName,
                                   FD->isCascadingContextForLookup(false),
                                   FD->getLoc());
    } else if (FD->getAttrs().hasAttribute<PostfixAttr>()) {
      op = SF.lookupPostfixOperator(operatorName,
                                    FD->isCascadingContextForLookup(false),
                                    FD->getLoc());
    } else {
      auto prefixOp =
          SF.lookupPrefixOperator(operatorName,
                                  FD->isCascadingContextForLookup(false),
                                  FD->getLoc());
      auto postfixOp =
          SF.lookupPostfixOperator(operatorName,
                                   FD->isCascadingContextForLookup(false),
                                   FD->getLoc());

      // If we found both prefix and postfix, or neither prefix nor postfix,
      // complain. We can't fix this situation.
      if (static_cast<bool>(prefixOp) == static_cast<bool>(postfixOp)) {
        TC.diagnose(FD, diag::declared_unary_op_without_attribute);

        // If we found both, point at them.
        if (prefixOp) {
          TC.diagnose(prefixOp, diag::unary_operator_declaration_here, false)
            .fixItInsert(FD->getLoc(), "prefix ");
          TC.diagnose(postfixOp, diag::unary_operator_declaration_here, true)
            .fixItInsert(FD->getLoc(), "postfix ");
        } else {
          // FIXME: Introduce a Fix-It that adds the operator declaration?
        }

        // FIXME: Errors could cascade here, because name lookup for this
        // operator won't find this declaration.
        return;
      }

      // We found only one operator declaration, so we know whether this
      // should be a prefix or a postfix operator.

      // Fix the AST and determine the insertion text.
      const char *insertionText;
      auto &C = FD->getASTContext();
      if (postfixOp) {
        insertionText = "postfix ";
        op = postfixOp;
        FD->getAttrs().add(new (C) PostfixAttr(/*implicit*/false));
      } else {
        insertionText = "prefix ";
        op = prefixOp;
        FD->getAttrs().add(new (C) PrefixAttr(/*implicit*/false));
      }

      // Emit diagnostic with the Fix-It.
      TC.diagnose(FD->getFuncLoc(), diag::unary_op_missing_prepos_attribute,
                  static_cast<bool>(postfixOp))
        .fixItInsert(FD->getFuncLoc(), insertionText);
      TC.diagnose(op, diag::unary_operator_declaration_here,
                  static_cast<bool>(postfixOp));
    }
  } else if (FD->isBinaryOperator()) {
    op = SF.lookupInfixOperator(operatorName,
                                FD->isCascadingContextForLookup(false),
                                FD->getLoc());
  } else {
    TC.diagnose(FD, diag::invalid_arg_count_for_operator);
    return;
  }

  if (!op) {
    // FIXME: Add Fix-It introducing an operator declaration?
    TC.diagnose(FD, diag::declared_operator_without_operator_decl);
    return;
  }

  FD->setOperatorDecl(op);
}

void checkMemberOperator(TypeChecker &TC, FuncDecl *FD) {
  // Check that member operators reference the type of 'Self'.
  if (FD->getNumParameterLists() != 2 || FD->isInvalid()) return;

  auto *DC = FD->getDeclContext();
  auto selfNominal = DC->getAsNominalTypeOrNominalTypeExtensionContext();
  if (!selfNominal) return;

  // Check the parameters for a reference to 'Self'.
  bool isProtocol = isa<ProtocolDecl>(selfNominal);
  for (auto param : *FD->getParameterList(1)) {
    auto paramType = param->getInterfaceType();
    if (!paramType) break;

    // Look through 'inout'.
    paramType = paramType->getInOutObjectType();
    // Look through a metatype reference, if there is one.
    if (auto metatypeType = paramType->getAs<AnyMetatypeType>())
      paramType = metatypeType->getInstanceType();

    // Is it the same nominal type?
    if (paramType->getAnyNominal() == selfNominal) return;

    if (isProtocol) {
      // For a protocol, is it the 'Self' type parameter?
      if (auto genericParam = paramType->getAs<GenericTypeParamType>())
        if (genericParam->isEqual(DC->getSelfInterfaceType()))
          return;
    }
  }

  // We did not find 'Self'. Complain.
  TC.diagnose(FD, diag::operator_in_unrelated_type,
              FD->getDeclContext()->getDeclaredInterfaceType(),
              isProtocol, FD->getFullName());
}

bool checkDynamicSelfReturn(TypeChecker &TC, FuncDecl *func,
                            TypeRepr *typeRepr,
                            unsigned optionalDepth) {
  // Look through parentheses.
  if (auto parenRepr = dyn_cast<TupleTypeRepr>(typeRepr)) {
    if (!parenRepr->isParenType()) return false;
    return checkDynamicSelfReturn(TC, func, parenRepr->getElementType(0),
                                  optionalDepth);
  }

  // Look through attributes.
  if (auto attrRepr = dyn_cast<AttributedTypeRepr>(typeRepr)) {
    TypeAttributes attrs = attrRepr->getAttrs();
    if (!attrs.empty())
      return false;
    return checkDynamicSelfReturn(TC, func, attrRepr->getTypeRepr(),
                                  optionalDepth);
  }

  // Look through optional types.
  TypeRepr *base = nullptr;
  if (auto *optRepr = dyn_cast<OptionalTypeRepr>(typeRepr))
    base = optRepr->getBase();
  else if (auto *optRepr =
               dyn_cast<ImplicitlyUnwrappedOptionalTypeRepr>(typeRepr))
    base = optRepr->getBase();

  if (base) {
    // But only one level.
    if (optionalDepth != 0) return false;
    return checkDynamicSelfReturn(TC, func, base, optionalDepth + 1);
  }

  // Check whether we have a simple identifier type.
  auto simpleRepr = dyn_cast<SimpleIdentTypeRepr>(typeRepr);
  if (!simpleRepr)
    return false;

  // Check whether it is 'Self'.
  if (simpleRepr->getIdentifier() != TC.Context.Id_Self)
    return false;

  // Note that the function has a dynamic Self return type and set
  // the return type component to the dynamic self type.
  func->setDynamicSelf(true);
  return false;
}

/// Check for methods that return 'DynamicResult'.
bool checkDynamicSelfReturn(TypeChecker &TC, FuncDecl *func) {
  // Check whether we have a specified result type.
  auto typeRepr = func->getBodyResultTypeLoc().getTypeRepr();
  if (!typeRepr)
    return false;

  // 'Self' on a free function is not dynamic 'Self'.
  if (!func->getDeclContext()->getAsClassOrClassExtensionContext() &&
      !isa<ProtocolDecl>(func->getDeclContext()))
    return false;

  // 'Self' on a property accessor is not dynamic 'Self'...even on a read-only
  // property. We could implement it as such in the future.
  if (isa<AccessorDecl>(func))
    return false;

  return checkDynamicSelfReturn(TC, func, typeRepr, 0);
}

Type buildAddressorResultType(TypeChecker &TC,
                              AccessorDecl *addressor,
                              Type valueType) {
  assert(addressor->getAccessorKind() == AccessorKind::Address ||
         addressor->getAccessorKind() == AccessorKind::MutableAddress);

  Type pointerType =
    (addressor->getAccessorKind() == AccessorKind::Address)
      ? TC.getUnsafePointerType(addressor->getLoc(), valueType)
      : TC.getUnsafeMutablePointerType(addressor->getLoc(), valueType);
  if (!pointerType) return Type();

  switch (addressor->getAddressorKind()) {
  case AddressorKind::NotAddressor:
    llvm_unreachable("addressor without addressor kind");

  // For unsafe addressors, it's just the pointer type.
  case AddressorKind::Unsafe:
    return pointerType;

  // For non-native owning addressors, the return type is actually
  //   (Unsafe{,Mutable}Pointer<T>, AnyObject)
  case AddressorKind::Owning: {
    TupleTypeElt elts[] = {
      pointerType,
      TC.Context.getAnyObjectType()
    };
    return TupleType::get(elts, TC.Context);
  }

  // For native owning addressors, the return type is actually
  //   (Unsafe{,Mutable}Pointer<T>, Builtin.NativeObject)
  case AddressorKind::NativeOwning: {
    TupleTypeElt elts[] = {
      pointerType,
      TC.Context.TheNativeObjectType
    };
    return TupleType::get(elts, TC.Context);
  }

  // For native pinning addressors, the return type is actually
  //   (Unsafe{,Mutable}Pointer<T>, Builtin.NativeObject?)
  case AddressorKind::NativePinning: {
    Type pinTokenType =
      TC.getOptionalType(addressor->getLoc(), TC.Context.TheNativeObjectType);
    if (!pinTokenType) return Type();

    TupleTypeElt elts[] = {
      pointerType,
      pinTokenType
    };
    return TupleType::get(elts, TC.Context);
  }
  }
  llvm_unreachable("bad addressor kind");
}

static TypeLoc getTypeLocForFunctionResult(FuncDecl *FD) {
  auto accessor = dyn_cast<AccessorDecl>(FD);
  if (!accessor) {
    return FD->getBodyResultTypeLoc();
  }

  assert(accessor->isGetter());
  auto *storage = accessor->getStorage();
  assert(isa<VarDecl>(storage) || isa<SubscriptDecl>(storage));

  if (auto *subscript = dyn_cast<SubscriptDecl>(storage))
    return subscript->getElementTypeLoc();

  return cast<VarDecl>(storage)->getTypeLoc();
}

void TypeChecker::validateDecl(ValueDecl *D) {
  // Generic parameters are validated as part of their context.
  if (isa<GenericTypeParamDecl>(D))
    return;

  // Handling validation failure due to re-entrancy is left
  // up to the caller, who must call hasValidSignature() to
  // check that validateDecl() returned a fully-formed decl.
  if (D->hasValidationStarted()) {
    // If this isn't reentrant (i.e. D has already been validated), the
    // signature better be valid.
    assert(D->isBeingValidated() || D->hasValidSignature());
    return;
  }

  // FIXME: It would be nicer if Sema would always synthesize fully-typechecked
  // declarations, but for now, you can make an imported type conform to a
  // protocol with property requirements, which requires synthesizing getters
  // and setters, etc.
  if (!isa<VarDecl>(D) && !isa<AccessorDecl>(D)) {
    assert(isa<SourceFile>(D->getDeclContext()->getModuleScopeContext()) &&
           "Should not validate imported or deserialized declarations");
  }

  PrettyStackTraceDecl StackTrace("validating", D);

  if (hasEnabledForbiddenTypecheckPrefix())
    checkForForbiddenPrefix(D);

  (void) D->getFormalAccess();

  // Validate the context.
  auto dc = D->getDeclContext();
  if (auto nominal = dyn_cast<NominalTypeDecl>(dc)) {
    validateDecl(nominal);
    if (!nominal->hasValidSignature())
      return;
  } else if (auto ext = dyn_cast<ExtensionDecl>(dc)) {
    validateExtension(ext);
    if (!ext->hasValidSignature())
      return;
  }

  // Validating the parent may have triggered validation of this declaration,
  // so just return if that was the case.
  if (D->hasValidationStarted()) {
    assert(D->hasValidSignature());
    return;
  }

  if (Context.Stats)
    Context.Stats->getFrontendCounters().NumDeclsValidated++;

  switch (D->getKind()) {
  case DeclKind::Import:
  case DeclKind::Extension:
  case DeclKind::PatternBinding:
  case DeclKind::EnumCase:
  case DeclKind::TopLevelCode:
  case DeclKind::InfixOperator:
  case DeclKind::PrefixOperator:
  case DeclKind::PostfixOperator:
  case DeclKind::PrecedenceGroup:
  case DeclKind::IfConfig:
  case DeclKind::PoundDiagnostic:
  case DeclKind::MissingMember:
    llvm_unreachable("not a value decl");

  case DeclKind::Module:
    return;
      
  case DeclKind::GenericTypeParam:
    llvm_unreachable("handled above");

  case DeclKind::AssociatedType: {
    auto assocType = cast<AssociatedTypeDecl>(D);

    assocType->setIsBeingValidated();
    SWIFT_DEFER { assocType->setIsBeingValidated(false); };

    checkDeclAttributesEarly(assocType);

    // Check the default definition, if there is one.
    TypeLoc &defaultDefinition = assocType->getDefaultDefinitionLoc();
    if (!defaultDefinition.isNull()) {
      if (validateType(defaultDefinition, assocType->getDeclContext())) {
        defaultDefinition.setInvalidType(Context);
      } else {
        // associatedtype X = X is invalid
        auto mentionsItself =
            defaultDefinition.getType().findIf([&](Type type) {
              if (auto DMT = type->getAs<ArchetypeType>()) {
                return DMT->getAssocType() == assocType;
              }
              return false;
            });

        if (mentionsItself) {
          diagnose(defaultDefinition.getLoc(), diag::recursive_type_reference,
                   assocType->getDescriptiveKind(), assocType->getName());
          diagnose(assocType, diag::kind_declared_here, DescriptiveDeclKind::Type);
        }
      }
    }
    // Finally, set the interface type.
    if (!assocType->hasInterfaceType())
      assocType->computeType();

    checkDeclAttributes(assocType);
    break;
  }

  case DeclKind::TypeAlias: {
    auto typeAlias = cast<TypeAliasDecl>(D);
    // Check generic parameters, if needed.
    typeAlias->setIsBeingValidated();
    SWIFT_DEFER { typeAlias->setIsBeingValidated(false); };

    validateGenericTypeSignature(typeAlias);
    validateTypealiasType(*this, typeAlias);
    break;
  }

  case DeclKind::Enum:
  case DeclKind::Struct:
  case DeclKind::Class: {
    auto nominal = cast<NominalTypeDecl>(D);
    nominal->computeType();

    // Check generic parameters, if needed.
    nominal->setIsBeingValidated();
    validateGenericTypeSignature(nominal);
    nominal->setIsBeingValidated(false);

    validateAttributes(*this, D);

    if (auto CD = dyn_cast<ClassDecl>(nominal)) {
      // Mark a class as @objc. This must happen before checking its members.
      Optional<ObjCReason> isObjC = shouldMarkAsObjC(*this, CD);
      markAsObjC(*this, CD, isObjC);

      // Determine whether we require in-class initializers.
      if (CD->getAttrs().hasAttribute<RequiresStoredPropertyInitsAttr>() ||
          (CD->hasSuperclass() &&
           CD->getSuperclass()->getClassOrBoundGenericClass()
             ->requiresStoredPropertyInits()))
        CD->setRequiresStoredPropertyInits(true);

      // Inherit @objcMembers.
      if (auto superclass = CD->getSuperclassDecl()) {
        if (superclass->getAttrs().hasAttribute<ObjCMembersAttr>() &&
            !CD->getAttrs().hasAttribute<ObjCMembersAttr>()) {
          CD->getAttrs().add(new (Context) ObjCMembersAttr(/*IsImplicit=*/true));
        }
      }
    }

    if (auto *ED = dyn_cast<EnumDecl>(nominal)) {
      // @objc enums use their raw values as the value representation, so we
      // need to force the values to be checked.
      resolveIsObjC(ED);
      if (ED->isObjC())
        checkEnumRawValues(*this, ED);
    }

    if (!isa<ClassDecl>(nominal))
      requestNominalLayout(nominal);

    break;
  }

  case DeclKind::Protocol: {
    auto proto = cast<ProtocolDecl>(D);
    if (!proto->hasInterfaceType())
      proto->computeType();

    // Validate the generic type signature, which is just <Self : P>.
    proto->setIsBeingValidated();
    validateGenericTypeSignature(proto);
    proto->setIsBeingValidated(false);

    // See the comment in validateDeclForNameLookup(); we may have validated
    // the alias before we built the protocol's generic environment.
    //
    // FIXME: Hopefully this can all go away with the ITC.
    for (auto member : proto->getMembers()) {
      if (auto *aliasDecl = dyn_cast<TypeAliasDecl>(member)) {
        if (!aliasDecl->isGeneric()) {
          aliasDecl->setGenericEnvironment(proto->getGenericEnvironment());

          // The generic environment didn't exist until now, we may have
          // unresolved types we will need to deal with, and need to record the
          // appropriate substitutions for that environment. Wipe out the types
          // and validate them again.
          aliasDecl->getUnderlyingTypeLoc().setType(Type());
          aliasDecl->setInterfaceType(Type());

          (void) aliasDecl->getFormalAccess();

          // Check generic parameters, if needed.
          bool validated = aliasDecl->hasValidationStarted();
          if (!validated)
            aliasDecl->setIsBeingValidated();
          SWIFT_DEFER {
            if (!validated)
              aliasDecl->setIsBeingValidated(false);
          };

          validateTypealiasType(*this, aliasDecl);
        }
      }
    }

    // Record inherited protocols.
    resolveInheritedProtocols(proto);
    resolveTrailingWhereClause(proto);

    validateAttributes(*this, D);

    // If the protocol is @objc, it may only refine other @objc protocols.
    // FIXME: Revisit this restriction.
    if (proto->getAttrs().hasAttribute<ObjCAttr>()) {
      Optional<ObjCReason> isObjC = ObjCReason(ObjCReason::ImplicitlyObjC);

      for (auto inherited : proto->getInheritedProtocols()) {
        if (!inherited->isObjC()) {
          diagnose(proto->getLoc(),
                   diag::objc_protocol_inherits_non_objc_protocol,
                   proto->getDeclaredType(), inherited->getDeclaredType());
          diagnose(inherited->getLoc(), diag::kind_identifier_declared_here,
                   DescriptiveDeclKind::Protocol, inherited->getName());
          isObjC = None;
        }
      }

      markAsObjC(*this, proto, isObjC);
    }

    // FIXME: IRGen likes to emit @objc protocol descriptors even if the
    // protocol comes from a different module or translation unit.
    //
    // It would be nice if it didn't have to do that, then we could remove
    // this case.
    if (proto->isObjC())
      requestNominalLayout(proto);

    break;
  }

  case DeclKind::Param: {
    // FIXME: This case is hit when code completion occurs in a function
    // parameter list. Previous parameters are definitely in scope, but
    // we don't really know how to type-check them.
    // We can also hit this when code-completing in a closure body.
    //
    // FIXME: Also, note that we don't call setValidationStarted() here,
    // because the ExprCleanser clears the type of ParamDecls, so we
    // can end up here multiple times for the same ParamDecl.
    auto *PD = cast<ParamDecl>(D);
    if (!PD->hasInterfaceType())
      PD->markInvalid();

    break;
  }

  case DeclKind::Var: {
    auto *VD = cast<VarDecl>(D);
    auto *PBD = VD->getParentPatternBinding();

    // Note that we need to handle the fact that some VarDecls don't
    // have a PatternBindingDecl, for example the iterator in a
    // 'for ... in ...' loop.
    if (PBD == nullptr) {
      if (!VD->hasInterfaceType()) {
        VD->setValidationStarted();
        VD->markInvalid();
      }

      break;
    }

    // If we're already checking our PatternBindingDecl, bail out
    // without setting our own 'is being validated' flag, since we
    // will attempt validation again later.
    if (PBD->isBeingValidated())
      return;

    D->setIsBeingValidated();

    if (!VD->hasInterfaceType()) {
      // Attempt to infer the type using initializer expressions.
      validatePatternBindingEntries(*this, PBD);

      auto parentPattern = VD->getParentPattern();
      if (PBD->isInvalid() || !parentPattern->hasType()) {
        parentPattern->setType(ErrorType::get(Context));
        setBoundVarsTypeError(parentPattern, Context);
      }

      // Should have set a type above.
      assert(VD->hasInterfaceType());
    }

    // We're not really done with processing the signature yet, but
    // @objc checking requires the declaration to call itself validated
    // so that it can be considered as a witness.
    D->setIsBeingValidated(false);

    checkDeclAttributesEarly(VD);
    validateAttributes(*this, VD);

    // Properties need some special validation logic.
    if (auto *nominalDecl = VD->getDeclContext()
            ->getAsNominalTypeOrNominalTypeExtensionContext()) {
      // If this is a property, check if it needs to be exposed to
      // Objective-C.
      Optional<ObjCReason> isObjC = shouldMarkAsObjC(*this, VD);

      if (isObjC && !swift::isRepresentableInObjC(VD, *isObjC))
        isObjC = None;

      markAsObjC(*this, VD, isObjC);

      // Under the Swift 3 inference rules, if we have @IBInspectable or
      // @GKInspectable but did not infer @objc, warn that the attribute is
      if (!isObjC && Context.LangOpts.EnableSwift3ObjCInference) {
        if (auto attr = VD->getAttrs().getAttribute<IBInspectableAttr>()) {
          diagnose(attr->getLocation(),
                   diag::attribute_meaningless_when_nonobjc,
                   attr->getAttrName())
            .fixItRemove(attr->getRange());
        }

        if (auto attr = VD->getAttrs().getAttribute<GKInspectableAttr>()) {
          diagnose(attr->getLocation(),
                   diag::attribute_meaningless_when_nonobjc,
                   attr->getAttrName())
            .fixItRemove(attr->getRange());
        }
      }

      // If this variable is a class member, mark it final if the
      // class is final, or if it was declared with 'let'.
      auto staticSpelling =
          VD->getParentPatternBinding()->getStaticSpelling();
      inferFinalAndDiagnoseIfNeeded(*this, VD, staticSpelling);

      if (VD->isLet() && isa<ClassDecl>(nominalDecl)) {
        makeFinal(Context, VD);

        if (VD->getFormalAccess() == AccessLevel::Open) {
          auto diagID = diag::implicitly_final_cannot_be_open;
          if (!Context.isSwiftVersionAtLeast(5))
            diagID = diag::implicitly_final_cannot_be_open_swift4;
          auto inFlightDiag =
              diagnose(D, diagID,
                       static_cast<unsigned>(ImplicitlyFinalReason::Let));
          fixItAccess(inFlightDiag, D, AccessLevel::Public);
        }
      }

      // Infer 'dynamic' after 'final' but before touching accessors.
      inferDynamic(Context, VD);
    }

    // Perform accessor-related validation.
    validateAbstractStorageDecl(*this, VD);

    break;
  }

  case DeclKind::Func:
  case DeclKind::Accessor: {
    auto *FD = cast<FuncDecl>(D);
    assert(!FD->hasInterfaceType());

    // Bail out if we're in a recursive validation situation.
    if (auto accessor = dyn_cast<AccessorDecl>(FD)) {
      auto *storage = accessor->getStorage();
      validateDecl(storage);
      if (!storage->hasValidSignature())
        return;
    }

    checkDeclAttributesEarly(FD);

    FD->setIsBeingValidated();

    // Bind operator functions to the corresponding operator declaration.
    if (FD->isOperator())
      bindFuncDeclToOperator(*this, FD);

    // Validate 'static'/'class' on functions in extensions.
    auto StaticSpelling = FD->getStaticSpelling();
    if (StaticSpelling != StaticSpellingKind::None &&
        FD->getDeclContext()->isExtensionContext()) {
      if (auto *NTD = FD->getDeclContext()
              ->getAsNominalTypeOrNominalTypeExtensionContext()) {
        if (!isa<ClassDecl>(NTD)) {
          if (StaticSpelling == StaticSpellingKind::KeywordClass) {
            diagnose(FD, diag::class_func_not_in_class, false)
                .fixItReplace(FD->getStaticLoc(), "static");
            diagnose(NTD, diag::extended_type_declared_here);
          }
        }
      }
    }

    validateSelfAccessKind(*this, FD);

    // Check whether the return type is dynamic 'Self'.
    if (checkDynamicSelfReturn(*this, FD))
      FD->setInvalid();

    // Accessors should pick up various parts of their type signatures
    // directly from the storage declaration instead of re-deriving them.
    // FIXME: should this include the generic signature?
    if (auto accessor = dyn_cast<AccessorDecl>(FD)) {
      auto storage = accessor->getStorage();

      // Note that it's important for correctness that we're filling in
      // empty TypeLocs, because otherwise revertGenericFuncSignature might
      // erase the types we set, causing them to be re-validated in a later
      // pass.  That later validation might be incorrect even if the TypeLocs
      // are a clone of the type locs from which we derived the value type,
      // because the rules for interpreting types in parameter contexts
      // are sometimes different from the rules elsewhere; for example,
      // function types default to non-escaping.

      auto valueParams =
        accessor->getParameterList(accessor->getParent()->isTypeContext());

      // Determine the value type.
      Type valueIfaceTy, valueTy;
      if (auto VD = dyn_cast<VarDecl>(storage)) {
        valueIfaceTy = VD->getInterfaceType()->getReferenceStorageReferent();
        valueTy = VD->getType()->getReferenceStorageReferent();
      } else {
        auto SD = cast<SubscriptDecl>(storage);
        valueIfaceTy = SD->getElementInterfaceType();
        valueTy = SD->mapTypeIntoContext(valueIfaceTy);

        // Copy the index types instead of re-validating them.
        auto indices = SD->getIndices();
        for (size_t i = 0, e = indices->size(); i != e; ++i) {
          auto subscriptParam = indices->get(i);
          if (!subscriptParam->hasInterfaceType())
            continue;

          Type paramIfaceTy = subscriptParam->getInterfaceType();
          Type paramTy = SD->mapTypeIntoContext(paramIfaceTy);

          auto accessorParam = valueParams->get(valueParams->size() - e + i);
          accessorParam->setType(paramTy);
          accessorParam->setInterfaceType(paramIfaceTy);
          accessorParam->getTypeLoc().setType(paramTy);
        }
      }

      // Propagate the value type into the correct position.
      switch (accessor->getAccessorKind()) {
      // For getters, set the result type to the value type.
      case AccessorKind::Get:
        accessor->getBodyResultTypeLoc().setType(valueIfaceTy);
        break;

      // For setters and observers, set the old/new value parameter's type
      // to the value type.
      case AccessorKind::DidSet:
      case AccessorKind::WillSet:
        // Make sure that observing accessors are marked final if in a class.
        if (!accessor->isFinal() &&
            accessor->getDeclContext()->getAsClassOrClassExtensionContext()) {
          makeFinal(Context, accessor);
        }
        LLVM_FALLTHROUGH;

      case AccessorKind::Set: {
        auto newValueParam = valueParams->get(0);
        newValueParam->setType(valueTy);
        newValueParam->setInterfaceType(valueIfaceTy);
        newValueParam->getTypeLoc().setType(valueTy);
        break;
      }

      // Addressor result types can get complicated because of the owner.
      case AccessorKind::Address:
      case AccessorKind::MutableAddress:
        if (Type resultType =
              buildAddressorResultType(*this, accessor, valueIfaceTy)) {
          accessor->getBodyResultTypeLoc().setType(resultType);
        }
        break;

      // These don't mention the value types directly.
      case AccessorKind::MaterializeForSet:
        break;
      }
    }

    // Before anything else, set up the 'self' argument correctly if present.
    if (FD->getDeclContext()->isTypeContext())
      configureImplicitSelf(*this, FD);

    // If we have generic parameters, check the generic signature now.
    if (auto gp = FD->getGenericParams()) {
      gp->setOuterParameters(FD->getDeclContext()->getGenericParamsOfContext());

      auto *sig = validateGenericFuncSignature(FD);

      GenericEnvironment *env;
      if (auto AD = dyn_cast<AccessorDecl>(FD)) {
        env = cast<SubscriptDecl>(AD->getStorage())->getGenericEnvironment();
        assert(env && "accessor has generics but subscript is not generic");
      } else {
        env = sig->createGenericEnvironment();
      }
      FD->setGenericEnvironment(env);

      // Revert the types within the signature so it can be type-checked with
      // archetypes below.
      revertGenericFuncSignature(FD);
    } else if (auto genericSig =
                 FD->getDeclContext()->getGenericSignatureOfContext()) {
      if (!isa<AccessorDecl>(FD)) {
        (void)validateGenericFuncSignature(FD);

        // Revert all of the types within the signature of the function.
        revertGenericFuncSignature(FD);
      } else {
        // We've inherited all of the type information already.
        configureInterfaceType(FD, genericSig);
      }

      FD->setGenericEnvironment(
          FD->getDeclContext()->getGenericEnvironmentOfContext());
    }

    // Set the context type of 'self'.
    if (FD->getDeclContext()->isTypeContext())
      recordSelfContextType(FD);

    // Type check the parameters and return type again, now with archetypes.
    GenericTypeToArchetypeResolver resolver(FD);

    bool badType = false;
    if (!FD->getBodyResultTypeLoc().isNull()) {
      TypeResolutionOptions options = TypeResolutionFlags::AllowIUO;
      if (FD->hasDynamicSelf())
        options |= TypeResolutionFlags::DynamicSelfResult;

      if (validateType(FD->getBodyResultTypeLoc(), FD, options,
                       &resolver)) {
        badType = true;
      }
    }

    badType |= typeCheckParameterLists(FD, resolver);

    if (badType) {
      FD->setInterfaceType(ErrorType::get(Context));
      FD->setInvalid();
      FD->setIsBeingValidated(false);
      break;
    }

    if (!isa<AccessorDecl>(FD) || cast<AccessorDecl>(FD)->isGetter()) {
      auto *TyR = getTypeLocForFunctionResult(FD).getTypeRepr();
      if (TyR && TyR->getKind() == TypeReprKind::ImplicitlyUnwrappedOptional) {
        auto &C = FD->getASTContext();
        FD->getAttrs().add(
            new (C) ImplicitlyUnwrappedOptionalAttr(/* implicit= */ true));
      }
    }

    if (!FD->getGenericSignatureOfContext())
      configureInterfaceType(FD, FD->getGenericSignature());

    // We want the function to be available for name lookup as soon
    // as it has a valid interface type.
    FD->setIsBeingValidated(false);

    if (FD->isInvalid())
      break;

    validateAttributes(*this, FD);

    // Member functions need some special validation logic.
    if (FD->getDeclContext()->isTypeContext()) {
      if (FD->isOperator())
        checkMemberOperator(*this, FD);

      Optional<ObjCReason> isObjC = shouldMarkAsObjC(*this, FD);
      auto accessor = dyn_cast<AccessorDecl>(FD);

      auto *protocolContext = dyn_cast<ProtocolDecl>(
          FD->getDeclContext());
      if (protocolContext && accessor) {
        if (isObjC)
          isObjC = ObjCReason::Accessor;
      }

      if (accessor && accessor->isGetterOrSetter()) {
        // If the property decl is an instance property, its accessors will
        // be instance methods and the above condition will mark them ObjC.
        // The only additional condition we need to check is if the var decl
        // had an @objc or @iboutlet property.

        AbstractStorageDecl *storage = accessor->getStorage();
        // Validate the subscript or property because it might not be type
        // checked yet.
        validateDecl(storage);

        if (storage->getAttrs().hasAttribute<NonObjCAttr>())
          isObjC = None;
        else if (storage->isObjC()) {
          if (!isObjC) {
            // Make this accessor @objc because its property is @objc.
            isObjC = ObjCReason::Accessor;
          } else if (auto storageObjCAttr =
                       storage->getAttrs().getAttribute<ObjCAttr>()) {
            // If @objc on the storage declaration was inferred using a
            // deprecated rule, but this accessor is @objc in its own right,
            // complain.
            ;
            if (storageObjCAttr && storageObjCAttr->isSwift3Inferred() &&
                shouldDiagnoseObjCReason(*isObjC, Context)) {
              diagnose(storage, diag::accessor_swift3_objc_inference,
                       storage->getDescriptiveKind(), storage->getFullName(),
                       isa<SubscriptDecl>(storage), accessor->isSetter())
                .fixItInsert(storage->getAttributeInsertionLoc(
                                                      /*forModifier=*/false),
                             "@objc ");
            }
          }
        }

        // If the storage is dynamic or final, propagate to this accessor.
        if (isObjC &&
            storage->isDynamic())
          makeDynamic(Context, FD);

        if (storage->isFinal())
          makeFinal(Context, FD);
      }

      Optional<ForeignErrorConvention> errorConvention;
      if (isObjC &&
          (FD->isInvalid() || !isRepresentableInObjC(FD, *isObjC,
                                                     errorConvention)))
        isObjC = None;
      markAsObjC(*this, FD, isObjC, errorConvention);

      inferFinalAndDiagnoseIfNeeded(*this, FD, FD->getStaticSpelling());
      inferDynamic(Context, FD);
    }

    // If the function is exported to C, it must be representable in (Obj-)C.
    if (auto CDeclAttr = FD->getAttrs().getAttribute<swift::CDeclAttr>()) {
      Optional<ForeignErrorConvention> errorConvention;
      if (isRepresentableInObjC(FD, ObjCReason::ExplicitlyCDecl,
                                errorConvention)) {
        if (FD->hasThrows()) {
          FD->setForeignErrorConvention(*errorConvention);
          diagnose(CDeclAttr->getLocation(), diag::cdecl_throws);
        }
      }
    }

    checkDeclAttributes(FD);

    break;
  }

  case DeclKind::Constructor: {
    auto *CD = cast<ConstructorDecl>(D);

    CD->setIsBeingValidated();

    checkDeclAttributesEarly(CD);

    // convenience initializers are only allowed on classes and in
    // extensions thereof.
    if (CD->isConvenienceInit()) {
      if (auto extType = CD->getDeclContext()->getDeclaredInterfaceType()) {
        auto extClass = extType->getClassOrBoundGenericClass();

        // Forbid convenience inits on Foreign CF types, as Swift does not yet
        // support user-defined factory inits.
        if (extClass &&
            extClass->getForeignClassKind() == ClassDecl::ForeignKind::CFType) {
          diagnose(CD->getLoc(), diag::cfclass_convenience_init);
        }

        if (!extClass && !extType->hasError()) {
          auto ConvenienceLoc =
            CD->getAttrs().getAttribute<ConvenienceAttr>()->getLocation();

          // Produce a tailored diagnostic for structs and enums.
          bool isStruct = extType->getStructOrBoundGenericStruct() != nullptr;
          if (isStruct || extType->getEnumOrBoundGenericEnum()) {
            diagnose(CD->getLoc(), diag::enumstruct_convenience_init,
                     isStruct ? "structs" : "enums")
              .fixItRemove(ConvenienceLoc);
          } else {
            diagnose(CD->getLoc(), diag::nonclass_convenience_init, extType)
              .fixItRemove(ConvenienceLoc);
          }
          CD->setInitKind(CtorInitializerKind::Designated);
        }
      }
    } else if (auto extType = CD->getDeclContext()->getDeclaredInterfaceType()) {
      // A designated initializer for a class must be written within the class
      // itself.
      //
      // This is because designated initializers of classes get a vtable entry,
      // and extensions cannot add vtable entries to the extended type.
      //
      // If we implement the ability for extensions defined in the same module
      // (or the same file) to add vtable entries, we can re-evaluate this
      // restriction.
      if (extType->getClassOrBoundGenericClass() &&
          isa<ExtensionDecl>(CD->getDeclContext())) {
        diagnose(CD->getLoc(), diag::designated_init_in_extension, extType)
          .fixItInsert(CD->getLoc(), "convenience ");
        CD->setInitKind(CtorInitializerKind::Convenience);
      } else if (CD->getDeclContext()->getAsProtocolExtensionContext()) {
        CD->setInitKind(CtorInitializerKind::Convenience);
      }
    }

    if (CD->getDeclContext()->isTypeContext())
      configureImplicitSelf(*this, CD);

    if (auto gp = CD->getGenericParams()) {
      // Write up generic parameters and check the generic parameter list.
      gp->setOuterParameters(CD->getDeclContext()->getGenericParamsOfContext());

      auto *sig = validateGenericFuncSignature(CD);
      auto *env = sig->createGenericEnvironment();
      CD->setGenericEnvironment(env);

      // Revert the types within the signature so it can be type-checked with
      // archetypes below.
      revertGenericFuncSignature(CD);
    } else if (CD->getDeclContext()->getGenericSignatureOfContext()) {
      (void)validateGenericFuncSignature(CD);

      // Revert all of the types within the signature of the constructor.
      revertGenericFuncSignature(CD);

      CD->setGenericEnvironment(
          CD->getDeclContext()->getGenericEnvironmentOfContext());
    }

    // Set the context type of 'self'.
    if (CD->getDeclContext()->isTypeContext())
      recordSelfContextType(CD);

    // Type check the constructor parameters.
    GenericTypeToArchetypeResolver resolver(CD);
    if (typeCheckParameterLists(CD, resolver) || CD->isInvalid()) {
      CD->setInterfaceType(ErrorType::get(Context));
      CD->setInvalid();
    } else {
      if (!CD->getGenericSignatureOfContext())
        configureInterfaceType(CD, CD->getGenericSignature());
    }

    // We want the constructor to be available for name lookup as soon
    // as it has a valid interface type.
    CD->setIsBeingValidated(false);

    validateAttributes(*this, CD);

    // An initializer is ObjC-compatible if it's explicitly @objc or a member
    // of an ObjC-compatible class.
    if (CD->getDeclContext()->isTypeContext()) {
      Optional<ObjCReason> isObjC = shouldMarkAsObjC(*this, CD,
          /*allowImplicit=*/true);

      Optional<ForeignErrorConvention> errorConvention;
      if (isObjC &&
          (CD->isInvalid() ||
           !isRepresentableInObjC(CD, *isObjC, errorConvention)))
        isObjC = None;
      markAsObjC(*this, CD, isObjC, errorConvention);
    }

    inferDynamic(Context, CD);

    if (CD->getFailability() == OTK_ImplicitlyUnwrappedOptional) {
      auto &C = CD->getASTContext();
      CD->getAttrs().add(
          new (C) ImplicitlyUnwrappedOptionalAttr(/* implicit= */ true));
    }

    break;
  }

  case DeclKind::Destructor: {
    auto *DD = cast<DestructorDecl>(D);

    auto enclosingClass = dyn_cast<ClassDecl>(DD->getDeclContext());
    if (DD->isInvalid() ||
        enclosingClass == nullptr) {
      DD->setInterfaceType(ErrorType::get(Context));
      DD->setInvalid();
      return;
    }

    DD->setIsBeingValidated();

    assert(DD->getDeclContext()->isTypeContext()
           && "Decl parsing must prevent destructors outside of types!");

    checkDeclAttributesEarly(DD);
    DD->copyFormalAccessFrom(enclosingClass, /*sourceIsParentContext*/true);

    configureImplicitSelf(*this, DD);

    if (DD->getDeclContext()->getGenericSignatureOfContext()) {
      (void)validateGenericFuncSignature(DD);
      DD->setGenericEnvironment(
          DD->getDeclContext()->getGenericEnvironmentOfContext());
    }

    // Set the context type of 'self'.
    recordSelfContextType(DD);

    GenericTypeToArchetypeResolver resolver(DD);
    if (typeCheckParameterLists(DD, resolver)) {
      DD->setInterfaceType(ErrorType::get(Context));
      DD->setInvalid();
    }

    if (!DD->getGenericSignatureOfContext())
      configureInterfaceType(DD, DD->getGenericSignature());

    DD->setIsBeingValidated(false);

    // Do this before markAsObjC() to diagnose @nonobjc better
    validateAttributes(*this, DD);

    // Destructors are always @objc, because their Objective-C entry point is
    // -dealloc.
    if (Context.LangOpts.EnableObjCInterop)
      markAsObjC(*this, DD, ObjCReason(ObjCReason::ImplicitlyObjC));
    else
      DD->setIsObjC(false);

    break;
  }

  case DeclKind::Subscript: {
    auto *SD = cast<SubscriptDecl>(D);

    SD->setIsBeingValidated();

    auto dc = SD->getDeclContext();

    if (auto gp = SD->getGenericParams()) {
      // Write up generic parameters and check the generic parameter list.
      gp->setOuterParameters(dc->getGenericParamsOfContext());

      auto *sig = validateGenericSubscriptSignature(SD);
      auto *env = sig->createGenericEnvironment();
      SD->setGenericEnvironment(env);

      // Revert the types within the signature so it can be type-checked with
      // archetypes below.
      revertGenericSubscriptSignature(SD);
    } else if (dc->getGenericSignatureOfContext()) {
      (void)validateGenericSubscriptSignature(SD);

      // Revert all of the types within the signature of the subscript.
      revertGenericSubscriptSignature(SD);

      SD->setGenericEnvironment(
          SD->getDeclContext()->getGenericEnvironmentOfContext());
    }

    // Type check the subscript parameters.
    GenericTypeToArchetypeResolver resolver(SD);

    bool isInvalid = validateType(SD->getElementTypeLoc(), SD,
                                  TypeResolutionFlags::AllowIUO,
                                  &resolver);
    TypeResolutionOptions options;
    options |= TypeResolutionFlags::SubscriptParameters;

    isInvalid |= typeCheckParameterList(SD->getIndices(), SD,
                                        options,
                                        resolver);

    if (isInvalid || SD->isInvalid()) {
      SD->setInterfaceType(ErrorType::get(Context));
      SD->setInvalid();
    } else {
      if (!SD->getGenericSignatureOfContext())
        configureInterfaceType(SD, SD->getGenericSignature());
    }

    SD->setIsBeingValidated(false);

    checkDeclAttributesEarly(SD);

    validateAttributes(*this, SD);

    auto *TyR = SD->getElementTypeLoc().getTypeRepr();
    if (TyR && TyR->getKind() == TypeReprKind::ImplicitlyUnwrappedOptional) {
      auto &C = SD->getASTContext();
      SD->getAttrs().add(
          new (C) ImplicitlyUnwrappedOptionalAttr(/* implicit= */ true));
    }

    // Member subscripts need some special validation logic.
    if (dc->isTypeContext()) {
      // If this is a class member, mark it final if the class is final.
      inferFinalAndDiagnoseIfNeeded(*this, SD, StaticSpellingKind::None);

      // A subscript is ObjC-compatible if it's explicitly @objc, or a
      // member of an ObjC-compatible class or protocol.
      Optional<ObjCReason> isObjC = shouldMarkAsObjC(*this, SD);

      if (isObjC && !swift::isRepresentableInObjC(SD, *isObjC))
        isObjC = None;
      markAsObjC(*this, SD, isObjC);

      // Infer 'dynamic' before touching accessors.
      inferDynamic(Context, SD);
    }

    // Perform accessor-related validation.
    validateAbstractStorageDecl(*this, SD);

    break;
  }

  case DeclKind::EnumElement: {
    auto *EED = cast<EnumElementDecl>(D);

    checkDeclAttributesEarly(EED);
    validateAttributes(*this, EED);

    EED->setIsBeingValidated(true);

    if (auto *PL = EED->getParameterList()) {
      GenericTypeToArchetypeResolver resolver(EED->getParentEnum());

      bool isInvalid
        = typeCheckParameterList(PL, EED->getParentEnum(),
                                 TypeResolutionFlags::EnumCase, resolver);

      if (isInvalid || EED->isInvalid()) {
        EED->setInterfaceType(ErrorType::get(Context));
        EED->setInvalid();
      } else {
        checkDefaultArguments(PL, EED);
      }
    }

    // If we have a raw value, make sure there's a raw type as well.
    if (auto *rawValue = EED->getRawValueExpr()) {
      EnumDecl *ED = EED->getParentEnum();
      if (!ED->hasRawType()) {
        diagnose(rawValue->getLoc(),diag::enum_raw_value_without_raw_type);
        // Recover by setting the raw type as this element's type.
        Expr *typeCheckedExpr = rawValue;
        if (!typeCheckExpression(typeCheckedExpr, ED)) {
          EED->setTypeCheckedRawValueExpr(typeCheckedExpr);
          checkEnumElementErrorHandling(EED);
        }
      } else {
        // Wait until the second pass, when all the raw value expressions
        // can be checked together.
      }
    }

    EED->setIsBeingValidated(false);

    // Now that we have an argument type we can set the element's declared
    // type.
    if (!EED->hasInterfaceType() && !EED->computeType())
      break;

    // Require the carried type to be materializable.
    if (auto argTy = EED->getArgumentInterfaceType()) {
      assert(!argTy->hasLValueType() && "enum element cannot carry @lvalue");

      if (!argTy->isMaterializable()) {
        diagnose(EED->getLoc(), diag::enum_element_not_materializable, argTy);
        EED->setInterfaceType(ErrorType::get(Context));
        EED->setInvalid();
      }
    }

    break;
  }
  }

  assert(D->hasValidSignature());
}

void TypeChecker::validateDeclForNameLookup(ValueDecl *D) {
  // Validate the context.
  auto dc = D->getDeclContext();
  if (auto nominal = dyn_cast<NominalTypeDecl>(dc)) {
    validateDeclForNameLookup(nominal);
    if (!nominal->hasInterfaceType())
      return;
  } else if (auto ext = dyn_cast<ExtensionDecl>(dc)) {
    validateExtension(ext);
    if (!ext->hasValidSignature())
      return;
  }

  switch (D->getKind()) {
  case DeclKind::Protocol: {
    auto proto = cast<ProtocolDecl>(D);
    if (proto->hasInterfaceType())
      return;
    proto->computeType();

    auto *gp = proto->getGenericParams();
    unsigned depth = gp->getDepth();
    for (auto paramDecl : *gp)
      paramDecl->setDepth(depth);

    (void) proto->getFormalAccess();

    // Record inherited protocols.
    resolveInheritedProtocols(proto);
    resolveTrailingWhereClause(proto);

    for (auto ATD : proto->getAssociatedTypeMembers()) {
      validateDeclForNameLookup(ATD);
    }

    // Compute the requirement signature later to avoid circularity.
    DelayedRequirementSignatures.insert(proto);

    // FIXME: IRGen likes to emit @objc protocol descriptors even if the
    // protocol comes from a different module or translation unit.
    //
    // It would be nice if it didn't have to do that, then we could remove
    // this case.
    if (proto->isObjC())
      requestNominalLayout(proto);

    break;
  }
  case DeclKind::AssociatedType: {
    auto assocType = cast<AssociatedTypeDecl>(D);
    if (assocType->hasInterfaceType())
      return;
    assocType->computeType();
    (void) assocType->getFormalAccess();
    break;
  }
  case DeclKind::TypeAlias: {
    auto typealias = cast<TypeAliasDecl>(D);
    if (typealias->getUnderlyingTypeLoc().getType())
      return;

    // Perform earlier validation of typealiases in protocols.
    if (isa<ProtocolDecl>(dc)) {
      if (!typealias->getGenericParams()) {
        if (typealias->isBeingValidated()) return;

        bool validated = typealias->hasValidationStarted();

        if (!validated)
          typealias->setIsBeingValidated();
        SWIFT_DEFER {
          if (!validated)
            typealias->setIsBeingValidated(false);
        };

        (void) typealias->getFormalAccess();

        ProtocolRequirementTypeResolver resolver;
        TypeResolutionOptions options =
          TypeResolutionFlags::TypeAliasUnderlyingType;
        if (validateType(typealias->getUnderlyingTypeLoc(),
                         typealias, options, &resolver)) {
          typealias->setInvalid();
          typealias->getUnderlyingTypeLoc().setInvalidType(Context);
        }

        typealias->setUnderlyingType(
                                typealias->getUnderlyingTypeLoc().getType());

        // Note that this doesn't set the generic environment of the alias yet,
        // because we haven't built one for the protocol.
        //
        // See how validateDecl() sets the generic environment on alias members
        // explicitly.
        //
        // FIXME: Hopefully this can all go away with the ITC.
        return;
      }
    }
    LLVM_FALLTHROUGH;
  }

  default:
    validateDecl(D);
    break;
  }
}

static bool shouldValidateMemberDuringFinalization(NominalTypeDecl *nominal,
                                                   ValueDecl *VD) {
  // For enums, we only need to validate enum elements to know
  // the layout.
  if (isa<EnumDecl>(nominal) &&
      isa<EnumElementDecl>(VD))
    return true;

  // For structs, we only need to validate stored properties to
  // know the layout.
  if (isa<StructDecl>(nominal) &&
      (isa<VarDecl>(VD) &&
       !cast<VarDecl>(VD)->isStatic() &&
       (cast<VarDecl>(VD)->hasStorage() ||
        VD->getAttrs().hasAttribute<LazyAttr>())))
    return true;

  // For classes, we need to validate properties and functions,
  // but skipping nested types is OK.
  if (isa<ClassDecl>(nominal) &&
      !isa<TypeDecl>(VD))
    return true;

  // For protocols, skip nested typealiases and nominal types.
  if (isa<ProtocolDecl>(nominal) &&
      !isa<GenericTypeDecl>(VD))
    return true;

  return false;
}

void TypeChecker::requestMemberLayout(ValueDecl *member) {
  auto *dc = member->getDeclContext();
  if (auto *classDecl = dyn_cast<ClassDecl>(dc))
    requestNominalLayout(classDecl);
  if (auto *protocolDecl = dyn_cast<ProtocolDecl>(dc))
    requestNominalLayout(protocolDecl);
}

void TypeChecker::requestNominalLayout(NominalTypeDecl *nominalDecl) {
  if (nominalDecl->hasValidatedLayout())
    return;

  nominalDecl->setHasValidatedLayout();

  if (isa<SourceFile>(nominalDecl->getModuleScopeContext()))
    DeclsToFinalize.insert(nominalDecl);
}

void TypeChecker::requestSuperclassLayout(ClassDecl *classDecl) {
  auto superclassTy = classDecl->getSuperclass();
  if (superclassTy) {
    auto *superclassDecl = superclassTy->getClassOrBoundGenericClass();
    if (superclassDecl)
      requestNominalLayout(superclassDecl);
  }
}

static void finalizeType(TypeChecker &TC, NominalTypeDecl *nominal) {
  assert(!nominal->hasClangNode());
  assert(isa<SourceFile>(nominal->getModuleScopeContext()));

  for (auto *D : nominal->getMembers()) {
    auto VD = dyn_cast<ValueDecl>(D);
    if (!VD)
      continue;

    if (!shouldValidateMemberDuringFinalization(nominal, VD))
      continue;

    TC.validateDecl(VD);

    // The only thing left to do is synthesize storage for lazy variables.
    auto *prop = dyn_cast<VarDecl>(D);
    if (!prop)
      continue;

    if (prop->getAttrs().hasAttribute<LazyAttr>() && !prop->isStatic()
                                                  && prop->getGetter()) {
      assert(!prop->getGetter()->hasBody());
      TC.completeLazyVarImplementation(prop);
    }
  }

  if (auto *CD = dyn_cast<ClassDecl>(nominal)) {
    // We need to add implicit initializers and dtors because it
    // affects vtable layout.
    TC.addImplicitConstructors(CD);
    CD->addImplicitDestructor();

    // We need the superclass vtable layout as well.
    TC.requestSuperclassLayout(CD);

    auto useConformance = [&](ProtocolDecl *protocol) {
      if (auto ref = TC.conformsToProtocol(
            CD->getDeclaredInterfaceType(), protocol, CD,
            ConformanceCheckFlags::SkipConditionalRequirements,
            SourceLoc())) {
        if (ref->getConcrete()->getDeclContext() == CD)
          TC.markConformanceUsed(*ref, CD);
      }
    };

    // If the class is Encodable, Decodable or Hashable, force those
    // conformances to ensure that the synthesized members appear in the vtable.
    //
    // FIXME: Generalize this to other protocols for which
    // we can derive conformances.
    useConformance(TC.Context.getProtocol(KnownProtocolKind::Decodable));
    useConformance(TC.Context.getProtocol(KnownProtocolKind::Encodable));
    useConformance(TC.Context.getProtocol(KnownProtocolKind::Hashable));
  }

  // validateDeclForNameLookup will not trigger an immediate full
  // validation of protocols, but clients will assume that things
  // like the requirement signature have been set.
  if (auto PD = dyn_cast<ProtocolDecl>(nominal)) {
    if (!PD->isRequirementSignatureComputed()) {
      TC.validateDecl(PD);
    }
  }
}

void TypeChecker::finalizeDecl(ValueDecl *decl) {
  if (auto nominal = dyn_cast<NominalTypeDecl>(decl)) {
    finalizeType(*this, nominal);
  } else if (auto func = dyn_cast<AbstractFunctionDecl>(decl)) {
    // We synthesize certain functions --- mostly accessors --- at
    // times that can be inconvenient for immediate validation.  We add
    // them to the list of declarations to finalize so that we can
    // fully validate them at a more opportune time.
    validateDecl(func);
  } else {
    auto storage = cast<AbstractStorageDecl>(decl);
    finalizeAbstractStorageDecl(*this, storage);
  }
}

bool swift::isPassThroughTypealias(TypeAliasDecl *typealias) {
  // Pass-through only makes sense when the typealias refers to a nominal
  // type.
  Type underlyingType = typealias->getUnderlyingTypeLoc().getType();
  auto nominal = underlyingType->getAnyNominal();
  if (!nominal) return false;

  // Check that the nominal type and the typealias are either both generic
  // at this level or neither are.
  if (nominal->isGeneric() != typealias->isGeneric())
    return false;

  // Make sure either both have generic signatures or neither do.
  auto nominalSig = nominal->getGenericSignature();
  auto typealiasSig = typealias->getGenericSignature();
  if (static_cast<bool>(nominalSig) != static_cast<bool>(typealiasSig))
    return false;

  // If neither is generic, we're done: it's a pass-through alias.
  if (!nominalSig) return true;

  // Check that the type parameters are the same the whole way through.
  auto nominalGenericParams = nominalSig->getGenericParams();
  auto typealiasGenericParams = typealiasSig->getGenericParams();
  if (nominalGenericParams.size() != typealiasGenericParams.size())
    return false;
  if (!std::equal(nominalGenericParams.begin(), nominalGenericParams.end(),
                  typealiasGenericParams.begin(),
                  [](GenericTypeParamType *gp1, GenericTypeParamType *gp2) {
                    return gp1->isEqual(gp2);
                  }))
    return false;

  // If neither is generic at this level, we have a pass-through typealias.
  if (!typealias->isGeneric()) return true;

  auto boundGenericType = underlyingType->getAs<BoundGenericType>();
  if (!boundGenericType) return false;

  // If our arguments line up with our innermost generic parameters, it's
  // a passthrough typealias.
  auto innermostGenericParams = typealiasSig->getInnermostGenericParams();
  auto boundArgs = boundGenericType->getGenericArgs();
  if (boundArgs.size() != innermostGenericParams.size())
    return false;

  return std::equal(boundArgs.begin(), boundArgs.end(),
                    innermostGenericParams.begin(),
                    [](Type arg, GenericTypeParamType *gp) {
                      return arg->isEqual(gp);
                    });
}

/// Form the interface type of an extension from the raw type and the
/// extension's list of generic parameters.
static Type formExtensionInterfaceType(TypeChecker &tc, ExtensionDecl *ext,
                                       Type type,
                                       GenericParamList *genericParams,
                                       bool &mustInferRequirements) {
  // Find the nominal type declaration and its parent type.
  Type parentType;
  GenericTypeDecl *genericDecl;
  if (auto unbound = type->getAs<UnboundGenericType>()) {
    parentType = unbound->getParent();
    genericDecl = unbound->getDecl();
  } else {
    if (type->is<ProtocolCompositionType>())
      type = type->getCanonicalType();
    auto nominalType = type->castTo<NominalType>();
    parentType = nominalType->getParent();
    genericDecl = nominalType->getDecl();
  }

  // Reconstruct the parent, if there is one.
  if (parentType) {
    // Build the nested extension type.
    auto parentGenericParams = genericDecl->getGenericParams()
                                 ? genericParams->getOuterParameters()
                                 : genericParams;
    parentType =
      formExtensionInterfaceType(tc, ext, parentType, parentGenericParams,
                                 mustInferRequirements);
  }

  // Find the nominal type.
  auto nominal = dyn_cast<NominalTypeDecl>(genericDecl);
  auto typealias = dyn_cast<TypeAliasDecl>(genericDecl);
  if (!nominal) {
    Type underlyingType = typealias->getUnderlyingTypeLoc().getType();
    nominal = underlyingType->getNominalOrBoundGenericNominal();
  }

  // Form the result.
  Type resultType;
  SmallVector<Type, 2> genericArgs;
  if (!nominal->isGeneric() || isa<ProtocolDecl>(nominal)) {
    resultType = NominalType::get(nominal, parentType,
                                  nominal->getASTContext());
  } else {
    // Form the bound generic type with the type parameters provided.
    for (auto gp : *genericParams) {
      genericArgs.push_back(gp->getDeclaredInterfaceType());
    }

    resultType = BoundGenericType::get(nominal, parentType, genericArgs);
  }

  // If we have a typealias, try to form type sugar.
  if (typealias && isPassThroughTypealias(typealias)) {
    auto typealiasSig = typealias->getGenericSignature();
    SubstitutionMap subMap;
    if (typealiasSig) {
      subMap = SubstitutionMap::get(
          typealiasSig,
          [](SubstitutableType *type) -> Type {
            return Type(type);
          },
          MakeAbstractConformanceForGenericType());

      mustInferRequirements = true;
    }

    resultType = NameAliasType::get(typealias, parentType, subMap,
                                    resultType);
  }

  return resultType;
}

/// Visit the given generic parameter lists from the outermost to the innermost,
/// calling the visitor function for each list.
static void visitOuterToInner(
                      GenericParamList *genericParams,
                      llvm::function_ref<void(GenericParamList *)> visitor) {
  if (auto outerGenericParams = genericParams->getOuterParameters())
    visitOuterToInner(outerGenericParams, visitor);

  visitor(genericParams);
}

/// Check the generic parameters of an extension, recursively handling all of
/// the parameter lists within the extension.
static std::pair<GenericEnvironment *, Type>
checkExtensionGenericParams(TypeChecker &tc, ExtensionDecl *ext, Type type,
                            GenericParamList *genericParams) {
  assert(!ext->getGenericEnvironment());

  // Form the interface type of the extension.
  bool mustInferRequirements = false;
  Type extInterfaceType =
    formExtensionInterfaceType(tc, ext, type, genericParams,
                               mustInferRequirements);

  // Prepare all of the generic parameter lists for generic signature
  // validation.
  visitOuterToInner(genericParams, [&](GenericParamList *gpList) {
    tc.prepareGenericParamList(gpList, ext);
  });

  // Local function used to infer requirements from the extended type.
  auto inferExtendedTypeReqs = [&](GenericSignatureBuilder &builder) {
    auto source =
      GenericSignatureBuilder::FloatingRequirementSource::forInferred(nullptr);

    builder.inferRequirements(*ext->getModuleContext(),
                              TypeLoc::withoutLoc(extInterfaceType),
                              source);
  };

  // Validate the generic type signature.
  auto *env = tc.checkGenericEnvironment(genericParams,
                                         ext->getDeclContext(), nullptr,
                                         /*allowConcreteGenericParams=*/true,
                                         ext, inferExtendedTypeReqs,
                                         mustInferRequirements);

  // Validate the generic parameters for the last time, to splat down
  // actual archetypes.
  visitOuterToInner(genericParams, [&](GenericParamList *gpList) {
    tc.revertGenericParamList(gpList);
  });
  GenericTypeToArchetypeResolver archetypeResolver(env);
  visitOuterToInner(genericParams, [&](GenericParamList *gpList) {
    tc.checkGenericParamList(nullptr, gpList, nullptr, &archetypeResolver);
  });

  Type extContextType =
    env->mapTypeIntoContext(extInterfaceType);
  return { env, extContextType };
}

void TypeChecker::validateExtension(ExtensionDecl *ext) {
  // If we're currently validating, or have already validated this extension,
  // there's nothing more to do now.
  if (ext->hasValidationStarted())
    return;

  ext->setIsBeingValidated();
  SWIFT_DEFER { ext->setIsBeingValidated(false); };

  // If the extension is already known to be invalid, we're done.
  if (ext->isInvalid())
    return;

  // FIXME: We need to check whether anything is specialized, because
  // the innermost extended type might itself be a non-generic type
  // within a generic type.
  auto extendedType = ext->getExtendedType();

  if (extendedType.isNull() || extendedType->hasError())
    return;

  // Validate the nominal type declaration being extended.
  NominalTypeDecl *nominal = extendedType->getAnyNominal();
  if (!nominal) {
    auto unbound = cast<UnboundGenericType>(extendedType.getPointer());
    auto typealias = cast<TypeAliasDecl>(unbound->getDecl());
    validateDecl(typealias);

    nominal = typealias->getUnderlyingTypeLoc().getType()->getAnyNominal();
  }
  validateDecl(nominal);

  if (nominal->getGenericParamsOfContext()) {
    auto genericParams = ext->getGenericParams();
    assert(genericParams && "bindExtensionDecl didn't set generic params?");

    // Check generic parameters.
    GenericEnvironment *env;
    std::tie(env, extendedType) = checkExtensionGenericParams(
        *this, ext, ext->getExtendedType(),
        genericParams);

    ext->getExtendedTypeLoc().setType(extendedType);
    ext->setGenericEnvironment(env);
    return;
  }

  assert(extendedType->is<NominalType>());
  assert(!nominal->isGenericContext());
}

/// Build a default initializer string for the given pattern.
///
/// This string is suitable for display in diagnostics.
static Optional<std::string> buildDefaultInitializerString(TypeChecker &tc,
                                                           DeclContext *dc,
                                                           Pattern *pattern) {
  switch (pattern->getKind()) {
#define REFUTABLE_PATTERN(Id, Parent) case PatternKind::Id:
#define PATTERN(Id, Parent)
#include "swift/AST/PatternNodes.def"
    return None;
  case PatternKind::Any:
    return None;

  case PatternKind::Named: {
    if (!pattern->hasType())
      return None;

    // Special-case the various types we might see here.
    auto type = pattern->getType();

    // For literal-convertible types, form the corresponding literal.
#define CHECK_LITERAL_PROTOCOL(Kind, String) \
    if (auto proto = tc.getProtocol(SourceLoc(), KnownProtocolKind::Kind)) { \
      if (tc.conformsToProtocol(type, proto, dc, \
                                ConformanceCheckFlags::InExpression)) \
        return std::string(String); \
    }
    CHECK_LITERAL_PROTOCOL(ExpressibleByArrayLiteral, "[]")
    CHECK_LITERAL_PROTOCOL(ExpressibleByDictionaryLiteral, "[:]")
    CHECK_LITERAL_PROTOCOL(ExpressibleByUnicodeScalarLiteral, "\"\"")
    CHECK_LITERAL_PROTOCOL(ExpressibleByExtendedGraphemeClusterLiteral, "\"\"")
    CHECK_LITERAL_PROTOCOL(ExpressibleByFloatLiteral, "0.0")
    CHECK_LITERAL_PROTOCOL(ExpressibleByIntegerLiteral, "0")
    CHECK_LITERAL_PROTOCOL(ExpressibleByStringLiteral, "\"\"")
#undef CHECK_LITERAL_PROTOCOL

    // For optional types, use 'nil'.
    if (type->getOptionalObjectType())
      return std::string("nil");

    return None;
  }

  case PatternKind::Paren: {
    if (auto sub = buildDefaultInitializerString(
                     tc, dc, cast<ParenPattern>(pattern)->getSubPattern())) {
      return "(" + *sub + ")";
    }

    return None;
  }

  case PatternKind::Tuple: {
    std::string result = "(";
    bool first = true;
    for (auto elt : cast<TuplePattern>(pattern)->getElements()) {
      if (auto sub = buildDefaultInitializerString(tc, dc, elt.getPattern())) {
        if (first) {
          first = false;
        } else {
          result += ", ";
        }

        result += *sub;
      } else {
        return None;
      }
    }
    result += ")";
    return result;
  }

  case PatternKind::Typed:
    return buildDefaultInitializerString(
             tc, dc, cast<TypedPattern>(pattern)->getSubPattern());

  case PatternKind::Var:
    return buildDefaultInitializerString(
             tc, dc, cast<VarPattern>(pattern)->getSubPattern());
  }

  llvm_unreachable("Unhandled PatternKind in switch.");
}

/// Diagnose a class that does not have any initializers.
static void diagnoseClassWithoutInitializers(TypeChecker &tc,
                                             ClassDecl *classDecl) {
  tc.diagnose(classDecl, diag::class_without_init,
              classDecl->getDeclaredType());

  // HACK: We've got a special case to look out for and diagnose specifically to
  // improve the experience of seeing this, and mitigate some confusion.
  //
  // For a class A which inherits from Decodable class B, class A may have
  // additional members which prevent default initializer synthesis (and
  // inheritance of other initializers). The user may have assumed that this
  // case would synthesize Encodable/Decodable conformance for class A the same
  // way it may have for class B, or other classes.
  //
  // It is helpful to suggest here that the user may have forgotten to override
  // init(from:) (and encode(to:), if applicable) in a note, before we start
  // listing the members that prevented initializer synthesis.
  // TODO: Add a fixit along with this suggestion.
  if (auto *superclassDecl = classDecl->getSuperclassDecl()) {
    ASTContext &C = tc.Context;
    auto *decodableProto = C.getProtocol(KnownProtocolKind::Decodable);
    auto superclassType = superclassDecl->getDeclaredInterfaceType();
    if (auto ref = tc.conformsToProtocol(superclassType, decodableProto,
                                         superclassDecl,
                                         ConformanceCheckOptions(),
                                         SourceLoc())) {
      // super conforms to Decodable, so we've failed to inherit init(from:).
      // Let's suggest overriding it here.
      //
      // We're going to diagnose on the concrete init(from:) decl if it exists
      // and isn't implicit; otherwise, on the subclass itself.
      ValueDecl *diagDest = classDecl;
      auto initFrom = DeclName(C, DeclBaseName::createConstructor(), C.Id_from);
      auto result = tc.lookupMember(superclassDecl, superclassType, initFrom,
                                    NameLookupFlags::ProtocolMembers |
                                    NameLookupFlags::IgnoreAccessControl);

      if (!result.empty() && !result.front().getValueDecl()->isImplicit())
        diagDest = result.front().getValueDecl();

      auto diagName = diag::decodable_suggest_overriding_init_here;

      // This is also a bit of a hack, but the best place we've got at the
      // moment to suggest this.
      //
      // If the superclass also conforms to Encodable, it's quite
      // likely that the user forgot to override its encode(to:). In this case,
      // we can produce a slightly different diagnostic to suggest doing so.
      auto *encodableProto = C.getProtocol(KnownProtocolKind::Encodable);
      if ((ref = tc.conformsToProtocol(superclassType, encodableProto,
                                       superclassDecl,
                                       ConformanceCheckOptions(),
                                       SourceLoc()))) {
        // We only want to produce this version of the diagnostic if the
        // subclass doesn't directly implement encode(to:).
        // The direct lookup here won't see an encode(to:) if it is inherited
        // from the superclass.
        auto encodeTo = DeclName(C, C.Id_encode, C.Id_to);
        if (classDecl->lookupDirect(encodeTo).empty())
          diagName = diag::codable_suggest_overriding_init_here;
      }

      tc.diagnose(diagDest, diagName);
    }
  }

  for (auto member : classDecl->getMembers()) {
    auto pbd = dyn_cast<PatternBindingDecl>(member);
    if (!pbd)
      continue;

    if (pbd->isStatic() || !pbd->hasStorage() ||
        pbd->isDefaultInitializable() || pbd->isInvalid())
      continue;
   
    for (auto entry : pbd->getPatternList()) {
      if (entry.getInit()) continue;
      
      SmallVector<VarDecl *, 4> vars;
      entry.getPattern()->collectVariables(vars);
      if (vars.empty()) continue;

      auto varLoc = vars[0]->getLoc();
      
      Optional<InFlightDiagnostic> diag;
      switch (vars.size()) {
      case 1:
        diag.emplace(tc.diagnose(varLoc, diag::note_no_in_class_init_1,
                                 vars[0]->getName()));
        break;
      case 2:
        diag.emplace(tc.diagnose(varLoc, diag::note_no_in_class_init_2,
                                 vars[0]->getName(), vars[1]->getName()));
        break;
      case 3:
        diag.emplace(tc.diagnose(varLoc, diag::note_no_in_class_init_3plus,
                                 vars[0]->getName(), vars[1]->getName(), 
                                 vars[2]->getName(), false));
        break;
      default:
        diag.emplace(tc.diagnose(varLoc, diag::note_no_in_class_init_3plus,
                                 vars[0]->getName(), vars[1]->getName(), 
                                 vars[2]->getName(), true));
        break;
      }

      if (auto defaultValueSuggestion
             = buildDefaultInitializerString(tc, classDecl, entry.getPattern()))
        diag->fixItInsertAfter(entry.getPattern()->getEndLoc(),
                               " = " + *defaultValueSuggestion);
    }
  }
}

void TypeChecker::maybeDiagnoseClassWithoutInitializers(ClassDecl *classDecl) {
  // Some heuristics to skip emitting a diagnostic if the class is already
  // irreperably busted.
  if (classDecl->isInvalid() ||
      classDecl->inheritsSuperclassInitializers(nullptr))
    return;

  auto *superclassDecl = classDecl->getSuperclassDecl();
  if (superclassDecl &&
      superclassDecl->hasMissingDesignatedInitializers())
    return;

  for (auto member : classDecl->lookupDirect(DeclBaseName::createConstructor())) {
    auto ctor = dyn_cast<ConstructorDecl>(member);
    if (ctor && ctor->isDesignatedInit())
      return;
  }

  diagnoseClassWithoutInitializers(*this, classDecl);
}

/// Diagnose a missing required initializer.
static void diagnoseMissingRequiredInitializer(
              TypeChecker &TC,
              ClassDecl *classDecl,
              ConstructorDecl *superInitializer) {
  // Find the location at which we should insert the new initializer.
  SourceLoc insertionLoc;
  SourceLoc indentationLoc;
  for (auto member : classDecl->getMembers()) {
    // If we don't have an indentation location yet, grab one from this
    // member.
    if (indentationLoc.isInvalid()) {
      indentationLoc = member->getLoc();
    }

    // We only want to look at explicit constructors.
    auto ctor = dyn_cast<ConstructorDecl>(member);
    if (!ctor)
      continue;

    if (ctor->isImplicit())
      continue;

    insertionLoc = ctor->getEndLoc();
    indentationLoc = ctor->getLoc();
  }

  // If no initializers were listed, start at the opening '{' for the class.
  if (insertionLoc.isInvalid()) {
    insertionLoc = classDecl->getBraces().Start;
  }
  if (indentationLoc.isInvalid()) {
    indentationLoc = classDecl->getBraces().End;
  }

  // Adjust the insertion location to point at the end of this line (i.e.,
  // the start of the next line).
  insertionLoc = Lexer::getLocForEndOfLine(TC.Context.SourceMgr,
                                           insertionLoc);

  // Find the indentation used on the indentation line.
  StringRef extraIndentation;
  StringRef indentation = Lexer::getIndentationForLine(
      TC.Context.SourceMgr, indentationLoc, &extraIndentation);

  // Pretty-print the superclass initializer into a string.
  // FIXME: Form a new initializer by performing the appropriate
  // substitutions of subclass types into the superclass types, so that
  // we get the right generic parameters.
  std::string initializerText;
  {
    PrintOptions options;
    options.PrintDefaultParameterPlaceholder = false;
    options.PrintImplicitAttrs = false;

    // Render the text.
    llvm::raw_string_ostream out(initializerText);
    {
      ExtraIndentStreamPrinter printer(out, indentation);
      printer.printNewline();

      // If there is no explicit 'required', print one.
      bool hasExplicitRequiredAttr = false;
      if (auto requiredAttr
            = superInitializer->getAttrs().getAttribute<RequiredAttr>())
          hasExplicitRequiredAttr = !requiredAttr->isImplicit();

      if (!hasExplicitRequiredAttr)
        printer << "required ";

      superInitializer->print(printer, options);
    }

    // Add a dummy body.
    out << " {\n";
    out << indentation << extraIndentation << "fatalError(\"";
    superInitializer->getFullName().printPretty(out);
    out << " has not been implemented\")\n";
    out << indentation << "}\n";
  }

  // Complain.
  TC.diagnose(insertionLoc, diag::required_initializer_missing,
              superInitializer->getFullName(),
              superInitializer->getDeclContext()->getDeclaredInterfaceType())
    .fixItInsert(insertionLoc, initializerText);

  TC.diagnose(findNonImplicitRequiredInit(superInitializer),
              diag::required_initializer_here);
}

void TypeChecker::addImplicitConstructors(NominalTypeDecl *decl) {
  // We can only synthesize implicit constructors for classes and structs.
 if (!isa<ClassDecl>(decl) && !isa<StructDecl>(decl))
   return;

  // If we already added implicit initializers, we're done.
  if (decl->addedImplicitInitializers())
    return;
  
  // Don't add implicit constructors for an invalid declaration
  if (decl->isInvalid())
    return;

  // Bail out if we're validating one of our constructors already; we'll
  // revisit the issue later.
  if (isa<ClassDecl>(decl)) {
    for (auto member : decl->getMembers()) {
      if (auto ctor = dyn_cast<ConstructorDecl>(member)) {
        validateDecl(ctor);
        if (!ctor->hasValidSignature())
          return;
      }
    }
  }

  decl->setAddedImplicitInitializers();

  // Check whether there is a user-declared constructor or an instance
  // variable.
  bool FoundMemberwiseInitializedProperty = false;
  bool SuppressDefaultInitializer = false;
  bool SuppressMemberwiseInitializer = false;
  bool FoundDesignatedInit = false;

  SmallVector<std::pair<ValueDecl *, Type>, 4> declaredInitializers;
  llvm::SmallPtrSet<ConstructorDecl *, 4> overriddenInits;
  if (decl->hasClangNode() && isa<ClassDecl>(decl)) {
    // Objective-C classes may have interesting initializers in extensions.
    for (auto member : decl->lookupDirect(DeclBaseName::createConstructor())) {
      auto ctor = dyn_cast<ConstructorDecl>(member);
      if (!ctor)
        continue;

      // Swift initializers added in extensions of Objective-C classes can never
      // be overrides.
      if (!ctor->hasClangNode())
        continue;

      if (auto overridden = ctor->getOverriddenDecl())
        overriddenInits.insert(overridden);
    }

  } else {
    for (auto member : decl->getMembers()) {
      if (auto ctor = dyn_cast<ConstructorDecl>(member)) {
        // Initializers that were synthesized to fulfill derived conformances
        // should not prevent default initializer synthesis.
        if (ctor->isDesignatedInit() && !ctor->isSynthesized())
          FoundDesignatedInit = true;

        if (isa<StructDecl>(decl))
          continue;

        if (!ctor->isInvalid()) {
          auto type = getMemberTypeForComparison(Context, ctor, nullptr,
                                                 /*stripLabels*/ false);
          declaredInitializers.push_back({ctor, type});
        }

        if (auto overridden = ctor->getOverriddenDecl())
          overriddenInits.insert(overridden);

        continue;
      }

      if (auto var = dyn_cast<VarDecl>(member)) {
        if (var->hasStorage() && !var->isStatic() && !var->isInvalid()) {
          // Initialized 'let' properties have storage, but don't get an argument
          // to the memberwise initializer since they already have an initial
          // value that cannot be overridden.
          if (var->isLet() && var->getParentInitializer()) {
          
            // We cannot handle properties like:
            //   let (a,b) = (1,2)
            // for now, just disable implicit init synthesization in structs in
            // this case.
            auto SP = var->getParentPattern();
            if (auto *TP = dyn_cast<TypedPattern>(SP))
              SP = TP->getSubPattern();
            if (!isa<NamedPattern>(SP) && isa<StructDecl>(decl))
              return;
          
            continue;
          }
        
          FoundMemberwiseInitializedProperty = true;
        }
      
        // FIXME: Disable memberwise initializer if a property uses a behavior.
        // Behaviors should be able to control whether they interact with
        // memberwise initialization.
        if (var->hasBehavior())
          SuppressMemberwiseInitializer = true;
        continue;
      }

      // If a stored property lacks an initial value and if there is no way to
      // synthesize an initial value (e.g. for an optional) then we suppress
      // generation of the default initializer.
      if (auto pbd = dyn_cast<PatternBindingDecl>(member)) {
        if (pbd->hasStorage() && !pbd->isStatic() && !pbd->isImplicit())
          for (auto entry : pbd->getPatternList()) {
            if (entry.getInit()) continue;

            // If one of the bound variables is @NSManaged, go ahead no matter
            // what.
            bool CheckDefaultInitializer = true;
            entry.getPattern()->forEachVariable([&](VarDecl *vd) {
              if (vd->getAttrs().hasAttribute<NSManagedAttr>())
                CheckDefaultInitializer = false;
            });
          
            // If we cannot default initialize the property, we cannot
            // synthesize a default initializer for the class.
            if (CheckDefaultInitializer && !pbd->isDefaultInitializable())
              SuppressDefaultInitializer = true;
          }
        continue;
      }
    }
  }

  if (auto structDecl = dyn_cast<StructDecl>(decl)) {
    assert(!structDecl->hasUnreferenceableStorage() &&
           "User-defined structs cannot have unreferenceable storage");

    if (!FoundDesignatedInit && !SuppressMemberwiseInitializer) {
      // For a struct with memberwise initialized properties, we add a
      // memberwise init.
      if (FoundMemberwiseInitializedProperty) {
        // Create the implicit memberwise constructor.
        auto ctor = createImplicitConstructor(
                      *this, decl, ImplicitConstructorKind::Memberwise);
        decl->addMember(ctor);
      }

      // If we found a stored property, add a default constructor.
      if (!SuppressDefaultInitializer)
        defineDefaultConstructor(decl);
    }
    return;
  }
 
  // For a class with a superclass, automatically define overrides
  // for all of the superclass's designated initializers.
  // FIXME: Currently skipping generic classes.
  auto classDecl = cast<ClassDecl>(decl);
  if (classDecl->hasSuperclass()) {
    bool canInheritInitializers = (!SuppressDefaultInitializer &&
                                   !FoundDesignatedInit);

    // We can't define these overrides if we have any uninitialized
    // stored properties.
    if (SuppressDefaultInitializer && !FoundDesignatedInit &&
        !classDecl->hasClangNode()) {
      return;
    }

    auto superclassTy = classDecl->getSuperclass();
    auto *superclassDecl = superclassTy->getClassOrBoundGenericClass();
    assert(superclassDecl && "Superclass of class is not a class?");
    if (!superclassDecl->addedImplicitInitializers())
      addImplicitConstructors(superclassDecl);

    auto ctors = lookupConstructors(classDecl, superclassTy,
                                    NameLookupFlags::IgnoreAccessControl);

    bool canInheritConvenienceInitalizers =
        !superclassDecl->hasMissingDesignatedInitializers();
    SmallVector<ConstructorDecl *, 4> requiredConvenienceInitializers;
    for (auto memberResult : ctors) {
      auto member = memberResult.getValueDecl();

      // Skip unavailable superclass initializers.
      if (AvailableAttr::isUnavailable(member))
        continue;

      // Skip invalid superclass initializers.
      auto superclassCtor = dyn_cast<ConstructorDecl>(member);
      if (superclassCtor->isInvalid())
        continue;

      // If we have an override for this constructor, it's okay.
      if (overriddenInits.count(superclassCtor) > 0)
        continue;

      // We only care about required or designated initializers.
      if (!superclassCtor->isDesignatedInit()) {
        if (superclassCtor->isRequired()) {
          assert(superclassCtor->isInheritable() &&
                 "factory initializers cannot be 'required'");
          requiredConvenienceInitializers.push_back(superclassCtor);
        }
        continue;
      }

      // Otherwise, it may no longer be safe to inherit convenience
      // initializers.
      canInheritConvenienceInitalizers &= canInheritInitializers;

      // Everything after this is only relevant for Swift classes being defined.
      if (classDecl->hasClangNode())
        continue;

      // Diagnose a missing override of a required initializer.
      if (superclassCtor->isRequired() && !canInheritInitializers) {
        diagnoseMissingRequiredInitializer(*this, classDecl, superclassCtor);
        continue;
      }

      // A designated or required initializer has not been overridden.

      bool alreadyDeclared = false;
      for (const auto &ctorAndType : declaredInitializers) {
        auto *ctor = ctorAndType.first;
        auto type = ctorAndType.second;
        auto parentType = getMemberTypeForComparison(
            Context, superclassCtor, ctor, /*stripLabels*/ false);

        if (isOverrideBasedOnType(ctor, type, superclassCtor, parentType)) {
          alreadyDeclared = true;
          break;
        }
      }

      // If we have already introduced an initializer with this parameter type,
      // don't add one now.
      if (alreadyDeclared)
        continue;

      // If we're inheriting initializers, create an override delegating
      // to 'super.init'. Otherwise, create a stub which traps at runtime.
      auto kind = canInheritInitializers
                    ? DesignatedInitKind::Chaining
                    : DesignatedInitKind::Stub;

      // If the superclass initializer is not accessible from the derived
      // class, we cannot chain to 'super.init' either -- create a stub.
      if (!superclassCtor->isAccessibleFrom(classDecl)) {
        assert(!superclassCtor->isRequired() &&
               "required initializer less visible than the class?");
        kind = DesignatedInitKind::Stub;
      }

      // We have a designated initializer. Create an override of it.
      if (auto ctor = createDesignatedInitOverride(
                        *this, classDecl, superclassCtor, kind)) {
        Context.addSynthesizedDecl(ctor);
        classDecl->addMember(ctor);
      }
    }

    if (canInheritConvenienceInitalizers) {
      classDecl->setInheritsSuperclassInitializers();
    } else {
      for (ConstructorDecl *requiredCtor : requiredConvenienceInitializers)
        diagnoseMissingRequiredInitializer(*this, classDecl, requiredCtor);
    }

    return;
  }

  if (!FoundDesignatedInit) {
    // For a class with no superclass, automatically define a default
    // constructor.

    // ... unless there are uninitialized stored properties.
    if (SuppressDefaultInitializer)
      return;

    defineDefaultConstructor(decl);
  }
}

void TypeChecker::synthesizeMemberForLookup(NominalTypeDecl *target,
                                            DeclName member) {
  auto baseName = member.getBaseName();

  // Checks whether the target conforms to the given protocol. If the
  // conformance is incomplete, force the conformance.
  //
  // Returns whether the target conforms to the protocol.
  auto evaluateTargetConformanceTo = [&](ProtocolDecl *protocol) {
    if (!protocol)
      return false;

    auto targetType = target->getDeclaredInterfaceType();
    if (auto ref = conformsToProtocol(
                        targetType, protocol, target,
                        (ConformanceCheckFlags::Used|
                         ConformanceCheckFlags::SkipConditionalRequirements),
                         SourceLoc())) {
      if (auto *conformance = ref->getConcrete()->getRootNormalConformance()) {
        if (conformance->getState() == ProtocolConformanceState::Incomplete) {
          checkConformance(conformance);
        }
      }

      return true;
    }

    return false;
  };

  if (member.isSimpleName() && !baseName.isSpecial()) {
    if (baseName.getIdentifier() == Context.Id_CodingKeys) {
      // CodingKeys is a special type which may be synthesized as part of
      // Encodable/Decodable conformance. If the target conforms to either
      // protocol and would derive conformance to either, the type may be
      // synthesized.
      // If the target conforms to either and the conformance has not yet been
      // evaluated, then we should do that here.
      //
      // Try to synthesize Decodable first. If that fails, try to synthesize
      // Encodable. If either succeeds and CodingKeys should have been
      // synthesized, it will be synthesized.
      auto *decodableProto = Context.getProtocol(KnownProtocolKind::Decodable);
      auto *encodableProto = Context.getProtocol(KnownProtocolKind::Encodable);
      if (!evaluateTargetConformanceTo(decodableProto))
        (void)evaluateTargetConformanceTo(encodableProto);
    }
  } else {
    auto argumentNames = member.getArgumentNames();
    if (member.isCompoundName() && argumentNames.size() != 1)
      return;

    if (baseName == DeclBaseName::createConstructor() &&
        (member.isSimpleName() || argumentNames.front() == Context.Id_from)) {
      // init(from:) may be synthesized as part of derived conformance to the
      // Decodable protocol.
      // If the target should conform to the Decodable protocol, check the
      // conformance here to attempt synthesis.
      auto *decodableProto = Context.getProtocol(KnownProtocolKind::Decodable);
      (void)evaluateTargetConformanceTo(decodableProto);
    } else if (!baseName.isSpecial() &&
               baseName.getIdentifier() == Context.Id_encode &&
               (member.isSimpleName() ||
                argumentNames.front() == Context.Id_to)) {
      // encode(to:) may be synthesized as part of derived conformance to the
      // Encodable protocol.
      // If the target should conform to the Encodable protocol, check the
      // conformance here to attempt synthesis.
      auto *encodableProto = Context.getProtocol(KnownProtocolKind::Encodable);
      (void)evaluateTargetConformanceTo(encodableProto);
    }
  }
}

void TypeChecker::defineDefaultConstructor(NominalTypeDecl *decl) {
  PrettyStackTraceDecl stackTrace("defining default constructor for",
                                  decl);

  // Clang-imported types should never get a default constructor, just a
  // memberwise one.
  if (decl->hasClangNode())
    return;

  // For a class, check whether the superclass (if it exists) is
  // default-initializable.
  if (isa<ClassDecl>(decl)) {
    // We need to look for a default constructor.
    if (auto superTy = decl->getDeclaredInterfaceType()->getSuperclass()) {
      // If there are no default ctors for our supertype, we can't do anything.
      auto ctors = lookupConstructors(decl, superTy);
      if (!ctors)
        return;

      // Check whether we have a constructor that can be called with an empty
      // tuple.
      bool foundDefaultConstructor = false;
      for (auto memberResult : ctors) {
        auto member = memberResult.getValueDecl();

        // Dig out the parameter tuple for this constructor.
        auto ctor = dyn_cast<ConstructorDecl>(member);
        if (!ctor || ctor->isInvalid())
          continue;

        // Check to see if this ctor has zero arguments, or if they all have
        // default values.
        auto params = ctor->getParameters();
        
        bool missingInit = false;
        for (auto param : *params) {
          if (!param->isDefaultArgument()) {
            missingInit = true;
            break;
          }
        }

        // Check to see if this is an impossible candidate.
        if (missingInit) {
          // If we found an impossible designated initializer, then we cannot
          // call super.init(), even if there is a match.
          if (ctor->isDesignatedInit())
            return;

          // Otherwise, keep looking.
          continue;
        }

        // Ok, we found a constructor that can be invoked with an empty tuple.
        // If this is our second, then we bail out, because we don't want to
        // pick one arbitrarily.
        if (foundDefaultConstructor)
          return;

        foundDefaultConstructor = true;
      }

      // If our superclass isn't default constructible, we aren't either.
      if (!foundDefaultConstructor) return;
    }
  }

  // Create the default constructor.
  auto ctor = createImplicitConstructor(*this, decl,
                                        ImplicitConstructorKind::Default);

  // Add the constructor.
  decl->addMember(ctor);

  // Create an empty body for the default constructor. The type-check of the
  // constructor body will introduce default initializations of the members.
  ctor->setBody(BraceStmt::create(Context, SourceLoc(), { }, SourceLoc()));

  // Make sure we type check the constructor later.
  Context.addSynthesizedDecl(ctor);
}

static void validateAttributes(TypeChecker &TC, Decl *D) {
  DeclAttributes &Attrs = D->getAttrs();

  auto checkObjCDeclContext = [](Decl *D) {
    DeclContext *DC = D->getDeclContext();
    if (DC->getAsClassOrClassExtensionContext())
      return true;
    if (auto *PD = dyn_cast<ProtocolDecl>(DC))
      if (PD->isObjC())
        return true;
    return false;
  };

  if (auto objcAttr = Attrs.getAttribute<ObjCAttr>()) {
    // Only certain decls can be ObjC.
    Optional<Diag<>> error;
    if (isa<ClassDecl>(D) ||
        isa<ProtocolDecl>(D)) {
      /* ok */
    } else if (auto Ext = dyn_cast<ExtensionDecl>(D)) {
      if (!Ext->getAsClassOrClassExtensionContext())
        error = diag::objc_extension_not_class;
    } else if (auto ED = dyn_cast<EnumDecl>(D)) {
      if (ED->isGenericContext())
        error = diag::objc_enum_generic;
    } else if (auto EED = dyn_cast<EnumElementDecl>(D)) {
      auto ED = EED->getParentEnum();
      if (!ED->getAttrs().hasAttribute<ObjCAttr>())
        error = diag::objc_enum_case_req_objc_enum;
      else if (objcAttr->hasName() && EED->getParentCase()->getElements().size() > 1)
        error = diag::objc_enum_case_multi;
    } else if (auto *func = dyn_cast<FuncDecl>(D)) {
      if (!checkObjCDeclContext(D))
        error = diag::invalid_objc_decl_context;
      else if (auto accessor = dyn_cast<AccessorDecl>(func))
        if (!accessor->isGetterOrSetter())
          error = diag::objc_observing_accessor;
    } else if (isa<ConstructorDecl>(D) ||
               isa<DestructorDecl>(D) ||
               isa<SubscriptDecl>(D) ||
               isa<VarDecl>(D)) {
      if (!checkObjCDeclContext(D))
        error = diag::invalid_objc_decl_context;
      /* ok */
    } else {
      error = diag::invalid_objc_decl;
    }

    if (error) {
      TC.diagnose(D->getStartLoc(), *error)
        .fixItRemove(objcAttr->getRangeWithAt());
      objcAttr->setInvalid();
      return;
    }

    // If there is a name, check whether the kind of name is
    // appropriate.
    if (auto objcName = objcAttr->getName()) {
      if (isa<ClassDecl>(D) || isa<ProtocolDecl>(D) || isa<VarDecl>(D)
          || isa<EnumDecl>(D) || isa<EnumElementDecl>(D)
          || isa<ExtensionDecl>(D)) {
        // Types and properties can only have nullary
        // names. Complain and recover by chopping off everything
        // after the first name.
        if (objcName->getNumArgs() > 0) {
          SourceLoc firstNameLoc = objcAttr->getNameLocs().front();
          SourceLoc afterFirstNameLoc = 
            Lexer::getLocForEndOfToken(TC.Context.SourceMgr, firstNameLoc);
          TC.diagnose(firstNameLoc, diag::objc_name_req_nullary,
                      D->getDescriptiveKind())
            .fixItRemoveChars(afterFirstNameLoc, objcAttr->getRParenLoc());
          const_cast<ObjCAttr *>(objcAttr)->setName(
            ObjCSelector(TC.Context, 0, objcName->getSelectorPieces()[0]),
            /*implicit=*/false);
        }
      } else if (isa<SubscriptDecl>(D) || isa<DestructorDecl>(D)) {
        TC.diagnose(objcAttr->getLParenLoc(),
                    isa<SubscriptDecl>(D)
                      ? diag::objc_name_subscript
                      : diag::objc_name_deinit);
        const_cast<ObjCAttr *>(objcAttr)->clearName();
      } else {
        // We have a function. Make sure that the number of parameters
        // matches the "number of colons" in the name.
        auto func = cast<AbstractFunctionDecl>(D);
        auto params = func->getParameterList(1);
        unsigned numParameters = params->size();
        if (auto CD = dyn_cast<ConstructorDecl>(func))
          if (CD->isObjCZeroParameterWithLongSelector())
            numParameters = 0;  // Something like "init(foo: ())"

        // A throwing method has an error parameter.
        if (func->hasThrows())
          ++numParameters;

        unsigned numArgumentNames = objcName->getNumArgs();
        if (numArgumentNames != numParameters) {
          TC.diagnose(objcAttr->getNameLocs().front(), 
                      diag::objc_name_func_mismatch,
                      isa<FuncDecl>(func), 
                      numArgumentNames, 
                      numArgumentNames != 1,
                      numParameters,
                      numParameters != 1,
                      func->hasThrows());
          D->getAttrs().add(
            ObjCAttr::createUnnamed(TC.Context,
                                    objcAttr->AtLoc,
                                    objcAttr->Range.Start));
          D->getAttrs().removeAttribute(objcAttr);
        }
      }
    } else if (isa<EnumElementDecl>(D)) {
      // Enum elements require names.
      TC.diagnose(objcAttr->getLocation(), diag::objc_enum_case_req_name)
        .fixItRemove(objcAttr->getRangeWithAt());
      objcAttr->setInvalid();
    }
  }

  if (auto nonObjcAttr = Attrs.getAttribute<NonObjCAttr>()) {
    // Only extensions of classes; methods, properties, subscripts
    // and constructors can be NonObjC.
    // The last three are handled automatically by generic attribute
    // validation -- for the first one, we have to check FuncDecls
    // ourselves.
    Optional<Diag<>> error;

    auto func = dyn_cast<FuncDecl>(D);
    if (func &&
        (isa<DestructorDecl>(func) ||
         !checkObjCDeclContext(func) ||
         (isa<AccessorDecl>(func) &&
          !cast<AccessorDecl>(func)->isGetterOrSetter()))) {
      error = diag::invalid_nonobjc_decl;
    }

    if (auto ext = dyn_cast<ExtensionDecl>(D)) {
      if (!ext->getAsClassOrClassExtensionContext())
        error = diag::invalid_nonobjc_extension;
    }

    if (error) {
      TC.diagnose(D->getStartLoc(), *error)
        .fixItRemove(nonObjcAttr->getRangeWithAt());
      nonObjcAttr->setInvalid();
      return;
    }
  }

  // Only protocol members can be optional.
  if (auto *OA = Attrs.getAttribute<OptionalAttr>()) {
    if (!isa<ProtocolDecl>(D->getDeclContext())) {
      TC.diagnose(OA->getLocation(), diag::optional_attribute_non_protocol)
        .fixItRemove(OA->getRange());
      D->getAttrs().removeAttribute(OA);
    } else if (!cast<ProtocolDecl>(D->getDeclContext())->isObjC()) {
      TC.diagnose(OA->getLocation(),
                  diag::optional_attribute_non_objc_protocol);
      D->getAttrs().removeAttribute(OA);
    } else if (isa<ConstructorDecl>(D)) {
      TC.diagnose(OA->getLocation(),
                  diag::optional_attribute_initializer);
      D->getAttrs().removeAttribute(OA);
    } else {
      auto objcAttr = D->getAttrs().getAttribute<ObjCAttr>();
      if (!objcAttr || objcAttr->isImplicit()) {
        auto diag = TC.diagnose(OA->getLocation(),
                                diag::optional_attribute_missing_explicit_objc);
        if (auto VD = dyn_cast<ValueDecl>(D))
          diag.fixItInsert(VD->getAttributeInsertionLoc(false), "@objc ");
      }
    }
  }

  // Only protocols that are @objc can have "unavailable" methods.
  if (auto AvAttr = Attrs.getUnavailable(TC.Context)) {
    if (auto PD = dyn_cast<ProtocolDecl>(D->getDeclContext())) {
      if (!PD->isObjC()) {
        TC.diagnose(AvAttr->getLocation(),
                    diag::unavailable_method_non_objc_protocol);
        D->getAttrs().removeAttribute(AvAttr);
      }
    }
  }
}<|MERGE_RESOLUTION|>--- conflicted
+++ resolved
@@ -2904,130 +2904,6 @@
         TC.diagnose(Super, diag::superclass_here);
       }
 
-<<<<<<< HEAD
-    return recordOverride(TC, decl, matchDecl);
-  }
-
-  /// Attribute visitor that checks how the given attribute should be
-  /// considered when overriding a declaration.
-  ///
-  /// Note that the attributes visited are those of the base
-  /// declaration, so if you need to check that the overriding
-  /// declaration doesn't have an attribute if the base doesn't have
-  /// it, this isn't sufficient.
-  class AttributeOverrideChecker
-          : public AttributeVisitor<AttributeOverrideChecker> {
-    TypeChecker &TC;
-    ValueDecl *Base;
-    ValueDecl *Override;
-
-  public:
-    AttributeOverrideChecker(TypeChecker &tc, ValueDecl *base,
-                             ValueDecl *override)
-      : TC(tc), Base(base), Override(override) { }
-
-    /// Deleting this ensures that all attributes are covered by the visitor
-    /// below.
-    void visitDeclAttribute(DeclAttribute *A) = delete;
-
-#define UNINTERESTING_ATTR(CLASS)                                              \
-    void visit##CLASS##Attr(CLASS##Attr *) {}
-
-    UNINTERESTING_ATTR(AccessControl)
-    UNINTERESTING_ATTR(Alignment)
-    UNINTERESTING_ATTR(CDecl)
-    UNINTERESTING_ATTR(Consuming)
-    // SWIFT_ENABLE_TENSORFLOW
-    UNINTERESTING_ATTR(DynamicCallable)
-    UNINTERESTING_ATTR(DynamicMemberLookup)
-    UNINTERESTING_ATTR(SILGenName)
-    UNINTERESTING_ATTR(Exported)
-    UNINTERESTING_ATTR(ForbidSerializingReference)
-    UNINTERESTING_ATTR(GKInspectable)
-    UNINTERESTING_ATTR(IBAction)
-    UNINTERESTING_ATTR(IBDesignable)
-    UNINTERESTING_ATTR(IBInspectable)
-    UNINTERESTING_ATTR(IBOutlet)
-    UNINTERESTING_ATTR(Indirect)
-    UNINTERESTING_ATTR(Inline)
-    UNINTERESTING_ATTR(Optimize)
-    UNINTERESTING_ATTR(Inlinable)
-    UNINTERESTING_ATTR(Effects)
-    UNINTERESTING_ATTR(FixedLayout)
-    UNINTERESTING_ATTR(Lazy)
-    UNINTERESTING_ATTR(LLDBDebuggerFunction)
-    UNINTERESTING_ATTR(Mutating)
-    UNINTERESTING_ATTR(NonMutating)
-    UNINTERESTING_ATTR(NonObjC)
-    UNINTERESTING_ATTR(NoReturn)
-    UNINTERESTING_ATTR(NSApplicationMain)
-    UNINTERESTING_ATTR(NSCopying)
-    UNINTERESTING_ATTR(NSManaged)
-    UNINTERESTING_ATTR(ObjCBridged)
-    UNINTERESTING_ATTR(Optional)
-    UNINTERESTING_ATTR(Override)
-    UNINTERESTING_ATTR(RawDocComment)
-    UNINTERESTING_ATTR(Required)
-    UNINTERESTING_ATTR(Convenience)
-    UNINTERESTING_ATTR(Semantics)
-    UNINTERESTING_ATTR(SetterAccess)
-    UNINTERESTING_ATTR(UIApplicationMain)
-    UNINTERESTING_ATTR(UsableFromInline)
-    UNINTERESTING_ATTR(ObjCNonLazyRealization)
-    UNINTERESTING_ATTR(UnsafeNoObjCTaggedPointer)
-    UNINTERESTING_ATTR(SwiftNativeObjCRuntimeBase)
-    UNINTERESTING_ATTR(ShowInInterface)
-    UNINTERESTING_ATTR(Specialize)
-
-    // SWIFT_ENABLE_TENSORFLOW
-    UNINTERESTING_ATTR(Differentiable)
-    UNINTERESTING_ATTR(CompilerEvaluable)
-    UNINTERESTING_ATTR(TensorFlowGraph)
-
-    // These can't appear on overridable declarations.
-    UNINTERESTING_ATTR(Prefix)
-    UNINTERESTING_ATTR(Postfix)
-    UNINTERESTING_ATTR(Infix)
-    UNINTERESTING_ATTR(ReferenceOwnership)
-
-    UNINTERESTING_ATTR(SynthesizedProtocol)
-    UNINTERESTING_ATTR(RequiresStoredPropertyInits)
-    UNINTERESTING_ATTR(Transparent)
-    UNINTERESTING_ATTR(SILStored)
-    UNINTERESTING_ATTR(Testable)
-
-    UNINTERESTING_ATTR(WarnUnqualifiedAccess)
-    UNINTERESTING_ATTR(DiscardableResult)
-
-    UNINTERESTING_ATTR(ObjCMembers)
-    UNINTERESTING_ATTR(ObjCRuntimeName)
-    UNINTERESTING_ATTR(RestatedObjCConformance)
-    UNINTERESTING_ATTR(Implements)
-    UNINTERESTING_ATTR(StaticInitializeObjCMetadata)
-    UNINTERESTING_ATTR(DowngradeExhaustivityCheck)
-    UNINTERESTING_ATTR(ImplicitlyUnwrappedOptional)
-    UNINTERESTING_ATTR(ClangImporterSynthesizedType)
-    UNINTERESTING_ATTR(WeakLinked)
-    UNINTERESTING_ATTR(Frozen)
-#undef UNINTERESTING_ATTR
-
-    void visitAvailableAttr(AvailableAttr *attr) {
-      // FIXME: Check that this declaration is at least as available as the
-      // one it overrides.
-    }
-
-    void visitRethrowsAttr(RethrowsAttr *attr) {
-      // 'rethrows' functions are a subtype of ordinary 'throws' functions.
-      // Require 'rethrows' on the override if it was there on the base,
-      // unless the override is completely non-throwing.
-      if (!Override->getAttrs().hasAttribute<RethrowsAttr>() &&
-          cast<AbstractFunctionDecl>(Override)->hasThrows()) {
-        TC.diagnose(Override, diag::override_rethrows_with_non_rethrows,
-                    isa<ConstructorDecl>(Override));
-        TC.diagnose(Base, diag::overridden_here);
-      }
-=======
->>>>>>> 436b8610
     }
 
     CD->getAllConformances();

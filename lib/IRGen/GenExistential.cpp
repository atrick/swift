--- conflicted
+++ resolved
@@ -843,21 +843,12 @@
 
     // Use copy-on-write existentials?
     auto fn = getAssignBoxedOpaqueExistentialBufferFunction(
-<<<<<<< HEAD
-        IGF.IGM, getLayout(), objPtrTy);
-    auto destAddress = IGF.Builder.CreateBitCast(
-        dest.getAddress(), cast<llvm::Function>(fn)->arg_begin()[0].getType());
-    auto srcAddress = IGF.Builder.CreateBitCast(
-        src.getAddress(), cast<llvm::Function>(fn)->arg_begin()[1].getType());
-    auto call = IGF.Builder.CreateCall(fn, {destAddress, srcAddress});
-=======
         IGF.IGM, getLayout());
     auto *type = IGF.IGM.getExistentialPtrTy(getLayout().getNumTables());
     auto *destAddr = IGF.Builder.CreateBitCast(dest.getAddress(), type);
     auto *srcAddr = IGF.Builder.CreateBitCast(src.getAddress(), type);
     auto call =
         IGF.Builder.CreateCall(fn, {destAddr, srcAddr});
->>>>>>> 23f70722
     call->setCallingConv(IGF.IGM.DefaultCC);
     call->setDoesNotThrow();
     return;
@@ -916,19 +907,11 @@
                bool isOutlined) const override {
     // Use copy-on-write existentials?
     auto fn = getDestroyBoxedOpaqueExistentialBufferFunction(
-<<<<<<< HEAD
-        IGF.IGM, getLayout(), addr.getAddress()->getType());
-    auto call = IGF.Builder.CreateCall(
-        fn, {IGF.Builder.CreateBitCast(
-                addr.getAddress(),
-                cast<llvm::Function>(fn)->arg_begin()->getType())});
-=======
         IGF.IGM, getLayout());
     auto *addr = IGF.Builder.CreateBitCast(
         buffer.getAddress(),
         IGF.IGM.getExistentialPtrTy(getLayout().getNumTables()));
     auto call = IGF.Builder.CreateCall(fn, {addr});
->>>>>>> 23f70722
     call->setCallingConv(IGF.IGM.DefaultCC);
     call->setDoesNotThrow();
     return;
@@ -2101,21 +2084,12 @@
   }
   /// Call a function to handle the non-fixed case.
   auto *allocateFun = getAllocateBoxedOpaqueExistentialBufferFunction(
-<<<<<<< HEAD
-      IGF.IGM, existLayout, existentialContainer.getAddress()->getType());
-  auto *call = IGF.Builder.CreateCall(
-      allocateFun,
-      {IGF.Builder.CreateBitCast(
-          existentialContainer.getAddress(),
-          cast<llvm::Function>(allocateFun)->arg_begin()->getType())});
-=======
       IGF.IGM, existLayout);
   auto *existentialAddr = IGF.Builder.CreateBitCast(
       existentialContainer.getAddress(),
       IGF.IGM.getExistentialPtrTy(existLayout.getNumTables()));
   auto *call =
       IGF.Builder.CreateCall(allocateFun, {existentialAddr});
->>>>>>> 23f70722
   call->setCallingConv(IGF.IGM.DefaultCC);
   call->setDoesNotThrow();
   auto addressOfValue = IGF.Builder.CreateBitCast(call, valuePointerType);

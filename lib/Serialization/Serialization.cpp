//===--- Serialization.cpp - Read and write Swift modules -----------------===//
//
// This source file is part of the Swift.org open source project
//
// Copyright (c) 2014 - 2018 Apple Inc. and the Swift project authors
// Licensed under Apache License v2.0 with Runtime Library Exception
//
// See https://swift.org/LICENSE.txt for license information
// See https://swift.org/CONTRIBUTORS.txt for the list of Swift project authors
//
//===----------------------------------------------------------------------===//

#include "Serialization.h"
#include "SILFormat.h"
#include "swift/AST/ASTContext.h"
#include "swift/AST/ASTMangler.h"
#include "swift/AST/DiagnosticsCommon.h"
#include "swift/AST/Expr.h"
#include "swift/AST/FileSystem.h"
#include "swift/AST/ForeignErrorConvention.h"
#include "swift/AST/GenericEnvironment.h"
#include "swift/AST/Initializer.h"
#include "swift/AST/LinkLibrary.h"
#include "swift/AST/ParameterList.h"
#include "swift/AST/Pattern.h"
#include "swift/AST/PrettyStackTrace.h"
#include "swift/AST/ProtocolConformance.h"
#include "swift/AST/RawComment.h"
#include "swift/Basic/Dwarf.h"
#include "swift/Basic/FileSystem.h"
#include "swift/Basic/STLExtras.h"
#include "swift/Basic/Timer.h"
#include "swift/Basic/Version.h"
#include "swift/ClangImporter/ClangImporter.h"
#include "swift/ClangImporter/ClangModule.h"
#include "swift/Serialization/SerializationOptions.h"
#include "swift/Strings.h"
#include "llvm/ADT/SmallString.h"
#include "llvm/ADT/StringExtras.h"
#include "llvm/Bitcode/BitstreamWriter.h"
#include "llvm/Bitcode/RecordLayout.h"
#include "llvm/Config/config.h"
#include "llvm/Support/Allocator.h"
#include "llvm/Support/Chrono.h"
#include "llvm/Support/Compiler.h"
#include "llvm/Support/DJB.h"
#include "llvm/Support/EndianStream.h"
#include "llvm/Support/FileSystem.h"
#include "llvm/Support/MemoryBuffer.h"
#include "llvm/Support/OnDiskHashTable.h"
#include "llvm/Support/Path.h"
#include "llvm/Support/raw_ostream.h"

#include <vector>

using namespace swift;
using namespace swift::serialization;
using namespace llvm::support;
using swift::version::Version;
using llvm::BCBlockRAII;

/// Used for static_assert.
static constexpr bool declIDFitsIn32Bits() {
  using Int32Info = std::numeric_limits<uint32_t>;
  using PtrIntInfo = std::numeric_limits<uintptr_t>;
  using DeclIDTraits = llvm::PointerLikeTypeTraits<DeclID>;
  return PtrIntInfo::digits - DeclIDTraits::NumLowBitsAvailable <= Int32Info::digits;
}

/// Used for static_assert.
static constexpr bool bitOffsetFitsIn32Bits() {
  // FIXME: Considering BitOffset is a _bit_ offset, and we're storing it in 31
  // bits of a PointerEmbeddedInt, the maximum offset inside a modulefile we can
  // handle happens at 2**28 _bytes_, which is only 268MB. Considering
  // Swift.swiftmodule is itself 25MB, it seems entirely possible users will
  // exceed this limit.
  using Int32Info = std::numeric_limits<uint32_t>;
  using PtrIntInfo = std::numeric_limits<uintptr_t>;
  using BitOffsetTraits = llvm::PointerLikeTypeTraits<BitOffset>;
  return PtrIntInfo::digits - BitOffsetTraits::NumLowBitsAvailable <= Int32Info::digits;
}

namespace {
  /// Used to serialize the on-disk decl hash table.
  class DeclTableInfo {
  public:
    using key_type = DeclBaseName;
    using key_type_ref = key_type;
    using data_type = Serializer::DeclTableData;
    using data_type_ref = const data_type &;
    using hash_value_type = uint32_t;
    using offset_type = unsigned;

    hash_value_type ComputeHash(key_type_ref key) {
      switch (key.getKind()) {
        case DeclBaseName::Kind::Normal:
          assert(!key.empty());
          // FIXME: DJB seed=0, audit whether the default seed could be used.
          return llvm::djbHash(key.getIdentifier().str(), 0);
        case DeclBaseName::Kind::Subscript:
          return static_cast<uint8_t>(DeclNameKind::Subscript);
        case DeclBaseName::Kind::Constructor:
          return static_cast<uint8_t>(DeclNameKind::Constructor);
        case DeclBaseName::Kind::Destructor:
          return static_cast<uint8_t>(DeclNameKind::Destructor);
      }
      llvm_unreachable("unhandled kind");
    }

    std::pair<unsigned, unsigned> EmitKeyDataLength(raw_ostream &out,
                                                    key_type_ref key,
                                                    data_type_ref data) {
      uint32_t keyLength = sizeof(uint8_t); // For the flag of the name's kind
      if (key.getKind() == DeclBaseName::Kind::Normal) {
        keyLength += key.getIdentifier().str().size(); // The name's length
      }
      assert(keyLength == static_cast<uint16_t>(keyLength));

      uint32_t dataLength = (sizeof(uint32_t) + 1) * data.size();
      assert(dataLength == static_cast<uint16_t>(dataLength));

      endian::Writer writer(out, little);
      writer.write<uint16_t>(keyLength);
      writer.write<uint16_t>(dataLength);
      return { keyLength, dataLength };
    }

    void EmitKey(raw_ostream &out, key_type_ref key, unsigned len) {
      endian::Writer writer(out, little);
      switch (key.getKind()) {
      case DeclBaseName::Kind::Normal:
        writer.write<uint8_t>(static_cast<uint8_t>(DeclNameKind::Normal));
        writer.OS << key.getIdentifier().str();
        break;
      case DeclBaseName::Kind::Subscript:
        writer.write<uint8_t>(static_cast<uint8_t>(DeclNameKind::Subscript));
        break;
      case DeclBaseName::Kind::Constructor:
        writer.write<uint8_t>(static_cast<uint8_t>(DeclNameKind::Constructor));
        break;
      case DeclBaseName::Kind::Destructor:
        writer.write<uint8_t>(static_cast<uint8_t>(DeclNameKind::Destructor));
        break;
      }
    }

    void EmitData(raw_ostream &out, key_type_ref key, data_type_ref data,
                  unsigned len) {
      static_assert(declIDFitsIn32Bits(), "DeclID too large");
      endian::Writer writer(out, little);
      for (auto entry : data) {
        writer.write<uint8_t>(entry.first);
        writer.write<uint32_t>(entry.second);
      }
    }
  };

  class ExtensionTableInfo {
    serialization::Serializer &Serializer;
    llvm::SmallDenseMap<const NominalTypeDecl *,std::string,4> MangledNameCache;

  public:
    explicit ExtensionTableInfo(serialization::Serializer &serializer)
        : Serializer(serializer) {}

    using key_type = Identifier;
    using key_type_ref = key_type;
    using data_type = Serializer::ExtensionTableData;
    using data_type_ref = const data_type &;
    using hash_value_type = uint32_t;
    using offset_type = unsigned;

    hash_value_type ComputeHash(key_type_ref key) {
      assert(!key.empty());
      // FIXME: DJB seed=0, audit whether the default seed could be used.
      return llvm::djbHash(key.str(), 0);
    }

    int32_t getNameDataForBase(const NominalTypeDecl *nominal,
                               StringRef *dataToWrite = nullptr) {
      if (nominal->getDeclContext()->isModuleScopeContext())
        return -Serializer.addModuleRef(nominal->getParentModule());

      auto &mangledName = MangledNameCache[nominal];
      if (mangledName.empty())
        mangledName = Mangle::ASTMangler().mangleNominalType(nominal);

      assert(llvm::isUInt<31>(mangledName.size()));
      if (dataToWrite)
        *dataToWrite = mangledName;
      return mangledName.size();
    }

    std::pair<unsigned, unsigned> EmitKeyDataLength(raw_ostream &out,
                                                    key_type_ref key,
                                                    data_type_ref data) {
      uint32_t keyLength = key.str().size();
      assert(keyLength == static_cast<uint16_t>(keyLength));
      uint32_t dataLength = (sizeof(uint32_t) * 2) * data.size();
      for (auto dataPair : data) {
        int32_t nameData = getNameDataForBase(dataPair.first);
        if (nameData > 0)
          dataLength += nameData;
      }
      assert(dataLength == static_cast<uint16_t>(dataLength));
      endian::Writer writer(out, little);
      writer.write<uint16_t>(keyLength);
      writer.write<uint16_t>(dataLength);
      return { keyLength, dataLength };
    }

    void EmitKey(raw_ostream &out, key_type_ref key, unsigned len) {
      out << key.str();
    }

    void EmitData(raw_ostream &out, key_type_ref key, data_type_ref data,
                  unsigned len) {
      static_assert(declIDFitsIn32Bits(), "DeclID too large");
      endian::Writer writer(out, little);
      for (auto entry : data) {
        StringRef dataToWrite;
        writer.write<uint32_t>(entry.second);
        writer.write<int32_t>(getNameDataForBase(entry.first, &dataToWrite));
        out << dataToWrite;
      }
    }
  };

  class LocalDeclTableInfo {
  public:
    using key_type = std::string;
    using key_type_ref = StringRef;
    using data_type = DeclID;
    using data_type_ref = const data_type &;
    using hash_value_type = uint32_t;
    using offset_type = unsigned;

    hash_value_type ComputeHash(key_type_ref key) {
      assert(!key.empty());
      // FIXME: DJB seed=0, audit whether the default seed could be used.
      return llvm::djbHash(key, 0);
    }

    std::pair<unsigned, unsigned> EmitKeyDataLength(raw_ostream &out,
                                                    key_type_ref key,
                                                    data_type_ref data) {
      uint32_t keyLength = key.size();
      assert(keyLength == static_cast<uint16_t>(keyLength));
      uint32_t dataLength = sizeof(uint32_t);
      endian::Writer writer(out, little);
      writer.write<uint16_t>(keyLength);
      // No need to write the data length; it's constant.
      return { keyLength, dataLength };
    }

    void EmitKey(raw_ostream &out, key_type_ref key, unsigned len) {
      out << key;
    }

    void EmitData(raw_ostream &out, key_type_ref key, data_type_ref data,
                  unsigned len) {
      static_assert(declIDFitsIn32Bits(), "DeclID too large");
      endian::Writer writer(out, little);
      writer.write<uint32_t>(data);
    }
  };

  using LocalTypeHashTableGenerator =
    llvm::OnDiskChainedHashTableGenerator<LocalDeclTableInfo>;

  class NestedTypeDeclsTableInfo {
  public:
    using key_type = Identifier;
    using key_type_ref = const key_type &;
    using data_type = Serializer::NestedTypeDeclsData; // (parent, child) pairs
    using data_type_ref = const data_type &;
    using hash_value_type = uint32_t;
    using offset_type = unsigned;

    hash_value_type ComputeHash(key_type_ref key) {
      assert(!key.empty());
      // FIXME: DJB seed=0, audit whether the default seed could be used.
      return llvm::djbHash(key.str(), 0);
    }

    std::pair<unsigned, unsigned> EmitKeyDataLength(raw_ostream &out,
                                                    key_type_ref key,
                                                    data_type_ref data) {
      uint32_t keyLength = key.str().size();
      assert(keyLength == static_cast<uint16_t>(keyLength));
      uint32_t dataLength = (sizeof(uint32_t) * 2) * data.size();
      assert(dataLength == static_cast<uint16_t>(dataLength));
      endian::Writer writer(out, little);
      writer.write<uint16_t>(keyLength);
      writer.write<uint16_t>(dataLength);
      return { keyLength, dataLength };
    }

    void EmitKey(raw_ostream &out, key_type_ref key, unsigned len) {
      // FIXME: Avoid writing string data for identifiers here.
      out << key.str();
    }

    void EmitData(raw_ostream &out, key_type_ref key, data_type_ref data,
                  unsigned len) {
      static_assert(declIDFitsIn32Bits(), "DeclID too large");
      endian::Writer writer(out, little);
      for (auto entry : data) {
        writer.write<uint32_t>(entry.first);
        writer.write<uint32_t>(entry.second);
      }
    }
  };

  class DeclMemberNamesTableInfo {
  public:
    using key_type = DeclBaseName;
    using key_type_ref = const key_type &;
    using data_type = BitOffset; // Offsets to sub-tables
    using data_type_ref = const data_type &;
    using hash_value_type = uint32_t;
    using offset_type = unsigned;

    hash_value_type ComputeHash(key_type_ref key) {
      switch (key.getKind()) {
      case DeclBaseName::Kind::Normal:
        assert(!key.empty());
        // FIXME: DJB seed=0, audit whether the default seed could be used.
        return llvm::djbHash(key.getIdentifier().str(), 0);
      case DeclBaseName::Kind::Subscript:
        return static_cast<uint8_t>(DeclNameKind::Subscript);
      case DeclBaseName::Kind::Constructor:
        return static_cast<uint8_t>(DeclNameKind::Constructor);
      case DeclBaseName::Kind::Destructor:
        return static_cast<uint8_t>(DeclNameKind::Destructor);
      }
      llvm_unreachable("unhandled kind");
    }

    std::pair<unsigned, unsigned> EmitKeyDataLength(raw_ostream &out,
                                                    key_type_ref key,
                                                    data_type_ref data) {
      uint32_t keyLength = sizeof(uint8_t); // For the flag of the name's kind
      if (key.getKind() == DeclBaseName::Kind::Normal) {
        keyLength += key.getIdentifier().str().size(); // The name's length
      }
      assert(keyLength == static_cast<uint16_t>(keyLength));
      uint32_t dataLength = sizeof(uint32_t);
      endian::Writer writer(out, little);
      writer.write<uint16_t>(keyLength);
      // No need to write dataLength, it's constant.
      return { keyLength, dataLength };
    }

    void EmitKey(raw_ostream &out, key_type_ref key, unsigned len) {
      endian::Writer writer(out, little);
      switch (key.getKind()) {
      case DeclBaseName::Kind::Normal:
        writer.write<uint8_t>(static_cast<uint8_t>(DeclNameKind::Normal));
        writer.OS << key.getIdentifier().str();
        break;
      case DeclBaseName::Kind::Subscript:
        writer.write<uint8_t>(static_cast<uint8_t>(DeclNameKind::Subscript));
        break;
      case DeclBaseName::Kind::Constructor:
        writer.write<uint8_t>(static_cast<uint8_t>(DeclNameKind::Constructor));
        break;
      case DeclBaseName::Kind::Destructor:
        writer.write<uint8_t>(static_cast<uint8_t>(DeclNameKind::Destructor));
        break;
      }
    }

    void EmitData(raw_ostream &out, key_type_ref key, data_type_ref data,
                  unsigned len) {
      static_assert(bitOffsetFitsIn32Bits(), "BitOffset too large");
      endian::Writer writer(out, little);
      writer.write<uint32_t>(static_cast<uint32_t>(data));
    }
  };

  class DeclMembersTableInfo {
  public:
    using key_type = DeclID;
    using key_type_ref = const key_type &;
    using data_type = Serializer::DeclMembersData; // Vector of DeclIDs
    using data_type_ref = const data_type &;
    using hash_value_type = uint32_t;
    using offset_type = unsigned;

    hash_value_type ComputeHash(key_type_ref key) {
      return llvm::hash_value(static_cast<uint32_t>(key));
    }

    std::pair<unsigned, unsigned> EmitKeyDataLength(raw_ostream &out,
                                                    key_type_ref key,
                                                    data_type_ref data) {
      // This will trap if a single ValueDecl has more than 16383 members
      // with the same DeclBaseName. Seems highly unlikely.
      assert((data.size() < (1 << 14)) && "Too many members");
      uint32_t dataLength = sizeof(uint32_t) * data.size(); // value DeclIDs
      endian::Writer writer(out, little);
      // No need to write the key length; it's constant.
      writer.write<uint16_t>(dataLength);
      return { sizeof(uint32_t), dataLength };
    }

    void EmitKey(raw_ostream &out, key_type_ref key, unsigned len) {
      static_assert(declIDFitsIn32Bits(), "DeclID too large");
      assert(len == sizeof(uint32_t));
      endian::Writer writer(out, little);
      writer.write<uint32_t>(key);
    }

    void EmitData(raw_ostream &out, key_type_ref key, data_type_ref data,
                  unsigned len) {
      static_assert(declIDFitsIn32Bits(), "DeclID too large");
      endian::Writer writer(out, little);
      for (auto entry : data) {
        writer.write<uint32_t>(entry);
      }
    }
  };
} // end anonymous namespace

namespace llvm {
  template<> struct DenseMapInfo<Serializer::DeclTypeUnion> {
    using DeclTypeUnion = Serializer::DeclTypeUnion;
    static inline DeclTypeUnion getEmptyKey() { return nullptr; }
    static inline DeclTypeUnion getTombstoneKey() { return swift::Type(); }
    static unsigned getHashValue(const DeclTypeUnion &val) {
      return DenseMapInfo<const void *>::getHashValue(val.getOpaqueValue());
    }
    static bool isEqual(const DeclTypeUnion &lhs, const DeclTypeUnion &rhs) {
      return lhs == rhs;
    }
  };
} // namespace llvm

static ModuleDecl *getModule(ModuleOrSourceFile DC) {
  if (auto M = DC.dyn_cast<ModuleDecl *>())
    return M;
  return DC.get<SourceFile *>()->getParentModule();
}

static ASTContext &getContext(ModuleOrSourceFile DC) {
  return getModule(DC)->getASTContext();
}

static bool shouldSerializeAsLocalContext(const DeclContext *DC) {
  return DC->isLocalContext() && !isa<AbstractFunctionDecl>(DC) &&
        !isa<SubscriptDecl>(DC);
}

static const Decl *getDeclForContext(const DeclContext *DC) {
  switch (DC->getContextKind()) {
  case DeclContextKind::Module:
    // Use a null decl to represent the module.
    return nullptr;
  case DeclContextKind::FileUnit:
    return getDeclForContext(DC->getParent());
  case DeclContextKind::SerializedLocal:
    llvm_unreachable("Serialized local contexts should only come from deserialization");
  case DeclContextKind::Initializer:
  case DeclContextKind::AbstractClosureExpr:
    // FIXME: What about default functions?
    llvm_unreachable("shouldn't serialize decls from anonymous closures");
  case DeclContextKind::GenericTypeDecl:
    return cast<GenericTypeDecl>(DC);
  case DeclContextKind::ExtensionDecl:
    return cast<ExtensionDecl>(DC);
  case DeclContextKind::TopLevelCodeDecl:
    llvm_unreachable("shouldn't serialize the main module");
  case DeclContextKind::AbstractFunctionDecl:
    return cast<AbstractFunctionDecl>(DC);
  case DeclContextKind::SubscriptDecl:
    return cast<SubscriptDecl>(DC);
  }

  llvm_unreachable("Unhandled DeclContextKind in switch.");
}

namespace {
  struct Accessors {
    uint8_t OpaqueReadOwnership;
    uint8_t ReadImpl, WriteImpl, ReadWriteImpl;
    SmallVector<AccessorDecl *, 8> Decls;
  };
} // end anonymous namespace

static uint8_t getRawOpaqueReadOwnership(swift::OpaqueReadOwnership ownership) {
  switch (ownership) {
#define CASE(KIND)                                            \
  case swift::OpaqueReadOwnership::KIND:                      \
    return uint8_t(serialization::OpaqueReadOwnership::KIND);
  CASE(Owned)
  CASE(Borrowed)
  CASE(OwnedOrBorrowed)
#undef CASE
  }
  llvm_unreachable("bad kind");  
}

static uint8_t getRawReadImplKind(swift::ReadImplKind kind) {
  switch (kind) {
#define CASE(KIND)                                     \
  case swift::ReadImplKind::KIND:                      \
    return uint8_t(serialization::ReadImplKind::KIND);
  CASE(Stored)
  CASE(Get)
  CASE(Inherited)
  CASE(Address)
  CASE(Read)
#undef CASE
  }
  llvm_unreachable("bad kind");
}

static unsigned getRawWriteImplKind(swift::WriteImplKind kind) {
  switch (kind) {
#define CASE(KIND)                                      \
  case swift::WriteImplKind::KIND:                      \
    return uint8_t(serialization::WriteImplKind::KIND);
  CASE(Immutable)
  CASE(Stored)
  CASE(Set)
  CASE(StoredWithObservers)
  CASE(InheritedWithObservers)
  CASE(MutableAddress)
  CASE(Modify)
#undef CASE
  }
  llvm_unreachable("bad kind");
}

static unsigned getRawReadWriteImplKind(swift::ReadWriteImplKind kind) {
  switch (kind) {
#define CASE(KIND)                                          \
  case swift::ReadWriteImplKind::KIND:                      \
    return uint8_t(serialization::ReadWriteImplKind::KIND);
  CASE(Immutable)
  CASE(Stored)
  CASE(MutableAddress)
  CASE(MaterializeToTemporary)
  CASE(Modify)
#undef CASE
  }
  llvm_unreachable("bad kind");
}

static Accessors getAccessors(const AbstractStorageDecl *storage) {
  Accessors accessors;
  accessors.OpaqueReadOwnership =
    getRawOpaqueReadOwnership(storage->getOpaqueReadOwnership());
  auto impl = storage->getImplInfo();
  accessors.ReadImpl = getRawReadImplKind(impl.getReadImpl());
  accessors.WriteImpl = getRawWriteImplKind(impl.getWriteImpl());
  accessors.ReadWriteImpl = getRawReadWriteImplKind(impl.getReadWriteImpl());
  auto decls = storage->getAllAccessors();
  accessors.Decls.append(decls.begin(), decls.end());
  return accessors;
}

DeclID Serializer::addLocalDeclContextRef(const DeclContext *DC) {
  assert(DC->isLocalContext() && "Expected a local DeclContext");
  auto &id = LocalDeclContextIDs[DC];
  if (id != 0)
    return id;

  id = ++LastLocalDeclContextID;
  LocalDeclContextsToWrite.push(DC);
  return id;
}

GenericSignatureID Serializer::addGenericSignatureRef(
                                                const GenericSignature *env) {
  if (!env) return 0;

  auto &id = GenericSignatureIDs[env];
  if (id != 0)
    return id;

  id = ++LastGenericSignatureID;
  GenericSignaturesToWrite.push(env);
  return id;
}

GenericEnvironmentID Serializer::addGenericEnvironmentRef(
                                                const GenericEnvironment *env) {
  if (!env) return 0;

  auto &id = GenericEnvironmentIDs[env];
  if (id != 0)
    return id;

  id = ++LastGenericEnvironmentID;
  GenericEnvironmentsToWrite.push(env);
  return id;
}

SubstitutionMapID Serializer::addSubstitutionMapRef(
                                              SubstitutionMap substitutions) {
  if (!substitutions) return 0;

  auto &id = SubstitutionMapIDs[substitutions];
  if (id != 0)
    return id;

  id = ++LastSubstitutionMapID;
  SubstitutionMapsToWrite.push(substitutions);
  return id;
}

DeclContextID Serializer::addDeclContextRef(const DeclContext *DC) {
  switch (DC->getContextKind()) {
  case DeclContextKind::Module:
  case DeclContextKind::FileUnit: // Skip up to the module
    return 0;
  default:
    break;
  }

  // If this decl context is a plain old serializable decl, queue it up for
  // normal serialization.
  if (shouldSerializeAsLocalContext(DC))
    addLocalDeclContextRef(DC);
  else
    addDeclRef(getDeclForContext(DC));

  auto &id = DeclContextIDs[DC];
  if (id)
    return id;

  id = ++LastDeclContextID;
  DeclContextsToWrite.push(DC);

  return id;
}

DeclID Serializer::addDeclRef(const Decl *D, bool allowTypeAliasXRef) {
  if (!D)
    return 0;

  DeclID &id = DeclAndTypeIDs[D];
  if (id != 0)
    return id;

  assert((!isDeclXRef(D) || isa<ValueDecl>(D) || isa<OperatorDecl>(D) ||
          isa<PrecedenceGroupDecl>(D)) &&
         "cannot cross-reference this decl");

  assert((!isDeclXRef(D) ||
          !D->getAttrs().hasAttribute<ForbidSerializingReferenceAttr>()) &&
         "cannot cross-reference this decl");

  assert((allowTypeAliasXRef || !isa<TypeAliasDecl>(D) ||
          D->getModuleContext() == M) &&
         "cannot cross-reference typealiases directly (use the NameAliasType)");

  id = ++LastDeclID;
  DeclsAndTypesToWrite.push(D);
  return id;
}

serialization::TypeID Serializer::addTypeRef(Type ty) {
  if (!ty)
    return 0;

#ifndef NDEBUG
  PrettyStackTraceType trace(M->getASTContext(), "serializing", ty);
  assert(!ty->hasError() && "Serializing error type");
#endif

  auto &id = DeclAndTypeIDs[ty];
  if (id != 0)
    return id;

  id = ++LastTypeID;
  DeclsAndTypesToWrite.push(ty);
  return id;
}

IdentifierID Serializer::addDeclBaseNameRef(DeclBaseName ident) {
  switch (ident.getKind()) {
  case DeclBaseName::Kind::Normal: {
    if (ident.empty())
      return 0;

    IdentifierID &id = IdentifierIDs[ident.getIdentifier()];
    if (id != 0)
      return id;

    id = ++LastUniquedStringID;
    StringsToWrite.push_back(ident.getIdentifier().str());
    return id;
  }
  case DeclBaseName::Kind::Subscript:
    return SUBSCRIPT_ID;
  case DeclBaseName::Kind::Constructor:
    return CONSTRUCTOR_ID;
  case DeclBaseName::Kind::Destructor:
    return DESTRUCTOR_ID;
  }
  llvm_unreachable("unhandled kind");
}

std::pair<StringRef, IdentifierID> Serializer::addUniquedString(StringRef str) {
  if (str.empty())
    return {str, 0};

  decltype(UniquedStringIDs)::iterator iter;
  bool isNew;
  std::tie(iter, isNew) =
      UniquedStringIDs.insert({str, LastUniquedStringID + 1});

  if (!isNew)
    return {iter->getKey(), iter->getValue()};

  ++LastUniquedStringID;
  // Note that we use the string data stored in the StringMap.
  StringsToWrite.push_back(iter->getKey());
  return {iter->getKey(), LastUniquedStringID};
}

IdentifierID Serializer::addFilename(StringRef filename) {
  assert(!filename.empty() && "Attemping to add an empty filename");

  return addUniquedString(filename).second;
}

IdentifierID Serializer::addModuleRef(const ModuleDecl *M) {
  if (M == this->M)
    return CURRENT_MODULE_ID;
  if (M == this->M->getASTContext().TheBuiltinModule)
    return BUILTIN_MODULE_ID;

  auto clangImporter =
    static_cast<ClangImporter *>(
      this->M->getASTContext().getClangModuleLoader());
  if (M == clangImporter->getImportedHeaderModule())
    return OBJC_HEADER_MODULE_ID;

  // If we're referring to a member of a private module that will be
  // re-exported via a public module, record the public module's name.
  if (auto clangModuleUnit =
        dyn_cast<ClangModuleUnit>(M->getFiles().front())) {
    auto exportedModuleName =
        M->getASTContext().getIdentifier(
                                 clangModuleUnit->getExportedModuleName());
    return addDeclBaseNameRef(exportedModuleName);
  }

  assert(!M->getName().empty());
  return addDeclBaseNameRef(M->getName());
}

SILLayoutID Serializer::addSILLayoutRef(SILLayout *layout) {
  auto &id = SILLayouts[layout];
  if (id != 0)
    return id;
  
  id = ++LastSILLayoutID;
  SILLayoutsToWrite.push(layout);
  return id;
}

NormalConformanceID Serializer::addConformanceRef(
                      const NormalProtocolConformance *conformance) {
  assert(conformance->getDeclContext()->getParentModule() == M &&
         "cannot reference conformance from another module");
  auto &conformanceID = NormalConformances[conformance];
  if (conformanceID)
    return conformanceID;

  conformanceID = ++LastNormalConformanceID;
  NormalConformancesToWrite.push(conformance);

  return conformanceID;
}

/// Record the name of a block.
void SerializerBase::emitBlockID(unsigned ID, StringRef name,
                                 SmallVectorImpl<unsigned char> &nameBuffer) {
  SmallVector<unsigned, 1> idBuffer;
  idBuffer.push_back(ID);
  Out.EmitRecord(llvm::bitc::BLOCKINFO_CODE_SETBID, idBuffer);

  // Emit the block name if present.
  if (name.empty())
    return;
  nameBuffer.resize(name.size());
  memcpy(nameBuffer.data(), name.data(), name.size());
  Out.EmitRecord(llvm::bitc::BLOCKINFO_CODE_BLOCKNAME, nameBuffer);
}

void SerializerBase::emitRecordID(unsigned ID, StringRef name,
                                  SmallVectorImpl<unsigned char> &nameBuffer) {
  assert(ID < 256 && "can't fit record ID in next to name");
  nameBuffer.resize(name.size()+1);
  nameBuffer[0] = ID;
  memcpy(nameBuffer.data()+1, name.data(), name.size());
  Out.EmitRecord(llvm::bitc::BLOCKINFO_CODE_SETRECORDNAME, nameBuffer);
}

void Serializer::writeBlockInfoBlock() {
  BCBlockRAII restoreBlock(Out, llvm::bitc::BLOCKINFO_BLOCK_ID, 2);

  SmallVector<unsigned char, 64> nameBuffer;
#define BLOCK(X) emitBlockID(X ## _ID, #X, nameBuffer)
#define BLOCK_RECORD(K, X) emitRecordID(K::X, #X, nameBuffer)

  BLOCK(MODULE_BLOCK);

  BLOCK(CONTROL_BLOCK);
  BLOCK_RECORD(control_block, METADATA);
  BLOCK_RECORD(control_block, MODULE_NAME);
  BLOCK_RECORD(control_block, TARGET);

  BLOCK(OPTIONS_BLOCK);
  BLOCK_RECORD(options_block, SDK_PATH);
  BLOCK_RECORD(options_block, XCC);
  BLOCK_RECORD(options_block, IS_SIB);
  BLOCK_RECORD(options_block, IS_TESTABLE);
  BLOCK_RECORD(options_block, ARE_PRIVATE_IMPORTS_ENABLED);
  BLOCK_RECORD(options_block, RESILIENCE_STRATEGY);

  BLOCK(INPUT_BLOCK);
  BLOCK_RECORD(input_block, IMPORTED_MODULE);
  BLOCK_RECORD(input_block, LINK_LIBRARY);
  BLOCK_RECORD(input_block, IMPORTED_HEADER);
  BLOCK_RECORD(input_block, IMPORTED_HEADER_CONTENTS);
  BLOCK_RECORD(input_block, MODULE_FLAGS);
  BLOCK_RECORD(input_block, SEARCH_PATH);
  BLOCK_RECORD(input_block, FILE_DEPENDENCY);

  BLOCK(DECLS_AND_TYPES_BLOCK);
#define RECORD(X) BLOCK_RECORD(decls_block, X);
#include "swift/Serialization/DeclTypeRecordNodes.def"

  BLOCK(IDENTIFIER_DATA_BLOCK);
  BLOCK_RECORD(identifier_block, IDENTIFIER_DATA);

  BLOCK(INDEX_BLOCK);
  BLOCK_RECORD(index_block, TYPE_OFFSETS);
  BLOCK_RECORD(index_block, DECL_OFFSETS);
  BLOCK_RECORD(index_block, IDENTIFIER_OFFSETS);
  BLOCK_RECORD(index_block, TOP_LEVEL_DECLS);
  BLOCK_RECORD(index_block, OPERATORS);
  BLOCK_RECORD(index_block, EXTENSIONS);
  BLOCK_RECORD(index_block, CLASS_MEMBERS_FOR_DYNAMIC_LOOKUP);
  BLOCK_RECORD(index_block, OPERATOR_METHODS);
  BLOCK_RECORD(index_block, OBJC_METHODS);
  BLOCK_RECORD(index_block, ENTRY_POINT);
  BLOCK_RECORD(index_block, LOCAL_DECL_CONTEXT_OFFSETS);
  BLOCK_RECORD(index_block, GENERIC_SIGNATURE_OFFSETS);
  BLOCK_RECORD(index_block, GENERIC_ENVIRONMENT_OFFSETS);
  BLOCK_RECORD(index_block, SUBSTITUTION_MAP_OFFSETS);
  BLOCK_RECORD(index_block, DECL_CONTEXT_OFFSETS);
  BLOCK_RECORD(index_block, LOCAL_TYPE_DECLS);
  BLOCK_RECORD(index_block, NORMAL_CONFORMANCE_OFFSETS);
  BLOCK_RECORD(index_block, SIL_LAYOUT_OFFSETS);
  BLOCK_RECORD(index_block, PRECEDENCE_GROUPS);
  BLOCK_RECORD(index_block, NESTED_TYPE_DECLS);
  BLOCK_RECORD(index_block, DECL_MEMBER_NAMES);
  BLOCK_RECORD(index_block, ORDERED_TOP_LEVEL_DECLS);

  BLOCK(DECL_MEMBER_TABLES_BLOCK);
  BLOCK_RECORD(decl_member_tables_block, DECL_MEMBERS);

  BLOCK(SIL_BLOCK);
  BLOCK_RECORD(sil_block, SIL_FUNCTION);
  BLOCK_RECORD(sil_block, SIL_BASIC_BLOCK);
  BLOCK_RECORD(sil_block, SIL_ONE_VALUE_ONE_OPERAND);
  BLOCK_RECORD(sil_block, SIL_ONE_TYPE);
  BLOCK_RECORD(sil_block, SIL_ONE_OPERAND);
  BLOCK_RECORD(sil_block, SIL_ONE_TYPE_ONE_OPERAND);
  BLOCK_RECORD(sil_block, SIL_ONE_TYPE_VALUES);
  BLOCK_RECORD(sil_block, SIL_TWO_OPERANDS);
  BLOCK_RECORD(sil_block, SIL_TAIL_ADDR);
  BLOCK_RECORD(sil_block, SIL_INST_APPLY);
  BLOCK_RECORD(sil_block, SIL_INST_NO_OPERAND);
  BLOCK_RECORD(sil_block, SIL_VTABLE);
  BLOCK_RECORD(sil_block, SIL_VTABLE_ENTRY);
  BLOCK_RECORD(sil_block, SIL_GLOBALVAR);
  BLOCK_RECORD(sil_block, SIL_INST_CAST);
  BLOCK_RECORD(sil_block, SIL_INIT_EXISTENTIAL);
  BLOCK_RECORD(sil_block, SIL_WITNESS_TABLE);
  BLOCK_RECORD(sil_block, SIL_WITNESS_METHOD_ENTRY);
  BLOCK_RECORD(sil_block, SIL_WITNESS_BASE_ENTRY);
  BLOCK_RECORD(sil_block, SIL_WITNESS_ASSOC_PROTOCOL);
  BLOCK_RECORD(sil_block, SIL_WITNESS_ASSOC_ENTRY);
  BLOCK_RECORD(sil_block, SIL_WITNESS_CONDITIONAL_CONFORMANCE);
  BLOCK_RECORD(sil_block, SIL_DEFAULT_WITNESS_TABLE);
  BLOCK_RECORD(sil_block, SIL_DEFAULT_WITNESS_TABLE_NO_ENTRY);
  BLOCK_RECORD(sil_block, SIL_INST_WITNESS_METHOD);
  BLOCK_RECORD(sil_block, SIL_SPECIALIZE_ATTR);
  BLOCK_RECORD(sil_block, SIL_ONE_OPERAND_EXTRA_ATTR);
  BLOCK_RECORD(sil_block, SIL_TWO_OPERANDS_EXTRA_ATTR);
  // SWIFT_ENABLE_TENSORFLOW
  BLOCK_RECORD(sil_block, SIL_DIFFERENTIABLE_ATTR);
  BLOCK_RECORD(sil_block, SIL_INST_GRAPH_OPERATION);
  BLOCK_RECORD(sil_block, SIL_INST_AUTODIFF_FUNCTION);
  BLOCK_RECORD(sil_block, SIL_INST_AUTODIFF_FUNCTION_EXTRACT);

  // These layouts can exist in both decl blocks and sil blocks.
#define BLOCK_RECORD_WITH_NAMESPACE(K, X) emitRecordID(X, #X, nameBuffer)
  BLOCK_RECORD_WITH_NAMESPACE(sil_block,
                              decls_block::INVALID_PROTOCOL_CONFORMANCE);
  BLOCK_RECORD_WITH_NAMESPACE(sil_block,
                              decls_block::ABSTRACT_PROTOCOL_CONFORMANCE);
  BLOCK_RECORD_WITH_NAMESPACE(sil_block,
                              decls_block::NORMAL_PROTOCOL_CONFORMANCE);
  BLOCK_RECORD_WITH_NAMESPACE(sil_block,
                              decls_block::SELF_PROTOCOL_CONFORMANCE);
  BLOCK_RECORD_WITH_NAMESPACE(sil_block,
                              decls_block::SPECIALIZED_PROTOCOL_CONFORMANCE);
  BLOCK_RECORD_WITH_NAMESPACE(sil_block,
                              decls_block::INHERITED_PROTOCOL_CONFORMANCE);
  BLOCK_RECORD_WITH_NAMESPACE(sil_block,
                              decls_block::NORMAL_PROTOCOL_CONFORMANCE_ID);
  BLOCK_RECORD_WITH_NAMESPACE(sil_block,
                              decls_block::PROTOCOL_CONFORMANCE_XREF);
  BLOCK_RECORD_WITH_NAMESPACE(sil_block,
                              decls_block::GENERIC_PARAM_LIST);
  BLOCK_RECORD_WITH_NAMESPACE(sil_block,
                              decls_block::GENERIC_REQUIREMENT);
  BLOCK_RECORD_WITH_NAMESPACE(sil_block,
                              decls_block::LAYOUT_REQUIREMENT);

  BLOCK(SIL_INDEX_BLOCK);
  BLOCK_RECORD(sil_index_block, SIL_FUNC_NAMES);
  BLOCK_RECORD(sil_index_block, SIL_FUNC_OFFSETS);
  BLOCK_RECORD(sil_index_block, SIL_VTABLE_NAMES);
  BLOCK_RECORD(sil_index_block, SIL_VTABLE_OFFSETS);
  BLOCK_RECORD(sil_index_block, SIL_GLOBALVAR_NAMES);
  BLOCK_RECORD(sil_index_block, SIL_GLOBALVAR_OFFSETS);
  BLOCK_RECORD(sil_index_block, SIL_WITNESS_TABLE_NAMES);
  BLOCK_RECORD(sil_index_block, SIL_WITNESS_TABLE_OFFSETS);
  BLOCK_RECORD(sil_index_block, SIL_DEFAULT_WITNESS_TABLE_NAMES);
  BLOCK_RECORD(sil_index_block, SIL_DEFAULT_WITNESS_TABLE_OFFSETS);
  BLOCK_RECORD(sil_index_block, SIL_PROPERTY_OFFSETS);

#undef BLOCK
#undef BLOCK_RECORD
}

void Serializer::writeHeader(const SerializationOptions &options) {
  {
    BCBlockRAII restoreBlock(Out, CONTROL_BLOCK_ID, 3);
    control_block::ModuleNameLayout ModuleName(Out);
    control_block::MetadataLayout Metadata(Out);
    control_block::TargetLayout Target(Out);

    ModuleName.emit(ScratchRecord, M->getName().str());

    SmallString<32> versionStringBuf;
    llvm::raw_svector_ostream versionString(versionStringBuf);
    versionString << Version::getCurrentLanguageVersion();
    size_t shortVersionStringLength = versionString.tell();
    versionString << '('
                  << M->getASTContext().LangOpts.EffectiveLanguageVersion;
    size_t compatibilityVersionStringLength =
        versionString.tell() - shortVersionStringLength - 1;
    versionString << ")/" << version::getSwiftFullVersion();
    Metadata.emit(ScratchRecord,
                  SWIFTMODULE_VERSION_MAJOR, SWIFTMODULE_VERSION_MINOR,
                  shortVersionStringLength,
                  compatibilityVersionStringLength,
                  versionString.str());

    Target.emit(ScratchRecord, M->getASTContext().LangOpts.Target.str());

    {
      llvm::BCBlockRAII restoreBlock(Out, OPTIONS_BLOCK_ID, 4);

      options_block::IsSIBLayout IsSIB(Out);
      IsSIB.emit(ScratchRecord, options.IsSIB);

      if (M->isTestingEnabled()) {
        options_block::IsTestableLayout IsTestable(Out);
        IsTestable.emit(ScratchRecord);
      }

      if (M->arePrivateImportsEnabled()) {
        options_block::ArePrivateImportsEnabledLayout PrivateImports(Out);
        PrivateImports.emit(ScratchRecord);
      }

      if (M->getResilienceStrategy() != ResilienceStrategy::Default) {
        options_block::ResilienceStrategyLayout Strategy(Out);
        Strategy.emit(ScratchRecord, unsigned(M->getResilienceStrategy()));
      }

      if (options.SerializeOptionsForDebugging) {
        options_block::SDKPathLayout SDKPath(Out);
        options_block::XCCLayout XCC(Out);

        SDKPath.emit(ScratchRecord, M->getASTContext().SearchPathOpts.SDKPath);
        auto &Opts = options.ExtraClangOptions;
        for (auto Arg = Opts.begin(), E = Opts.end(); Arg != E; ++Arg) { 
          // FIXME: This is a hack and calls for a better design.
          //
          // Filter out any -ivfsoverlay options that include an
          // unextended-module-overlay.yaml overlay. By convention the Xcode
          // buildsystem uses these while *building* mixed Objective-C and Swift
          // frameworks; but they should never be used to *import* the module
          // defined in the framework.
          if (StringRef(*Arg).startswith("-ivfsoverlay")) {
            auto Next = std::next(Arg);
            if (Next != E &&
                StringRef(*Next).endswith("unextended-module-overlay.yaml")) {
              ++Arg;
              continue;
            }
          }
          XCC.emit(ScratchRecord, *Arg);
        }
      }
    }
  }
}

using ImportPathBlob = llvm::SmallString<64>;
static void flattenImportPath(const ModuleDecl::ImportedModule &import,
                              ImportPathBlob &out) {
  SmallVector<StringRef, 4> reverseSubmoduleNames(
      import.second->getReverseFullModuleName(), {});

  interleave(reverseSubmoduleNames.rbegin(), reverseSubmoduleNames.rend(),
             [&out](StringRef next) { out.append(next); },
             [&out] { out.push_back('\0'); });

  if (import.first.empty())
    return;

  out.push_back('\0');
  assert(import.first.size() == 1 && "can only handle top-level decl imports");
  auto accessPathElem = import.first.front();
  out.append(accessPathElem.first.str());
}

void Serializer::writeInputBlock(const SerializationOptions &options) {
  BCBlockRAII restoreBlock(Out, INPUT_BLOCK_ID, 4);
  input_block::ImportedModuleLayout ImportedModule(Out);
  input_block::LinkLibraryLayout LinkLibrary(Out);
  input_block::ImportedHeaderLayout ImportedHeader(Out);
  input_block::ImportedHeaderContentsLayout ImportedHeaderContents(Out);
  input_block::SearchPathLayout SearchPath(Out);
  input_block::FileDependencyLayout FileDependency(Out);

  if (options.SerializeOptionsForDebugging) {
    const SearchPathOptions &searchPathOpts = M->getASTContext().SearchPathOpts;
    // Put the framework search paths first so that they'll be preferred upon
    // deserialization.
    for (auto &framepath : searchPathOpts.FrameworkSearchPaths)
      SearchPath.emit(ScratchRecord, /*framework=*/true, framepath.IsSystem,
                      framepath.Path);
    for (auto &path : searchPathOpts.ImportSearchPaths)
      SearchPath.emit(ScratchRecord, /*framework=*/false, /*system=*/false, path);
  }

  for (auto const &dep : options.Dependencies) {
    FileDependency.emit(ScratchRecord, dep.Size, dep.Hash, dep.Path);
  }

  SmallVector<ModuleDecl::ImportedModule, 8> allImports;
  M->getImportedModules(allImports, ModuleDecl::ImportFilter::All);
  ModuleDecl::removeDuplicateImports(allImports);

  // Collect the public imports as a subset so that we can mark them with an
  // extra flag.
  SmallVector<ModuleDecl::ImportedModule, 8> publicImports;
  M->getImportedModules(publicImports, ModuleDecl::ImportFilter::Public);
  llvm::SmallSet<ModuleDecl::ImportedModule, 8,
                 ModuleDecl::OrderImportedModules> publicImportSet;
  publicImportSet.insert(publicImports.begin(), publicImports.end());

  auto clangImporter =
    static_cast<ClangImporter *>(M->getASTContext().getClangModuleLoader());
  ModuleDecl *bridgingHeaderModule = clangImporter->getImportedHeaderModule();
  ModuleDecl::ImportedModule bridgingHeaderImport{{}, bridgingHeaderModule};

  // Make sure the bridging header module is always at the top of the import
  // list, mimicking how it is processed before any module imports when
  // compiling source files.
  if (llvm::is_contained(allImports, bridgingHeaderImport)) {
    off_t importedHeaderSize = 0;
    time_t importedHeaderModTime = 0;
    std::string contents;
    if (!options.ImportedHeader.empty()) {
      contents = clangImporter->getBridgingHeaderContents(
          options.ImportedHeader, importedHeaderSize, importedHeaderModTime);
    }
    assert(publicImportSet.count(bridgingHeaderImport));
    ImportedHeader.emit(ScratchRecord,
                        publicImportSet.count(bridgingHeaderImport),
                        importedHeaderSize, importedHeaderModTime,
                        options.ImportedHeader);
    if (!contents.empty()) {
      contents.push_back('\0');
      ImportedHeaderContents.emit(ScratchRecord, contents);
    }
  }

  ModuleDecl *theBuiltinModule = M->getASTContext().TheBuiltinModule;
  for (auto import : allImports) {
    if (import.second == theBuiltinModule ||
        import.second == bridgingHeaderModule) {
      continue;
    }

    ImportPathBlob importPath;
    flattenImportPath(import, importPath);
    ImportedModule.emit(ScratchRecord, publicImportSet.count(import),
                        !import.first.empty(), importPath);
  }

  if (!options.ModuleLinkName.empty()) {
    LinkLibrary.emit(ScratchRecord, serialization::LibraryKind::Library,
                     options.AutolinkForceLoad, options.ModuleLinkName);
  }
}

/// Translate AST default argument kind to the Serialization enum values, which
/// are guaranteed to be stable.
static uint8_t getRawStableDefaultArgumentKind(swift::DefaultArgumentKind kind) {
  switch (kind) {
#define CASE(X) \
  case swift::DefaultArgumentKind::X: \
    return static_cast<uint8_t>(serialization::DefaultArgumentKind::X);
  CASE(None)
  CASE(Normal)
  CASE(Inherited)
  CASE(Column)
  CASE(File)
  CASE(Line)
  CASE(Function)
  CASE(DSOHandle)
  CASE(NilLiteral)
  CASE(EmptyArray)
  CASE(EmptyDictionary)
#undef CASE
  }

  llvm_unreachable("Unhandled DefaultArgumentKind in switch.");
}

static uint8_t getRawStableMetatypeRepresentation(AnyMetatypeType *metatype) {
  if (!metatype->hasRepresentation()) {
    return serialization::MetatypeRepresentation::MR_None;
  }

  switch (metatype->getRepresentation()) {
  case swift::MetatypeRepresentation::Thin:
    return serialization::MetatypeRepresentation::MR_Thin;
  case swift::MetatypeRepresentation::Thick:
    return serialization::MetatypeRepresentation::MR_Thick;
  case swift::MetatypeRepresentation::ObjC:
    return serialization::MetatypeRepresentation::MR_ObjC;
  }
  llvm_unreachable("bad representation");
}

static uint8_t getRawStableResilienceExpansion(swift::ResilienceExpansion e) {
  switch (e) {
  case swift::ResilienceExpansion::Minimal:
    return uint8_t(serialization::ResilienceExpansion::Minimal);
  case swift::ResilienceExpansion::Maximal:
    return uint8_t(serialization::ResilienceExpansion::Maximal);
  }
  llvm_unreachable("unhandled expansion");
}

void Serializer::writeParameterList(const ParameterList *PL) {
  using namespace decls_block;

  SmallVector<DeclID, 8> paramIDs;
  for (const ParamDecl *param : *PL)
    paramIDs.push_back(addDeclRef(param));

  unsigned abbrCode = DeclTypeAbbrCodes[ParameterListLayout::Code];
  ParameterListLayout::emitRecord(Out, ScratchRecord, abbrCode, paramIDs);
}


void Serializer::writePattern(const Pattern *pattern, DeclContext *owningDC) {
  using namespace decls_block;

  // Retrieve the type of the pattern.
  auto getPatternType = [&] {
    Type type = pattern->getType();

    // If we have an owning context and a contextual type, map out to an
    // interface type.
    if (owningDC && type->hasArchetype())
      type = type->mapTypeOutOfContext();

    return type;
  };

  assert(pattern && "null pattern");
  switch (pattern->getKind()) {
  case PatternKind::Paren: {
    unsigned abbrCode = DeclTypeAbbrCodes[ParenPatternLayout::Code];
    ParenPatternLayout::emitRecord(Out, ScratchRecord, abbrCode,
                                   pattern->isImplicit());
    writePattern(cast<ParenPattern>(pattern)->getSubPattern(), owningDC);
    break;
  }
  case PatternKind::Tuple: {
    auto tuple = cast<TuplePattern>(pattern);

    unsigned abbrCode = DeclTypeAbbrCodes[TuplePatternLayout::Code];
    TuplePatternLayout::emitRecord(Out, ScratchRecord, abbrCode,
                                   addTypeRef(getPatternType()),
                                   tuple->getNumElements(),
                                   tuple->isImplicit());

    abbrCode = DeclTypeAbbrCodes[TuplePatternEltLayout::Code];
    for (auto &elt : tuple->getElements()) {
      // FIXME: Default argument expressions?
      TuplePatternEltLayout::emitRecord(
        Out, ScratchRecord, abbrCode, addDeclBaseNameRef(elt.getLabel()));
      writePattern(elt.getPattern(), owningDC);
    }
    break;
  }
  case PatternKind::Named: {
    auto named = cast<NamedPattern>(pattern);

    unsigned abbrCode = DeclTypeAbbrCodes[NamedPatternLayout::Code];
    NamedPatternLayout::emitRecord(Out, ScratchRecord, abbrCode,
                                   addDeclRef(named->getDecl()),
                                   addTypeRef(getPatternType()),
                                   named->isImplicit());
    break;
  }
  case PatternKind::Any: {
    unsigned abbrCode = DeclTypeAbbrCodes[AnyPatternLayout::Code];
    AnyPatternLayout::emitRecord(Out, ScratchRecord, abbrCode,
                                 addTypeRef(getPatternType()),
                                 pattern->isImplicit());
    break;
  }
  case PatternKind::Typed: {
    auto typed = cast<TypedPattern>(pattern);

    unsigned abbrCode = DeclTypeAbbrCodes[TypedPatternLayout::Code];
    TypedPatternLayout::emitRecord(Out, ScratchRecord, abbrCode,
                                   addTypeRef(getPatternType()),
                                   typed->isImplicit());
    writePattern(typed->getSubPattern(), owningDC);
    break;
  }
  case PatternKind::Is:
  case PatternKind::EnumElement:
  case PatternKind::OptionalSome:
  case PatternKind::Bool:
  case PatternKind::Expr:
    llvm_unreachable("Refutable patterns cannot be serialized");

  case PatternKind::Var: {
    auto var = cast<VarPattern>(pattern);

    unsigned abbrCode = DeclTypeAbbrCodes[VarPatternLayout::Code];
    VarPatternLayout::emitRecord(Out, ScratchRecord, abbrCode, var->isLet(),
                                 var->isImplicit());
    writePattern(var->getSubPattern(), owningDC);
    break;
  }
  }
}

/// Translate from the requirement kind to the Serialization enum
/// values, which are guaranteed to be stable.
static uint8_t getRawStableRequirementKind(RequirementKind kind) {
#define CASE(KIND)            \
  case RequirementKind::KIND: \
    return GenericRequirementKind::KIND;

  switch (kind) {
  CASE(Conformance)
  CASE(Superclass)
  CASE(SameType)
  CASE(Layout)
  }
#undef CASE

  llvm_unreachable("Unhandled RequirementKind in switch.");
}

void Serializer::writeGenericRequirements(ArrayRef<Requirement> requirements,
                                          const std::array<unsigned, 256> &abbrCodes) {
  using namespace decls_block;

  if (requirements.empty())
    return;

  auto reqAbbrCode = abbrCodes[GenericRequirementLayout::Code];
  auto layoutReqAbbrCode = abbrCodes[LayoutRequirementLayout::Code];
  for (const auto &req : requirements) {
    if (req.getKind() != RequirementKind::Layout)
      GenericRequirementLayout::emitRecord(
          Out, ScratchRecord, reqAbbrCode,
          getRawStableRequirementKind(req.getKind()),
          addTypeRef(req.getFirstType()), addTypeRef(req.getSecondType()));
    else {
      // Write layout requirement.
      auto layout = req.getLayoutConstraint();
      unsigned size = 0;
      unsigned alignment = 0;
      if (layout->isKnownSizeTrivial()) {
        size = layout->getTrivialSizeInBits();
        alignment = layout->getAlignmentInBits();
      }
      LayoutRequirementKind rawKind = LayoutRequirementKind::UnknownLayout;
      switch (layout->getKind()) {
      case LayoutConstraintKind::NativeRefCountedObject:
        rawKind = LayoutRequirementKind::NativeRefCountedObject;
        break;
      case LayoutConstraintKind::RefCountedObject:
        rawKind = LayoutRequirementKind::RefCountedObject;
        break;
      case LayoutConstraintKind::Trivial:
        rawKind = LayoutRequirementKind::Trivial;
        break;
      case LayoutConstraintKind::TrivialOfExactSize:
        rawKind = LayoutRequirementKind::TrivialOfExactSize;
        break;
      case LayoutConstraintKind::TrivialOfAtMostSize:
        rawKind = LayoutRequirementKind::TrivialOfAtMostSize;
        break;
      case LayoutConstraintKind::Class:
        rawKind = LayoutRequirementKind::Class;
        break;
      case LayoutConstraintKind::NativeClass:
        rawKind = LayoutRequirementKind::NativeClass;
        break;
      case LayoutConstraintKind::UnknownLayout:
        rawKind = LayoutRequirementKind::UnknownLayout;
        break;
      }
      LayoutRequirementLayout::emitRecord(
          Out, ScratchRecord, layoutReqAbbrCode, rawKind,
          addTypeRef(req.getFirstType()), size, alignment);
    }
  }
}

void Serializer::writeInlinableBodyTextIfNeeded(
  const AbstractFunctionDecl *AFD) {
  using namespace decls_block;

  if (AFD->getResilienceExpansion() != swift::ResilienceExpansion::Minimal)
    return;
  if (!AFD->hasInlinableBodyText()) return;
  SmallString<128> scratch;
  auto body = AFD->getInlinableBodyText(scratch);

  unsigned abbrCode = DeclTypeAbbrCodes[InlinableBodyTextLayout::Code];
  InlinableBodyTextLayout::emitRecord(Out, ScratchRecord, abbrCode, body);
}

void Serializer::writeGenericParams(const GenericParamList *genericParams) {
  using namespace decls_block;

  // Don't write anything if there are no generic params.
  if (!genericParams)
    return;

  SmallVector<DeclID, 4> paramIDs;
  for (auto next : genericParams->getParams())
    paramIDs.push_back(addDeclRef(next));

  unsigned abbrCode = DeclTypeAbbrCodes[GenericParamListLayout::Code];
  GenericParamListLayout::emitRecord(Out, ScratchRecord, abbrCode, paramIDs);
}

void Serializer::writeGenericSignature(const GenericSignature *sig) {
  using namespace decls_block;

  // Record the offset of this generic environment.
  auto id = GenericSignatureIDs[sig];
  assert(id != 0 && "generic signature not referenced properly");
  (void)id;

  assert((id - 1) == GenericSignatureOffsets.size());
  GenericSignatureOffsets.push_back(Out.GetCurrentBitNo());

  assert(sig != nullptr);

  // Record the generic parameters.
  SmallVector<uint64_t, 4> rawParamIDs;
  for (auto *paramTy : sig->getGenericParams()) {
    rawParamIDs.push_back(addTypeRef(paramTy));
  }

  auto abbrCode = DeclTypeAbbrCodes[GenericSignatureLayout::Code];
  GenericSignatureLayout::emitRecord(Out, ScratchRecord, abbrCode, rawParamIDs);

  writeGenericRequirements(sig->getRequirements(), DeclTypeAbbrCodes);
}

void Serializer::writeGenericEnvironment(const GenericEnvironment *env) {
  using namespace decls_block;

  // Record the offset of this generic environment.
  auto id = GenericEnvironmentIDs[env];
  assert(id != 0 && "generic environment not referenced properly");
  (void)id;

  assert((id - 1) == GenericEnvironmentOffsets.size());
  assert(env != nullptr);

  // Determine whether we must use SIL mode, because one of the generic
  // parameters has a declaration with module context.
  bool SILMode = false;
  for (auto *paramTy : env->getGenericParams()) {
    if (auto *decl = paramTy->getDecl()) {
      if (decl->getDeclContext()->isModuleScopeContext()) {
        SILMode = true;
        break;
      }
    }
  }

  // If not in SIL mode, generic environments just contain a reference to
  // the generic signature.
  if (!SILMode) {
    // Record the generic signature directly.
    auto genericSigID = addGenericSignatureRef(env->getGenericSignature());
    GenericEnvironmentOffsets.push_back((genericSigID << 1) | 0x01);
    return;
  }

  // Record the current bit.
  GenericEnvironmentOffsets.push_back((Out.GetCurrentBitNo() << 1));

  // Record the generic parameters.
  SmallVector<uint64_t, 4> rawParamIDs;
  for (auto *paramTy : env->getGenericParams()) {
    auto *decl = paramTy->getDecl();

    // In SIL mode, add the name and canonicalize the parameter type.
    if (decl)
      rawParamIDs.push_back(addDeclBaseNameRef(decl->getName()));
    else
      rawParamIDs.push_back(addDeclBaseNameRef(Identifier()));

    paramTy = paramTy->getCanonicalType()->castTo<GenericTypeParamType>();
    rawParamIDs.push_back(addTypeRef(paramTy));
  }

  auto envAbbrCode = DeclTypeAbbrCodes[SILGenericEnvironmentLayout::Code];
  SILGenericEnvironmentLayout::emitRecord(Out, ScratchRecord, envAbbrCode,
                                          rawParamIDs);

  writeGenericRequirements(env->getGenericSignature()->getRequirements(),
                           DeclTypeAbbrCodes);
}

void Serializer::writeSubstitutionMap(const SubstitutionMap substitutions) {
  using namespace decls_block;
  assert(substitutions);

  // Record the offset of this substitution map.
  auto id = SubstitutionMapIDs[substitutions];
  assert(id != 0 && "generic environment not referenced properly");
  (void)id;

  // Record the current bit.
  assert((id - 1) == SubstitutionMapOffsets.size());
  SubstitutionMapOffsets.push_back(Out.GetCurrentBitNo());

  // Collect the replacement types.
  SmallVector<uint64_t, 4> rawReplacementTypes;
  for (auto type : substitutions.getReplacementTypes())
    rawReplacementTypes.push_back(addTypeRef(type));

  auto substitutionsAbbrCode = DeclTypeAbbrCodes[SubstitutionMapLayout::Code];
  SubstitutionMapLayout::emitRecord(Out, ScratchRecord, substitutionsAbbrCode,
                                    addGenericSignatureRef(
                                      substitutions.getGenericSignature()),
                                    substitutions.getConformances().size(),
                                    rawReplacementTypes);

  writeConformances(substitutions.getConformances(), DeclTypeAbbrCodes);
}

void Serializer::writeSILLayout(SILLayout *layout) {
  using namespace decls_block;
  auto foundLayoutID = SILLayouts.find(layout);
  assert(foundLayoutID != SILLayouts.end() && "layout not referenced properly");
  assert(foundLayoutID->second - 1 == SILLayoutOffsets.size());
  (void) foundLayoutID;
  SILLayoutOffsets.push_back(Out.GetCurrentBitNo());
  
  SmallVector<unsigned, 16> data;
  // Save field types.
  for (auto &field : layout->getFields()) {
    unsigned typeRef = addTypeRef(field.getLoweredType());
    // Set the high bit if mutable.
    if (field.isMutable())
      typeRef |= 0x80000000U;
    data.push_back(typeRef);
  }
  
  unsigned abbrCode
    = DeclTypeAbbrCodes[SILLayoutLayout::Code];

  SILLayoutLayout::emitRecord(
                        Out, ScratchRecord, abbrCode,
                        addGenericSignatureRef(layout->getGenericSignature()),
                        layout->getFields().size(),
                        data);
}

void Serializer::writeNormalConformance(
       const NormalProtocolConformance *conformance) {
  using namespace decls_block;

  // The conformance must be complete, or we can't serialize it.
  assert(conformance->isComplete());

  auto conformanceID = NormalConformances[conformance];
  assert(conformanceID != 0 && "normal conformance not referenced properly");
  (void)conformanceID;

  assert((conformanceID - 1) == NormalConformanceOffsets.size());
  NormalConformanceOffsets.push_back(Out.GetCurrentBitNo());

  auto protocol = conformance->getProtocol();

  SmallVector<DeclID, 32> data;
  unsigned numValueWitnesses = 0;
  unsigned numTypeWitnesses = 0;

  conformance->forEachTypeWitness(/*resolver=*/nullptr,
                                  [&](AssociatedTypeDecl *assocType,
                                      Type type, TypeDecl *typeDecl) {
    data.push_back(addDeclRef(assocType));
    data.push_back(addTypeRef(type));
    data.push_back(addDeclRef(typeDecl, /*allowTypeAliasXRef*/true));
    ++numTypeWitnesses;
    return false;
  });

  conformance->forEachValueWitness(nullptr,
    [&](ValueDecl *req, Witness witness) {
      ++numValueWitnesses;
      data.push_back(addDeclRef(req));
      data.push_back(addDeclRef(witness.getDecl()));
      assert(witness.getDecl() || req->getAttrs().hasAttribute<OptionalAttr>()
             || req->getAttrs().isUnavailable(req->getASTContext()));

      // If there is no witness, we're done.
      if (!witness.getDecl()) return;

      auto subs = witness.getSubstitutions();

      // Canonicalize away typealiases, since these substitutions aren't used
      // for diagnostics and we reference fewer declarations that way.
      subs = subs.getCanonical();

      // Map archetypes to type parameters, since we always substitute them
      // away. Note that in a merge-modules pass, we're serializing conformances
      // that we deserialized, so they will already have their replacement types
      // in terms of interface types; hence the hasArchetypes() check is
      // necessary for correctness, not just as a fast path.
      if (subs.hasArchetypes())
        subs = subs.mapReplacementTypesOutOfContext();

      data.push_back(addSubstitutionMapRef(subs));
  });

  unsigned numSignatureConformances =
      conformance->getSignatureConformances().size();

  unsigned abbrCode
    = DeclTypeAbbrCodes[NormalProtocolConformanceLayout::Code];
  auto ownerID = addDeclContextRef(conformance->getDeclContext());
  NormalProtocolConformanceLayout::emitRecord(Out, ScratchRecord, abbrCode,
                                              addDeclRef(protocol), ownerID,
                                              numTypeWitnesses,
                                              numValueWitnesses,
                                              numSignatureConformances,
                                              data);

  // Write requirement signature conformances.
  for (auto reqConformance : conformance->getSignatureConformances())
    writeConformance(reqConformance, DeclTypeAbbrCodes);
}

void
Serializer::writeConformance(ProtocolConformance *conformance,
                             const std::array<unsigned, 256> &abbrCodes,
                             GenericEnvironment *genericEnv) {
  writeConformance(ProtocolConformanceRef(conformance), abbrCodes, genericEnv);
}

void
Serializer::writeConformance(ProtocolConformanceRef conformanceRef,
                             const std::array<unsigned, 256> &abbrCodes,
                             GenericEnvironment *genericEnv) {
  using namespace decls_block;

  if (conformanceRef.isInvalid()) {
    unsigned abbrCode = abbrCodes[InvalidProtocolConformanceLayout::Code];
    InvalidProtocolConformanceLayout::emitRecord(Out, ScratchRecord, abbrCode);
    return;
  }

  if (conformanceRef.isAbstract()) {
    unsigned abbrCode = abbrCodes[AbstractProtocolConformanceLayout::Code];
    AbstractProtocolConformanceLayout::emitRecord(Out, ScratchRecord, abbrCode,
                                      addDeclRef(conformanceRef.getAbstract()));
    return;
  }

  auto conformance = conformanceRef.getConcrete();
  switch (conformance->getKind()) {
  case ProtocolConformanceKind::Normal: {
    auto normal = cast<NormalProtocolConformance>(conformance);
    if (!isDeclXRef(getDeclForContext(normal->getDeclContext()))
        && !isa<ClangModuleUnit>(normal->getDeclContext()
                                       ->getModuleScopeContext())) {
      // A normal conformance in this module file.
      unsigned abbrCode = abbrCodes[NormalProtocolConformanceIdLayout::Code];
      NormalProtocolConformanceIdLayout::emitRecord(Out, ScratchRecord,
                                                    abbrCode,
                                                    addConformanceRef(normal));
    } else {
      // A conformance in a different module file.
      unsigned abbrCode = abbrCodes[ProtocolConformanceXrefLayout::Code];
      ProtocolConformanceXrefLayout::emitRecord(
        Out, ScratchRecord,
        abbrCode,
        addDeclRef(normal->getProtocol()),
        addDeclRef(normal->getType()->getAnyNominal()),
        addModuleRef(normal->getDeclContext()->getParentModule()));
    }
    break;
  }

  case ProtocolConformanceKind::Self: {
    auto self = cast<SelfProtocolConformance>(conformance);
    unsigned abbrCode = abbrCodes[SelfProtocolConformanceLayout::Code];
    auto protocolID = addDeclRef(self->getProtocol());
    SelfProtocolConformanceLayout::emitRecord(Out, ScratchRecord, abbrCode,
                                              protocolID);
    break;
  }

  case ProtocolConformanceKind::Specialized: {
    auto conf = cast<SpecializedProtocolConformance>(conformance);
    unsigned abbrCode = abbrCodes[SpecializedProtocolConformanceLayout::Code];
    auto type = conf->getType();
    if (genericEnv && type->hasArchetype())
      type = type->mapTypeOutOfContext();
    SpecializedProtocolConformanceLayout::emitRecord(
                           Out, ScratchRecord,
                           abbrCode,
                           addTypeRef(type),
                           addSubstitutionMapRef(conf->getSubstitutionMap()));

    writeConformance(conf->getGenericConformance(), abbrCodes, genericEnv);
    break;
  }

  case ProtocolConformanceKind::Inherited: {
    auto conf = cast<InheritedProtocolConformance>(conformance);
    unsigned abbrCode
      = abbrCodes[InheritedProtocolConformanceLayout::Code];

    auto type = conf->getType();
    if (genericEnv && type->hasArchetype())
      type = type->mapTypeOutOfContext();

    InheritedProtocolConformanceLayout::emitRecord(
      Out, ScratchRecord, abbrCode, addTypeRef(type));

    writeConformance(conf->getInheritedConformance(), abbrCodes, genericEnv);
    break;
  }
  }
}

void
Serializer::writeConformances(ArrayRef<ProtocolConformanceRef> conformances,
                              const std::array<unsigned, 256> &abbrCodes) {
  using namespace decls_block;

  for (auto conformance : conformances)
    writeConformance(conformance, abbrCodes);
}

void
Serializer::writeConformances(ArrayRef<ProtocolConformance*> conformances,
                              const std::array<unsigned, 256> &abbrCodes) {
  using namespace decls_block;

  for (auto conformance : conformances)
    writeConformance(conformance, abbrCodes);
}

static uint8_t getRawStableOptionalTypeKind(swift::OptionalTypeKind kind) {
  switch (kind) {
  case swift::OTK_None:
    return static_cast<uint8_t>(serialization::OptionalTypeKind::None);
  case swift::OTK_Optional:
    return static_cast<uint8_t>(serialization::OptionalTypeKind::Optional);
  case swift::OTK_ImplicitlyUnwrappedOptional:
    return static_cast<uint8_t>(
             serialization::OptionalTypeKind::ImplicitlyUnwrappedOptional);
  }

  llvm_unreachable("Unhandled OptionalTypeKind in switch.");
}

static bool shouldSerializeMember(Decl *D) {
  switch (D->getKind()) {
  case DeclKind::Import:
  case DeclKind::InfixOperator:
  case DeclKind::PrefixOperator:
  case DeclKind::PostfixOperator:
  case DeclKind::TopLevelCode:
  case DeclKind::Extension:
  case DeclKind::Module:
  case DeclKind::PrecedenceGroup:
    llvm_unreachable("decl should never be a member");

  case DeclKind::MissingMember:
    llvm_unreachable("should never need to reserialize a member placeholder");

  case DeclKind::IfConfig:
  case DeclKind::PoundDiagnostic:
    return false;

  case DeclKind::EnumCase:
    return false;

  case DeclKind::EnumElement:
  case DeclKind::Protocol:
  case DeclKind::Constructor:
  case DeclKind::Destructor:
  case DeclKind::PatternBinding:
  case DeclKind::Subscript:
  case DeclKind::TypeAlias:
  case DeclKind::GenericTypeParam:
  case DeclKind::AssociatedType:
  case DeclKind::Enum:
  case DeclKind::Struct:
  case DeclKind::Class:
  case DeclKind::Var:
  case DeclKind::Param:
  case DeclKind::Func:
  case DeclKind::Accessor:
    return true;
  }

  llvm_unreachable("Unhandled DeclKind in switch.");
}

void Serializer::writeMembers(DeclID parentID,
                              DeclRange members, bool isClass) {
  using namespace decls_block;

  unsigned abbrCode = DeclTypeAbbrCodes[MembersLayout::Code];
  SmallVector<DeclID, 16> memberIDs;
  for (auto member : members) {
    if (!shouldSerializeMember(member))
      continue;

    DeclID memberID = addDeclRef(member);
    memberIDs.push_back(memberID);

    if (auto VD = dyn_cast<ValueDecl>(member)) {

      // Record parent->members in subtable of DeclMemberNames
      if (VD->hasName() &&
          !VD->getBaseName().empty()) {
        std::unique_ptr<DeclMembersTable> &memberTable =
          DeclMemberNames[VD->getBaseName()].second;
        if (!memberTable) {
          memberTable = llvm::make_unique<DeclMembersTable>();
        }
        (*memberTable)[parentID].push_back(memberID);
      }

      // Same as above, but for @_implements attributes
      if (auto A = VD->getAttrs().getAttribute<ImplementsAttr>()) {
        std::unique_ptr<DeclMembersTable> &memberTable =
          DeclMemberNames[A->getMemberName().getBaseName()].second;
        if (!memberTable) {
          memberTable = llvm::make_unique<DeclMembersTable>();
        }
        (*memberTable)[parentID].push_back(memberID);
      }

      // Possibly add a record to ClassMembersForDynamicLookup too.
      if (isClass) {
        if (VD->canBeAccessedByDynamicLookup()) {
          auto &list = ClassMembersForDynamicLookup[VD->getBaseName()];
          list.push_back({getKindForTable(VD), memberID});
        }
      }
    }
  }
  MembersLayout::emitRecord(Out, ScratchRecord, abbrCode, memberIDs);
}

void Serializer::writeDefaultWitnessTable(const ProtocolDecl *proto,
                                   const std::array<unsigned, 256> &abbrCodes) {
  using namespace decls_block;

  SmallVector<DeclID, 16> witnessIDs;

  unsigned abbrCode = abbrCodes[DefaultWitnessTableLayout::Code];
  for (auto member : proto->getMembers()) {
    if (auto *value = dyn_cast<ValueDecl>(member)) {
      auto witness = proto->getDefaultWitness(value);
      if (!witness)
        continue;

      DeclID requirementID = addDeclRef(value);
      DeclID witnessID = addDeclRef(witness.getDecl());
      witnessIDs.push_back(requirementID);
      witnessIDs.push_back(witnessID);

      // FIXME: Substitutions
    }
  }
  DefaultWitnessTableLayout::emitRecord(Out, ScratchRecord,
                                        abbrCode, witnessIDs);
}

static serialization::AccessorKind getStableAccessorKind(swift::AccessorKind K){
  switch (K) {
#define ACCESSOR(ID) \
  case swift::AccessorKind::ID: return serialization::ID;
#include "swift/AST/AccessorKinds.def"
  }

  llvm_unreachable("Unhandled AccessorKind in switch.");
}

static serialization::CtorInitializerKind
getStableCtorInitializerKind(swift::CtorInitializerKind K){
  switch (K) {
#define CASE(NAME) \
  case swift::CtorInitializerKind::NAME: return serialization::NAME;
      CASE(Designated)
      CASE(Convenience)
      CASE(Factory)
      CASE(ConvenienceFactory)
#undef CASE
  }

  llvm_unreachable("Unhandled CtorInitializerKind in switch.");
}

void Serializer::writeCrossReference(const DeclContext *DC, uint32_t pathLen) {
  using namespace decls_block;

  unsigned abbrCode;

  switch (DC->getContextKind()) {
  case DeclContextKind::AbstractClosureExpr:
  case DeclContextKind::Initializer:
  case DeclContextKind::TopLevelCodeDecl:
  case DeclContextKind::SerializedLocal:
    llvm_unreachable("cannot cross-reference this context");

  case DeclContextKind::FileUnit:
    DC = cast<FileUnit>(DC)->getParentModule();
    LLVM_FALLTHROUGH;

  case DeclContextKind::Module:
    abbrCode = DeclTypeAbbrCodes[XRefLayout::Code];
    XRefLayout::emitRecord(Out, ScratchRecord, abbrCode,
                           addModuleRef(cast<ModuleDecl>(DC)), pathLen);
    break;

  case DeclContextKind::GenericTypeDecl: {
    writeCrossReference(DC->getParent(), pathLen + 1);

    auto generic = cast<GenericTypeDecl>(DC);
    abbrCode = DeclTypeAbbrCodes[XRefTypePathPieceLayout::Code];

    Identifier discriminator;
    if (generic->isOutermostPrivateOrFilePrivateScope()) {
      auto *containingFile = cast<FileUnit>(generic->getModuleScopeContext());
      discriminator = containingFile->getDiscriminatorForPrivateValue(generic);
    }

    XRefTypePathPieceLayout::emitRecord(Out, ScratchRecord, abbrCode,
                                        addDeclBaseNameRef(generic->getName()),
                                        addDeclBaseNameRef(discriminator),
                                        /*inProtocolExtension*/false,
                                        generic->hasClangNode());
    break;
  }

  case DeclContextKind::ExtensionDecl: {
    auto ext = cast<ExtensionDecl>(DC);
    auto nominal = ext->getExtendedNominal();
    assert(nominal);
    writeCrossReference(nominal, pathLen + 1);

    abbrCode = DeclTypeAbbrCodes[XRefExtensionPathPieceLayout::Code];
    CanGenericSignature genericSig(nullptr);
    if (ext->isConstrainedExtension()) {
      genericSig = ext->getGenericSignature()->getCanonicalSignature();
    }
    XRefExtensionPathPieceLayout::emitRecord(
        Out, ScratchRecord, abbrCode, addModuleRef(DC->getParentModule()),
        addGenericSignatureRef(genericSig));
    break;
  }

  case DeclContextKind::SubscriptDecl: {
    auto SD = cast<SubscriptDecl>(DC);
    writeCrossReference(DC->getParent(), pathLen + 1);
    
    Type ty = SD->getInterfaceType()->getCanonicalType();

    abbrCode = DeclTypeAbbrCodes[XRefValuePathPieceLayout::Code];
    bool isProtocolExt = SD->getDeclContext()->getExtendedProtocolDecl();
    XRefValuePathPieceLayout::emitRecord(Out, ScratchRecord, abbrCode,
                                         addTypeRef(ty), SUBSCRIPT_ID,
                                         isProtocolExt, SD->hasClangNode(),
                                         SD->isStatic());
    break;
  }
      
  case DeclContextKind::AbstractFunctionDecl: {
    if (auto fn = dyn_cast<AccessorDecl>(DC)) {
      auto storage = fn->getStorage();
      writeCrossReference(storage->getDeclContext(), pathLen + 2);

      Type ty = storage->getInterfaceType()->getCanonicalType();
      IdentifierID nameID = addDeclBaseNameRef(storage->getBaseName());
      bool isProtocolExt = fn->getDeclContext()->getExtendedProtocolDecl();
      abbrCode = DeclTypeAbbrCodes[XRefValuePathPieceLayout::Code];
      XRefValuePathPieceLayout::emitRecord(Out, ScratchRecord, abbrCode,
                                           addTypeRef(ty), nameID,
                                           isProtocolExt,
                                           storage->hasClangNode(),
                                           storage->isStatic());

      abbrCode =
        DeclTypeAbbrCodes[XRefOperatorOrAccessorPathPieceLayout::Code];
      auto emptyID = addDeclBaseNameRef(Identifier());
      auto accessorKind = getStableAccessorKind(fn->getAccessorKind());
      assert(!fn->isObservingAccessor() &&
             "cannot form cross-reference to observing accessors");
      XRefOperatorOrAccessorPathPieceLayout::emitRecord(Out, ScratchRecord,
                                                        abbrCode, emptyID,
                                                        accessorKind);
      break;
    }

    auto fn = cast<AbstractFunctionDecl>(DC);
    writeCrossReference(DC->getParent(), pathLen + 1 + fn->isOperator());

    Type ty = fn->getInterfaceType()->getCanonicalType();

    if (auto ctor = dyn_cast<ConstructorDecl>(DC)) {
      abbrCode = DeclTypeAbbrCodes[XRefInitializerPathPieceLayout::Code];
      XRefInitializerPathPieceLayout::emitRecord(
        Out, ScratchRecord, abbrCode, addTypeRef(ty),
        (bool)ctor->getDeclContext()->getExtendedProtocolDecl(),
        ctor->hasClangNode(),
        getStableCtorInitializerKind(ctor->getInitKind()));
      break;
    }

    abbrCode = DeclTypeAbbrCodes[XRefValuePathPieceLayout::Code];
    bool isProtocolExt = fn->getDeclContext()->getExtendedProtocolDecl();
    XRefValuePathPieceLayout::emitRecord(Out, ScratchRecord, abbrCode,
                                         addTypeRef(ty),
                                         addDeclBaseNameRef(fn->getBaseName()),
                                         isProtocolExt, fn->hasClangNode(),
                                         fn->isStatic());

    if (fn->isOperator()) {
      // Encode the fixity as a filter on the func decls, to distinguish prefix
      // and postfix operators.
      auto op = cast<FuncDecl>(fn)->getOperatorDecl();
      assert(op);
      abbrCode = DeclTypeAbbrCodes[XRefOperatorOrAccessorPathPieceLayout::Code];
      auto emptyID = addDeclBaseNameRef(Identifier());
      auto fixity = getStableFixity(op->getKind());
      XRefOperatorOrAccessorPathPieceLayout::emitRecord(Out, ScratchRecord,
                                                        abbrCode, emptyID,
                                                        fixity);
    }
    break;
  }
  }
}

void Serializer::writeCrossReference(const Decl *D) {
  using namespace decls_block;

  unsigned abbrCode;

  if (auto op = dyn_cast<OperatorDecl>(D)) {
    writeCrossReference(op->getModuleContext(), 1);

    abbrCode = DeclTypeAbbrCodes[XRefOperatorOrAccessorPathPieceLayout::Code];
    auto nameID = addDeclBaseNameRef(op->getName());
    auto fixity = getStableFixity(op->getKind());
    XRefOperatorOrAccessorPathPieceLayout::emitRecord(Out, ScratchRecord,
                                                      abbrCode, nameID,
                                                      fixity);
    return;
  }

  if (auto prec = dyn_cast<PrecedenceGroupDecl>(D)) {
    writeCrossReference(prec->getModuleContext(), 1);

    abbrCode = DeclTypeAbbrCodes[XRefOperatorOrAccessorPathPieceLayout::Code];
    auto nameID = addDeclBaseNameRef(prec->getName());
    uint8_t fixity = OperatorKind::PrecedenceGroup;
    XRefOperatorOrAccessorPathPieceLayout::emitRecord(Out, ScratchRecord,
                                                      abbrCode, nameID,
                                                      fixity);
    return;
  }

  if (auto fn = dyn_cast<AbstractFunctionDecl>(D)) {
    // Functions are special because they might be operators.
    writeCrossReference(fn, 0);
    return;
  }

  writeCrossReference(D->getDeclContext());

  if (auto genericParam = dyn_cast<GenericTypeParamDecl>(D)) {
    assert(!D->getDeclContext()->isModuleScopeContext() &&
           "Cannot cross reference a generic type decl at module scope.");
    abbrCode = DeclTypeAbbrCodes[XRefGenericParamPathPieceLayout::Code];
    XRefGenericParamPathPieceLayout::emitRecord(Out, ScratchRecord, abbrCode,
                                                genericParam->getDepth(),
                                                genericParam->getIndex());
    return;
  }

  bool isProtocolExt = D->getDeclContext()->getExtendedProtocolDecl();
  if (auto type = dyn_cast<TypeDecl>(D)) {
    abbrCode = DeclTypeAbbrCodes[XRefTypePathPieceLayout::Code];

    Identifier discriminator;
    if (type->isOutermostPrivateOrFilePrivateScope()) {
      auto *containingFile =
         cast<FileUnit>(type->getDeclContext()->getModuleScopeContext());
      discriminator = containingFile->getDiscriminatorForPrivateValue(type);
    }

    XRefTypePathPieceLayout::emitRecord(Out, ScratchRecord, abbrCode,
                                        addDeclBaseNameRef(type->getName()),
                                        addDeclBaseNameRef(discriminator),
                                        isProtocolExt, D->hasClangNode());
    return;
  }

  auto val = cast<ValueDecl>(D);
  auto ty = val->getInterfaceType()->getCanonicalType();
  abbrCode = DeclTypeAbbrCodes[XRefValuePathPieceLayout::Code];
  IdentifierID iid = addDeclBaseNameRef(val->getBaseName());
  XRefValuePathPieceLayout::emitRecord(Out, ScratchRecord, abbrCode,
                                       addTypeRef(ty), iid, isProtocolExt,
                                       D->hasClangNode(), val->isStatic());
}

/// Translate from the AST associativity enum to the Serialization enum
/// values, which are guaranteed to be stable.
static uint8_t getRawStableAssociativity(swift::Associativity assoc) {
  switch (assoc) {
  case swift::Associativity::Left:
    return serialization::Associativity::LeftAssociative;
  case swift::Associativity::Right:
    return serialization::Associativity::RightAssociative;
  case swift::Associativity::None:
    return serialization::Associativity::NonAssociative;
  }

  llvm_unreachable("Unhandled Associativity in switch.");
}

static serialization::StaticSpellingKind
getStableStaticSpelling(swift::StaticSpellingKind SS) {
  switch (SS) {
  case swift::StaticSpellingKind::None:
    return serialization::StaticSpellingKind::None;
  case swift::StaticSpellingKind::KeywordStatic:
    return serialization::StaticSpellingKind::KeywordStatic;
  case swift::StaticSpellingKind::KeywordClass:
    return serialization::StaticSpellingKind::KeywordClass;
  }

  llvm_unreachable("Unhandled StaticSpellingKind in switch.");
}

static uint8_t getRawStableAccessLevel(swift::AccessLevel access) {
  switch (access) {
#define CASE(NAME) \
  case swift::AccessLevel::NAME: \
    return static_cast<uint8_t>(serialization::AccessLevel::NAME);
  CASE(Private)
  CASE(FilePrivate)
  CASE(Internal)
  CASE(Public)
  CASE(Open)
#undef CASE
  }

  llvm_unreachable("Unhandled AccessLevel in switch.");
}

static serialization::SelfAccessKind
getStableSelfAccessKind(swift::SelfAccessKind MM) {
  switch (MM) {
  case swift::SelfAccessKind::NonMutating:
    return serialization::SelfAccessKind::NonMutating;
  case swift::SelfAccessKind::Mutating:
    return serialization::SelfAccessKind::Mutating;
  case swift::SelfAccessKind::__Consuming:
    return serialization::SelfAccessKind::__Consuming;
  }

  llvm_unreachable("Unhandled StaticSpellingKind in switch.");
}

#ifndef NDEBUG
#define DEF_VERIFY_ATTR(DECL)\
static void verifyAttrSerializable(const DECL ## Decl *D) {\
  for (auto Attr : D->getAttrs()) {\
    assert(Attr->canAppearOnDecl(D) && "attribute cannot appear on a " #DECL);\
}\
}

DEF_VERIFY_ATTR(Func)
DEF_VERIFY_ATTR(Extension)
DEF_VERIFY_ATTR(PatternBinding)
DEF_VERIFY_ATTR(Operator)
DEF_VERIFY_ATTR(PrecedenceGroup)
DEF_VERIFY_ATTR(TypeAlias)
DEF_VERIFY_ATTR(Type)
DEF_VERIFY_ATTR(Struct)
DEF_VERIFY_ATTR(Enum)
DEF_VERIFY_ATTR(Class)
DEF_VERIFY_ATTR(Protocol)
DEF_VERIFY_ATTR(Var)
DEF_VERIFY_ATTR(Subscript)
DEF_VERIFY_ATTR(Constructor)
DEF_VERIFY_ATTR(Destructor)

#undef DEF_VERIFY_ATTR
#else
static void verifyAttrSerializable(const Decl *D) {}
#endif

static inline unsigned getOptionalOrZero(const llvm::Optional<unsigned> &X) {
  if (X.hasValue())
    return X.getValue();
  return 0;
}

void Serializer::writeDeclAttribute(const DeclAttribute *DA) {
  using namespace decls_block;

  // Completely ignore attributes that aren't serialized.
  if (DA->isNotSerialized())
    return;

  // Ignore attributes that have been marked invalid. (This usually means
  // type-checking removed them, but only provided a warning rather than an
  // error.)
  if (DA->isInvalid())
    return;

  switch (DA->getKind()) {
  case DAK_RawDocComment:
  case DAK_ReferenceOwnership: // Serialized as part of the type.
  case DAK_AccessControl:
  case DAK_SetterAccess:
  case DAK_ObjCBridged:
  case DAK_SynthesizedProtocol:
  case DAK_Implements:
  case DAK_ObjCRuntimeName:
  case DAK_RestatedObjCConformance:
  case DAK_ClangImporterSynthesizedType:
  case DAK_PrivateImport:
    llvm_unreachable("cannot serialize attribute");

  case DAK_Count:
    llvm_unreachable("not a real attribute");

#define SIMPLE_DECL_ATTR(_, CLASS, ...)\
  case DAK_##CLASS: { \
    auto abbrCode = DeclTypeAbbrCodes[CLASS##DeclAttrLayout::Code]; \
    CLASS##DeclAttrLayout::emitRecord(Out, ScratchRecord, abbrCode, \
                                      DA->isImplicit()); \
    return; \
  }
#include "swift/AST/Attr.def"

  case DAK_SILGenName: {
    auto *theAttr = cast<SILGenNameAttr>(DA);
    auto abbrCode = DeclTypeAbbrCodes[SILGenNameDeclAttrLayout::Code];
    SILGenNameDeclAttrLayout::emitRecord(Out, ScratchRecord, abbrCode,
                                      theAttr->isImplicit(),
                                      theAttr->Name);
    return;
  }

  case DAK_CDecl: {
    auto *theAttr = cast<CDeclAttr>(DA);
    auto abbrCode = DeclTypeAbbrCodes[CDeclDeclAttrLayout::Code];
    CDeclDeclAttrLayout::emitRecord(Out, ScratchRecord, abbrCode,
                                    theAttr->isImplicit(),
                                    theAttr->Name);
    return;
  }

  case DAK_Alignment: {
    auto *theAlignment = cast<AlignmentAttr>(DA);
    auto abbrCode = DeclTypeAbbrCodes[AlignmentDeclAttrLayout::Code];
    AlignmentDeclAttrLayout::emitRecord(Out, ScratchRecord, abbrCode,
                                        theAlignment->isImplicit(),
                                        theAlignment->getValue());
    return;
  }
  
  case DAK_SwiftNativeObjCRuntimeBase: {
    auto *theBase = cast<SwiftNativeObjCRuntimeBaseAttr>(DA);
    auto abbrCode
      = DeclTypeAbbrCodes[SwiftNativeObjCRuntimeBaseDeclAttrLayout::Code];
    auto nameID = addDeclBaseNameRef(theBase->BaseClassName);
    
    SwiftNativeObjCRuntimeBaseDeclAttrLayout::emitRecord(Out, ScratchRecord,
                                                     abbrCode,
                                                     theBase->isImplicit(),
                                                     nameID);
    return;
  }
  
  case DAK_Semantics: {
    auto *theAttr = cast<SemanticsAttr>(DA);
    auto abbrCode = DeclTypeAbbrCodes[SemanticsDeclAttrLayout::Code];
    SemanticsDeclAttrLayout::emitRecord(Out, ScratchRecord, abbrCode,
                                      theAttr->isImplicit(),
                                      theAttr->Value);
    return;
  }

  case DAK_Inline: {
    auto *theAttr = cast<InlineAttr>(DA);
    auto abbrCode = DeclTypeAbbrCodes[InlineDeclAttrLayout::Code];
    InlineDeclAttrLayout::emitRecord(Out, ScratchRecord, abbrCode,
                                     (unsigned)theAttr->getKind());
    return;
  }

  case DAK_Optimize: {
    auto *theAttr = cast<OptimizeAttr>(DA);
    auto abbrCode = DeclTypeAbbrCodes[OptimizeDeclAttrLayout::Code];
    OptimizeDeclAttrLayout::emitRecord(Out, ScratchRecord, abbrCode,
                                       (unsigned)theAttr->getMode());
    return;
  }

  case DAK_Effects: {
    auto *theAttr = cast<EffectsAttr>(DA);
    auto abbrCode = DeclTypeAbbrCodes[EffectsDeclAttrLayout::Code];
    EffectsDeclAttrLayout::emitRecord(Out, ScratchRecord, abbrCode,
                                     (unsigned)theAttr->getKind());
    return;
  }

  case DAK_Available: {
#define LIST_VER_TUPLE_PIECES(X)\
  X##_Major, X##_Minor, X##_Subminor, X##_HasMinor, X##_HasSubminor
#define DEF_VER_TUPLE_PIECES(X, X_Expr)\
  unsigned X##_Major = 0, X##_Minor = 0, X##_Subminor = 0,\
           X##_HasMinor = 0, X##_HasSubminor = 0;\
  const auto &X##_Val = X_Expr;\
  if (X##_Val.hasValue()) {\
    const auto &Y = X##_Val.getValue();\
    X##_Major = Y.getMajor();\
    X##_Minor = getOptionalOrZero(Y.getMinor());\
    X##_Subminor = getOptionalOrZero(Y.getSubminor());\
    X##_HasMinor = Y.getMinor().hasValue();\
    X##_HasSubminor = Y.getSubminor().hasValue();\
  }

    auto *theAttr = cast<AvailableAttr>(DA);
    DEF_VER_TUPLE_PIECES(Introduced, theAttr->Introduced)
    DEF_VER_TUPLE_PIECES(Deprecated, theAttr->Deprecated)
    DEF_VER_TUPLE_PIECES(Obsoleted, theAttr->Obsoleted)

    llvm::SmallString<32> blob;
    blob.append(theAttr->Message);
    blob.append(theAttr->Rename);
    auto abbrCode = DeclTypeAbbrCodes[AvailableDeclAttrLayout::Code];
    AvailableDeclAttrLayout::emitRecord(
        Out, ScratchRecord, abbrCode,
        theAttr->isImplicit(),
        theAttr->isUnconditionallyUnavailable(),
        theAttr->isUnconditionallyDeprecated(),
        LIST_VER_TUPLE_PIECES(Introduced),
        LIST_VER_TUPLE_PIECES(Deprecated),
        LIST_VER_TUPLE_PIECES(Obsoleted),
        static_cast<unsigned>(theAttr->Platform),
        theAttr->Message.size(),
        theAttr->Rename.size(),
        blob);
    return;
#undef LIST_VER_TUPLE_PIECES
#undef DEF_VER_TUPLE_PIECES
  }

  case DAK_ObjC: {
    auto *theAttr = cast<ObjCAttr>(DA);
    SmallVector<IdentifierID, 4> pieces;
    unsigned numArgs = 0;
    if (auto name = theAttr->getName()) {
      numArgs = name->getNumArgs() + 1;
      for (auto piece : name->getSelectorPieces()) {
        pieces.push_back(addDeclBaseNameRef(piece));
      }
    }
    auto abbrCode = DeclTypeAbbrCodes[ObjCDeclAttrLayout::Code];
    ObjCDeclAttrLayout::emitRecord(Out, ScratchRecord, abbrCode,
                                   theAttr->isImplicit(),
                                   theAttr->isSwift3Inferred(),
                                   theAttr->isNameImplicit(), numArgs, pieces);
    return;
  }

  case DAK_Specialize: {
    auto abbrCode = DeclTypeAbbrCodes[SpecializeDeclAttrLayout::Code];
    auto SA = cast<SpecializeAttr>(DA);

    SpecializeDeclAttrLayout::emitRecord(Out, ScratchRecord, abbrCode,
                                         (unsigned)SA->isExported(),
                                         (unsigned)SA->getSpecializationKind());
    writeGenericRequirements(SA->getRequirements(), DeclTypeAbbrCodes);
    return;
  }

  // SWIFT_ENABLE_TENSORFLOW
  case DAK_Differentiable: {
    auto abbrCode = DeclTypeAbbrCodes[DifferentiableDeclAttrLayout::Code];
    auto attr = cast<DifferentiableAttr>(DA);

    IdentifierID jvpName = 0;
    DeclID jvpRef = 0;
    if (auto jvp = attr->getJVP()) {
      jvpName = addDeclBaseNameRef(jvp->Name.getBaseName());
      jvpRef = addDeclRef(attr->getJVPFunction());
    }
    IdentifierID vjpName = 0;
    DeclID vjpRef = 0;
    if (auto vjp = attr->getVJP()) {
      vjpName = addDeclBaseNameRef(vjp->Name.getBaseName());
      vjpRef = addDeclRef(attr->getVJPFunction());
    }

    auto paramIndices = attr->getParameterIndices();
    assert(paramIndices && "Checked parameter indices must be resolved");
    SmallVector<bool, 4> indices;
    for (unsigned i : swift::indices(paramIndices->parameters))
      indices.push_back(paramIndices->parameters[i]);

    DifferentiableDeclAttrLayout::emitRecord(
<<<<<<< HEAD
      Out, ScratchRecord, abbrCode, (unsigned) attr->getMode(), primalName,
      primalRef, adjointName, adjointRef, jvpName, jvpRef, vjpName, vjpRef,
      parameters);
    // TODO: Serialize CheckedParameterIndices.
    // TODO: Serialize trailing where clause.
    // Type-checking where clause should be done first (mimicking the
    // @_specialize attribute).
    break;
  }

  case DAK_DynamicReplacement: {
    auto abbrCode = DeclTypeAbbrCodes[DynamicReplacementDeclAttrLayout::Code];
    auto theAttr = cast<DynamicReplacementAttr>(DA);
    auto replacedFun = theAttr->getReplacedFunctionName();
    SmallVector<IdentifierID, 4> pieces;
    pieces.push_back(addDeclBaseNameRef(replacedFun.getBaseName()));
    for (auto argName : replacedFun.getArgumentNames())
      pieces.push_back(addDeclBaseNameRef(argName));
    assert(theAttr->getReplacedFunction());
    DynamicReplacementDeclAttrLayout::emitRecord(
        Out, ScratchRecord, abbrCode, false, /*implicit flag*/
        addDeclRef(theAttr->getReplacedFunction()), pieces.size(), pieces);
=======
      Out, ScratchRecord, abbrCode, attr->isImplicit(),
      jvpName, jvpRef, vjpName, vjpRef, indices);

    writeGenericRequirements(attr->getRequirements(), DeclTypeAbbrCodes);
>>>>>>> fc09e94b
    return;
  }
  }
}

bool Serializer::isDeclXRef(const Decl *D) const {
  const DeclContext *topLevel = D->getDeclContext()->getModuleScopeContext();
  if (topLevel->getParentModule() != M)
    return true;
  if (!SF || topLevel == SF)
    return false;
  // Special-case for SIL generic parameter decls, which don't have a real
  // DeclContext.
  if (!isa<FileUnit>(topLevel)) {
    assert(isa<GenericTypeParamDecl>(D) && "unexpected decl kind");
    return false;
  }
  return true;
}

void Serializer::writeDeclContext(const DeclContext *DC) {
  using namespace decls_block;
  auto isDecl = false;
  auto id = DeclContextIDs[DC];
  assert(id != 0 && "decl context not referenced properly");
  (void)id;

  assert((id - 1) == DeclContextOffsets.size());
  DeclContextOffsets.push_back(Out.GetCurrentBitNo());

  auto abbrCode = DeclTypeAbbrCodes[DeclContextLayout::Code];
  DeclContextID declOrDeclContextID = 0;

  switch (DC->getContextKind()) {
  case DeclContextKind::AbstractFunctionDecl:
  case DeclContextKind::SubscriptDecl:
  case DeclContextKind::GenericTypeDecl:
  case DeclContextKind::ExtensionDecl:
    declOrDeclContextID = addDeclRef(getDeclForContext(DC));
    isDecl = true;
    break;

  case DeclContextKind::TopLevelCodeDecl:
  case DeclContextKind::AbstractClosureExpr:
  case DeclContextKind::Initializer:
  case DeclContextKind::SerializedLocal:
    declOrDeclContextID = addLocalDeclContextRef(DC);
    break;
  case DeclContextKind::Module:
    llvm_unreachable("References to the module are serialized implicitly");
  case DeclContextKind::FileUnit:
    llvm_unreachable("Can't serialize a FileUnit");
  }

  DeclContextLayout::emitRecord(Out, ScratchRecord, abbrCode,
                                declOrDeclContextID, isDecl);
}

void Serializer::writePatternBindingInitializer(PatternBindingDecl *binding,
                                                unsigned bindingIndex) {
  using namespace decls_block;
  auto abbrCode = DeclTypeAbbrCodes[PatternBindingInitializerLayout::Code];

  StringRef initStr;
  SmallString<128> scratch;
  auto &entry = binding->getPatternList()[bindingIndex];
  auto varDecl = entry.getAnchoringVarDecl();
  if (entry.hasInitStringRepresentation() &&
      varDecl->isInitExposedToClients()) {
    initStr = entry.getInitStringRepresentation(scratch);
  }

  PatternBindingInitializerLayout::emitRecord(Out, ScratchRecord,
                                              abbrCode, addDeclRef(binding),
                                              bindingIndex, initStr);
}

void
Serializer::writeDefaultArgumentInitializer(const DeclContext *parentContext,
                                            unsigned index) {
  using namespace decls_block;
  auto abbrCode = DeclTypeAbbrCodes[DefaultArgumentInitializerLayout::Code];
  DefaultArgumentInitializerLayout::emitRecord(Out, ScratchRecord, abbrCode,
                                               addDeclContextRef(parentContext),
                                               index);
}

void Serializer::writeAbstractClosureExpr(const DeclContext *parentContext,
                                          Type Ty, bool isImplicit,
                                          unsigned discriminator) {
  using namespace decls_block;
  auto abbrCode = DeclTypeAbbrCodes[AbstractClosureExprLayout::Code];
  AbstractClosureExprLayout::emitRecord(Out, ScratchRecord, abbrCode,
                                        addTypeRef(Ty), isImplicit,
                                        discriminator,
                                        addDeclContextRef(parentContext));
}

void Serializer::writeLocalDeclContext(const DeclContext *DC) {
  using namespace decls_block;

  assert(shouldSerializeAsLocalContext(DC) &&
         "Can't serialize as local context");

  auto id = LocalDeclContextIDs[DC];
  assert(id != 0 && "decl context not referenced properly");
  (void)id;

  assert((id - 1)== LocalDeclContextOffsets.size());
  LocalDeclContextOffsets.push_back(Out.GetCurrentBitNo());

  switch (DC->getContextKind()) {
  case DeclContextKind::AbstractClosureExpr: {
    auto ACE = cast<AbstractClosureExpr>(DC);
    writeAbstractClosureExpr(ACE->getParent(), ACE->getType(),
                             ACE->isImplicit(), ACE->getDiscriminator());
    break;
  }

  case DeclContextKind::Initializer: {
    if (auto PBI = dyn_cast<PatternBindingInitializer>(DC)) {
      writePatternBindingInitializer(PBI->getBinding(), PBI->getBindingIndex());
    } else if (auto DAI = dyn_cast<DefaultArgumentInitializer>(DC)) {
      writeDefaultArgumentInitializer(DAI->getParent(), DAI->getIndex());
    }
    break;
  }

  case DeclContextKind::TopLevelCodeDecl: {
    auto abbrCode = DeclTypeAbbrCodes[TopLevelCodeDeclContextLayout::Code];
    TopLevelCodeDeclContextLayout::emitRecord(Out, ScratchRecord, abbrCode,
      addDeclContextRef(DC->getParent()));
    break;
  }

  // If we are merging already serialized modules with local decl contexts,
  // we handle them here in a similar fashion.
  case DeclContextKind::SerializedLocal: {
    auto local = cast<SerializedLocalDeclContext>(DC);
    switch (local->getLocalDeclContextKind()) {
    case LocalDeclContextKind::AbstractClosure: {
      auto SACE = cast<SerializedAbstractClosureExpr>(local);
      writeAbstractClosureExpr(SACE->getParent(), SACE->getType(),
                               SACE->isImplicit(), SACE->getDiscriminator());
      return;
    }
    case LocalDeclContextKind::DefaultArgumentInitializer: {
      auto DAI = cast<SerializedDefaultArgumentInitializer>(local);
      writeDefaultArgumentInitializer(DAI->getParent(), DAI->getIndex());
      return;
    }
    case LocalDeclContextKind::PatternBindingInitializer: {
      auto PBI = cast<SerializedPatternBindingInitializer>(local);
      writePatternBindingInitializer(PBI->getBinding(), PBI->getBindingIndex());
      return;
    }
    case LocalDeclContextKind::TopLevelCodeDecl: {
      auto abbrCode = DeclTypeAbbrCodes[TopLevelCodeDeclContextLayout::Code];
      TopLevelCodeDeclContextLayout::emitRecord(Out, ScratchRecord,
        abbrCode, addDeclContextRef(DC->getParent()));
      return;
    }
    }
  }

  default:
    llvm_unreachable("Trying to write a DeclContext that isn't local");
  }
}

static ForeignErrorConventionKind getRawStableForeignErrorConventionKind(
                                    ForeignErrorConvention::Kind kind) {
  switch (kind) {
  case ForeignErrorConvention::ZeroResult:
    return ForeignErrorConventionKind::ZeroResult;
  case ForeignErrorConvention::NonZeroResult:
    return ForeignErrorConventionKind::NonZeroResult;
  case ForeignErrorConvention::ZeroPreservedResult:
    return ForeignErrorConventionKind::ZeroPreservedResult;
  case ForeignErrorConvention::NilResult:
    return ForeignErrorConventionKind::NilResult;
  case ForeignErrorConvention::NonNilError:
    return ForeignErrorConventionKind::NonNilError;
  }

  llvm_unreachable("Unhandled ForeignErrorConvention in switch.");
}

/// Translate from the AST VarDeclSpecifier enum to the
/// Serialization enum values, which are guaranteed to be stable.
static uint8_t getRawStableVarDeclSpecifier(swift::VarDecl::Specifier sf) {
  switch (sf) {
  case swift::VarDecl::Specifier::Let:
    return uint8_t(serialization::VarDeclSpecifier::Let);
  case swift::VarDecl::Specifier::Var:
    return uint8_t(serialization::VarDeclSpecifier::Var);
  case swift::VarDecl::Specifier::InOut:
    return uint8_t(serialization::VarDeclSpecifier::InOut);
  case swift::VarDecl::Specifier::Shared:
    return uint8_t(serialization::VarDeclSpecifier::Shared);
  case swift::VarDecl::Specifier::Owned:
    return uint8_t(serialization::VarDeclSpecifier::Owned);
  }
  llvm_unreachable("bad variable decl specifier kind");
}

void Serializer::writeForeignErrorConvention(const ForeignErrorConvention &fec){
  using namespace decls_block;

  auto kind = getRawStableForeignErrorConventionKind(fec.getKind());
  uint8_t isOwned = fec.isErrorOwned() == ForeignErrorConvention::IsOwned;
  uint8_t isReplaced = bool(fec.isErrorParameterReplacedWithVoid());
  TypeID errorParameterTypeID = addTypeRef(fec.getErrorParameterType());
  TypeID resultTypeID;
  switch (fec.getKind()) {
  case ForeignErrorConvention::ZeroResult:
  case ForeignErrorConvention::NonZeroResult:
    resultTypeID = addTypeRef(fec.getResultType());
    break;

  case ForeignErrorConvention::ZeroPreservedResult:
  case ForeignErrorConvention::NilResult:
  case ForeignErrorConvention::NonNilError:
    resultTypeID = 0;
    break;
  }

  auto abbrCode = DeclTypeAbbrCodes[ForeignErrorConventionLayout::Code];
  ForeignErrorConventionLayout::emitRecord(Out, ScratchRecord, abbrCode,
                                           static_cast<uint8_t>(kind),
                                           isOwned,
                                           isReplaced,
                                           fec.getErrorParameterIndex(),
                                           errorParameterTypeID,
                                           resultTypeID);
}

/// Returns true if the declaration of \p decl depends on \p problemContext
/// based on lexical nesting.
///
/// - \p decl is \p problemContext
/// - \p decl is declared within \p problemContext
/// - \p decl is declared in an extension of a type that depends on
///   \p problemContext
static bool contextDependsOn(const NominalTypeDecl *decl,
                             const ModuleDecl *problemModule) {
  return decl->getParentModule() == problemModule;
}

static void collectDependenciesFromType(llvm::SmallSetVector<Type, 4> &seen,
                                        Type ty,
                                        const ModuleDecl *excluding) {
  ty.visit([&](Type next) {
    auto *nominal = next->getAnyNominal();
    if (!nominal)
      return;
    // FIXME: Types in the same module are still important for enums. It's
    // possible an enum element has a payload that references a type declaration
    // from the same module that can't be imported (for whatever reason).
    // However, we need a more robust handling of deserialization dependencies
    // that can handle circularities. rdar://problem/32359173
    if (contextDependsOn(nominal, excluding))
      return;
    seen.insert(nominal->getDeclaredInterfaceType());
  });
}

static void
collectDependenciesFromRequirement(llvm::SmallSetVector<Type, 4> &seen,
                                   const Requirement &req,
                                   const ModuleDecl *excluding) {
  collectDependenciesFromType(seen, req.getFirstType(), excluding);
  if (req.getKind() != RequirementKind::Layout)
    collectDependenciesFromType(seen, req.getSecondType(), excluding);
}

static SmallVector<Type, 4> collectDependenciesFromType(Type ty) {
  llvm::SmallSetVector<Type, 4> result;
  collectDependenciesFromType(result, ty, /*excluding*/nullptr);
  return result.takeVector();
}

void Serializer::writeDecl(const Decl *D) {
  using namespace decls_block;

  PrettyStackTraceDecl trace("serializing", D);

  auto id = DeclAndTypeIDs[D];
  assert(id != 0 && "decl or type not referenced properly");
  (void)id;

  assert((id - 1) == DeclOffsets.size());
  DeclOffsets.push_back(Out.GetCurrentBitNo());

  assert(!D->isInvalid() && "cannot create a module with an invalid decl");
  if (isDeclXRef(D)) {
    writeCrossReference(D);
    return;
  }

  assert(!D->hasClangNode() && "imported decls should use cross-references");

  // Emit attributes (if any).
  auto &Attrs = D->getAttrs();
  if (Attrs.begin() != Attrs.end()) {
    for (auto Attr : Attrs)
      writeDeclAttribute(Attr);
  }

  if (auto *value = dyn_cast<ValueDecl>(D)) {
    if (value->getFormalAccess() <= swift::AccessLevel::FilePrivate &&
        !value->getDeclContext()->isLocalContext()) {
      auto topLevelContext = value->getDeclContext()->getModuleScopeContext();
      if (auto *enclosingFile = dyn_cast<FileUnit>(topLevelContext)) {
        // FIXME: We shouldn't need to encode this for /all/ private decls.
        // In theory we can follow the same rules as mangling and only include
        // the outermost private context.
        Identifier discriminator =
          enclosingFile->getDiscriminatorForPrivateValue(value);
        unsigned abbrCode =
          DeclTypeAbbrCodes[PrivateDiscriminatorLayout::Code];
        PrivateDiscriminatorLayout::emitRecord(Out, ScratchRecord, abbrCode,
                                        addDeclBaseNameRef(discriminator));
        auto getFilename = [](FileUnit *enclosingFile,
                              const ValueDecl *decl) -> StringRef {
          if (auto *SF = dyn_cast<SourceFile>(enclosingFile)) {
            return llvm::sys::path::filename(SF->getFilename());
          } else if (auto *LF = dyn_cast<LoadedFile>(enclosingFile)) {
            return LF->getFilenameForPrivateDecl(decl);
          }
          return StringRef();
        };
        // Only if compiled with -enable-private-imports.
        if (M->arePrivateImportsEnabled()) {
          auto filename = getFilename(enclosingFile, value);
          if (!filename.empty()) {
            auto filenameID = addFilename(filename);
            FilenameForPrivateLayout::emitRecord(
                Out, ScratchRecord,
                DeclTypeAbbrCodes[FilenameForPrivateLayout::Code], filenameID);
          }
        }
      }
    }

    if (value->getDeclContext()->isLocalContext()) {
      auto discriminator = value->getLocalDiscriminator();
      auto abbrCode = DeclTypeAbbrCodes[LocalDiscriminatorLayout::Code];
      LocalDiscriminatorLayout::emitRecord(Out, ScratchRecord, abbrCode,
                                           discriminator);
    }
  }

  switch (D->getKind()) {
  case DeclKind::Import:
    llvm_unreachable("import decls should not be serialized");

  case DeclKind::IfConfig:
    llvm_unreachable("#if block declarations should not be serialized");

  case DeclKind::PoundDiagnostic:
    llvm_unreachable("#warning/#error declarations should not be serialized");

  case DeclKind::Extension: {
    auto extension = cast<ExtensionDecl>(D);
    verifyAttrSerializable(extension);

    auto contextID = addDeclContextRef(extension->getDeclContext());
    Type baseTy = extension->getExtendedType();
    assert(!baseTy->hasUnboundGenericType());
    assert(!baseTy->hasArchetype());

    // FIXME: Use the canonical type here in order to minimize circularity
    // issues at deserialization time. A known problematic case here is
    // "extension of typealias Foo"; "typealias Foo = SomeKit.Bar"; and then
    // trying to import Bar accidentally asking for all of its extensions
    // (perhaps because we're searching for a conformance).
    //
    // We could limit this to only the problematic cases, but it seems like a
    // simpler user model to just always desugar extension types.
    baseTy = baseTy->getCanonicalType();

    // Make sure the base type has registered itself as a provider of generic
    // parameters.
    auto baseNominal = baseTy->getAnyNominal();
    (void)addDeclRef(baseNominal);

    auto conformances = extension->getLocalConformances(
                          ConformanceLookupKind::All,
                          nullptr, /*sorted=*/true);

    SmallVector<TypeID, 8> inheritedAndDependencyTypes;
    for (auto inherited : extension->getInherited()) {
      assert(!inherited.getType()->hasArchetype());
      inheritedAndDependencyTypes.push_back(addTypeRef(inherited.getType()));
    }
    size_t numInherited = inheritedAndDependencyTypes.size();

    llvm::SmallSetVector<Type, 4> dependencies;
    collectDependenciesFromType(dependencies, baseTy, /*excluding*/nullptr);
    for (Requirement req : extension->getGenericRequirements()) {
      collectDependenciesFromRequirement(dependencies, req,
                                         /*excluding*/nullptr);
    }
    for (auto dependencyTy : dependencies)
      inheritedAndDependencyTypes.push_back(addTypeRef(dependencyTy));

    unsigned abbrCode = DeclTypeAbbrCodes[ExtensionLayout::Code];
    ExtensionLayout::emitRecord(Out, ScratchRecord, abbrCode,
                                addTypeRef(baseTy),
                                contextID,
                                extension->isImplicit(),
                                addGenericEnvironmentRef(
                                           extension->getGenericEnvironment()),
                                conformances.size(),
                                numInherited,
                                inheritedAndDependencyTypes);

    bool isClassExtension = false;
    if (baseNominal) {
      isClassExtension = isa<ClassDecl>(baseNominal) ||
                         isa<ProtocolDecl>(baseNominal);
    }

    // Extensions of nested generic types have multiple generic parameter
    // lists. Collect them all, from the innermost to outermost.
    SmallVector<GenericParamList *, 2> allGenericParams;
    for (auto *genericParams = extension->getGenericParams();
         genericParams != nullptr;
         genericParams = genericParams->getOuterParameters()) {
      allGenericParams.push_back(genericParams);
    }

    // Reverse the list, and write the parameter lists, from outermost
    // to innermost.
    std::reverse(allGenericParams.begin(), allGenericParams.end());
    for (auto *genericParams : allGenericParams)
      writeGenericParams(genericParams);

    writeMembers(id, extension->getMembers(), isClassExtension);
    writeConformances(conformances, DeclTypeAbbrCodes);
    break;
  }

  case DeclKind::EnumCase:
    llvm_unreachable("enum case decls should not be serialized");

  case DeclKind::PatternBinding: {
    auto binding = cast<PatternBindingDecl>(D);
    verifyAttrSerializable(binding);

    auto contextID = addDeclContextRef(binding->getDeclContext());
    SmallVector<uint64_t, 2> initContextIDs;
    for (unsigned i : range(binding->getNumPatternEntries())) {
      auto initContextID =
        addDeclContextRef(binding->getPatternList()[i].getInitContext());
      if (!initContextIDs.empty()) {
        initContextIDs.push_back(initContextID);
      } else if (initContextID) {
        initContextIDs.append(i, 0);
        initContextIDs.push_back(initContextID);
      }
    }

    unsigned abbrCode = DeclTypeAbbrCodes[PatternBindingLayout::Code];
    PatternBindingLayout::emitRecord(
        Out, ScratchRecord, abbrCode, contextID, binding->isImplicit(),
        binding->isStatic(),
        uint8_t(getStableStaticSpelling(binding->getStaticSpelling())),
                                     binding->getNumPatternEntries(),
        initContextIDs);

    DeclContext *owningDC = nullptr;
    if (binding->getDeclContext()->isTypeContext())
      owningDC = binding->getDeclContext();

    for (auto entry : binding->getPatternList()) {
      writePattern(entry.getPattern(), owningDC);
      // Ignore initializer; external clients don't need to know about it.
    }

    break;
  }

  case DeclKind::TopLevelCode:
    // Top-level code is ignored; external clients don't need to know about it.
    break;

  case DeclKind::PrecedenceGroup: {
    auto group = cast<PrecedenceGroupDecl>(D);
    verifyAttrSerializable(group);

    auto contextID = addDeclContextRef(group->getDeclContext());
    auto nameID = addDeclBaseNameRef(group->getName());
    auto associativity = getRawStableAssociativity(group->getAssociativity());

    SmallVector<DeclID, 8> relations;
    for (auto &rel : group->getHigherThan())
      relations.push_back(addDeclRef(rel.Group));
    for (auto &rel : group->getLowerThan())
      relations.push_back(addDeclRef(rel.Group));

    unsigned abbrCode = DeclTypeAbbrCodes[PrecedenceGroupLayout::Code];
    PrecedenceGroupLayout::emitRecord(Out, ScratchRecord, abbrCode,
                                      nameID, contextID, associativity,
                                      group->isAssignment(),
                                      group->getHigherThan().size(),
                                      relations);
    break;
  }

  case DeclKind::MissingMember:
    llvm_unreachable("member placeholders shouldn't be serialized");

  case DeclKind::InfixOperator: {
    auto op = cast<InfixOperatorDecl>(D);
    verifyAttrSerializable(op);

    auto contextID = addDeclContextRef(op->getDeclContext());
    auto nameID = addDeclBaseNameRef(op->getName());
    auto groupID = addDeclRef(op->getPrecedenceGroup());
    SmallVector<DeclID, 1> designatedNominalTypeDeclIDs;
    for (auto *decl : op->getDesignatedNominalTypes())
      designatedNominalTypeDeclIDs.push_back(addDeclRef(decl));

    unsigned abbrCode = DeclTypeAbbrCodes[InfixOperatorLayout::Code];
    InfixOperatorLayout::emitRecord(Out, ScratchRecord, abbrCode, nameID,
                                    contextID, groupID,
                                    designatedNominalTypeDeclIDs);
    break;
  }

  case DeclKind::PrefixOperator: {
    auto op = cast<PrefixOperatorDecl>(D);
    verifyAttrSerializable(op);

    auto contextID = addDeclContextRef(op->getDeclContext());
    SmallVector<DeclID, 1> designatedNominalTypeDeclIDs;
    for (auto *decl : op->getDesignatedNominalTypes())
      designatedNominalTypeDeclIDs.push_back(addDeclRef(decl));

    unsigned abbrCode = DeclTypeAbbrCodes[PrefixOperatorLayout::Code];
    PrefixOperatorLayout::emitRecord(Out, ScratchRecord, abbrCode,
                                     addDeclBaseNameRef(op->getName()),
                                     contextID, designatedNominalTypeDeclIDs);
    break;
  }

  case DeclKind::PostfixOperator: {
    auto op = cast<PostfixOperatorDecl>(D);
    verifyAttrSerializable(op);

    auto contextID = addDeclContextRef(op->getDeclContext());
    SmallVector<DeclID, 1> designatedNominalTypeDeclIDs;
    for (auto *decl : op->getDesignatedNominalTypes())
      designatedNominalTypeDeclIDs.push_back(addDeclRef(decl));

    unsigned abbrCode = DeclTypeAbbrCodes[PostfixOperatorLayout::Code];
    PostfixOperatorLayout::emitRecord(Out, ScratchRecord, abbrCode,
                                      addDeclBaseNameRef(op->getName()),
                                      contextID, designatedNominalTypeDeclIDs);
    break;
  }

  case DeclKind::TypeAlias: {
    auto typeAlias = cast<TypeAliasDecl>(D);
    assert(!typeAlias->isObjC() && "ObjC typealias is not meaningful");
    verifyAttrSerializable(typeAlias);

    auto contextID = addDeclContextRef(typeAlias->getDeclContext());

    auto underlying = typeAlias->getUnderlyingTypeLoc().getType();

    llvm::SmallSetVector<Type, 4> dependencies;
    collectDependenciesFromType(dependencies, underlying->getCanonicalType(),
                                /*excluding*/nullptr);
    for (Requirement req : typeAlias->getGenericRequirements()) {
      collectDependenciesFromRequirement(dependencies, req,
                                         /*excluding*/nullptr);
    }

    SmallVector<TypeID, 4> dependencyIDs;
    for (Type dep : dependencies)
      dependencyIDs.push_back(addTypeRef(dep));

    uint8_t rawAccessLevel =
      getRawStableAccessLevel(typeAlias->getFormalAccess());

    unsigned abbrCode = DeclTypeAbbrCodes[TypeAliasLayout::Code];
    TypeAliasLayout::emitRecord(Out, ScratchRecord, abbrCode,
                                addDeclBaseNameRef(typeAlias->getName()),
                                contextID,
                                addTypeRef(underlying),
                                /*no longer used*/TypeID(),
                                typeAlias->isImplicit(),
                                addGenericEnvironmentRef(
                                             typeAlias->getGenericEnvironment()),
                                rawAccessLevel,
                                dependencyIDs);
    writeGenericParams(typeAlias->getGenericParams());
    break;
  }

  case DeclKind::GenericTypeParam: {
    auto genericParam = cast<GenericTypeParamDecl>(D);
    verifyAttrSerializable(genericParam);

    unsigned abbrCode = DeclTypeAbbrCodes[GenericTypeParamDeclLayout::Code];
    GenericTypeParamDeclLayout::emitRecord(Out, ScratchRecord, abbrCode,
                                addDeclBaseNameRef(genericParam->getName()),
                                genericParam->isImplicit(),
                                genericParam->getDepth(),
                                genericParam->getIndex());
    break;
  }

  case DeclKind::AssociatedType: {
    auto assocType = cast<AssociatedTypeDecl>(D);
    verifyAttrSerializable(assocType);

    auto contextID = addDeclContextRef(assocType->getDeclContext());
    SmallVector<DeclID, 4> overriddenAssocTypeIDs;
    for (auto overridden : assocType->getOverriddenDecls()) {
      overriddenAssocTypeIDs.push_back(addDeclRef(overridden));
    }

    unsigned abbrCode = DeclTypeAbbrCodes[AssociatedTypeDeclLayout::Code];
    AssociatedTypeDeclLayout::emitRecord(
      Out, ScratchRecord, abbrCode,
      addDeclBaseNameRef(assocType->getName()),
      contextID,
      addTypeRef(assocType->getDefaultDefinitionType()),
      assocType->isImplicit(),
      overriddenAssocTypeIDs);
    break;
  }

  case DeclKind::Struct: {
    auto theStruct = cast<StructDecl>(D);
    verifyAttrSerializable(theStruct);

    auto contextID = addDeclContextRef(theStruct->getDeclContext());

    auto conformances = theStruct->getLocalConformances(
                          ConformanceLookupKind::All,
                          nullptr, /*sorted=*/true);

    SmallVector<TypeID, 4> inheritedTypes;
    for (auto inherited : theStruct->getInherited()) {
      assert(!inherited.getType()->hasArchetype());
      inheritedTypes.push_back(addTypeRef(inherited.getType()));
    }

    uint8_t rawAccessLevel =
      getRawStableAccessLevel(theStruct->getFormalAccess());

    unsigned abbrCode = DeclTypeAbbrCodes[StructLayout::Code];
    StructLayout::emitRecord(Out, ScratchRecord, abbrCode,
                             addDeclBaseNameRef(theStruct->getName()),
                             contextID,
                             theStruct->isImplicit(),
                             theStruct->isObjC(),
                             addGenericEnvironmentRef(
                                            theStruct->getGenericEnvironment()),
                             rawAccessLevel,
                             conformances.size(),
                             inheritedTypes);


    writeGenericParams(theStruct->getGenericParams());
    writeMembers(id, theStruct->getMembers(), false);
    writeConformances(conformances, DeclTypeAbbrCodes);
    break;
  }

  case DeclKind::Enum: {
    auto theEnum = cast<EnumDecl>(D);
    verifyAttrSerializable(theEnum);

    auto contextID = addDeclContextRef(theEnum->getDeclContext());

    auto conformances = theEnum->getLocalConformances(
                          ConformanceLookupKind::All,
                          nullptr, /*sorted=*/true);

    SmallVector<TypeID, 4> inheritedAndDependencyTypes;
    for (auto inherited : theEnum->getInherited()) {
      assert(!inherited.getType()->hasArchetype());
      inheritedAndDependencyTypes.push_back(addTypeRef(inherited.getType()));
    }

    llvm::SmallSetVector<Type, 4> dependencyTypes;
    for (const EnumElementDecl *nextElt : theEnum->getAllElements()) {
      if (!nextElt->hasAssociatedValues())
        continue;
      collectDependenciesFromType(dependencyTypes,
                                  nextElt->getArgumentInterfaceType(),
                                  /*excluding*/theEnum->getParentModule());
    }
    for (Requirement req : theEnum->getGenericRequirements()) {
      collectDependenciesFromRequirement(dependencyTypes, req,
                                         /*excluding*/nullptr);
    }
    for (Type ty : dependencyTypes)
      inheritedAndDependencyTypes.push_back(addTypeRef(ty));

    uint8_t rawAccessLevel =
      getRawStableAccessLevel(theEnum->getFormalAccess());

    unsigned abbrCode = DeclTypeAbbrCodes[EnumLayout::Code];
    EnumLayout::emitRecord(Out, ScratchRecord, abbrCode,
                            addDeclBaseNameRef(theEnum->getName()),
                            contextID,
                            theEnum->isImplicit(),
                            theEnum->isObjC(),
                            addGenericEnvironmentRef(
                                             theEnum->getGenericEnvironment()),
                            addTypeRef(theEnum->getRawType()),
                            rawAccessLevel,
                            conformances.size(),
                            theEnum->getInherited().size(),
                            inheritedAndDependencyTypes);

    writeGenericParams(theEnum->getGenericParams());
    writeMembers(id, theEnum->getMembers(), false);
    writeConformances(conformances, DeclTypeAbbrCodes);
    break;
  }

  case DeclKind::Class: {
    auto theClass = cast<ClassDecl>(D);
    verifyAttrSerializable(theClass);
    assert(!theClass->isForeign());

    auto contextID = addDeclContextRef(theClass->getDeclContext());

    auto conformances = theClass->getLocalConformances(
                          ConformanceLookupKind::All,
                          nullptr, /*sorted=*/true);

    SmallVector<TypeID, 4> inheritedTypes;
    for (auto inherited : theClass->getInherited()) {
      assert(!inherited.getType()->hasArchetype());
      inheritedTypes.push_back(addTypeRef(inherited.getType()));
    }

    uint8_t rawAccessLevel =
      getRawStableAccessLevel(theClass->getFormalAccess());

    bool inheritsSuperclassInitializers =
        const_cast<ClassDecl *>(theClass)->
          inheritsSuperclassInitializers(nullptr);

    unsigned abbrCode = DeclTypeAbbrCodes[ClassLayout::Code];
    ClassLayout::emitRecord(Out, ScratchRecord, abbrCode,
                            addDeclBaseNameRef(theClass->getName()),
                            contextID,
                            theClass->isImplicit(),
                            theClass->isObjC(),
                            theClass->requiresStoredPropertyInits(),
                            inheritsSuperclassInitializers,
                            addGenericEnvironmentRef(
                                             theClass->getGenericEnvironment()),
                            addTypeRef(theClass->getSuperclass()),
                            rawAccessLevel,
                            conformances.size(),
                            inheritedTypes);

    writeGenericParams(theClass->getGenericParams());
    writeMembers(id, theClass->getMembers(), true);
    writeConformances(conformances, DeclTypeAbbrCodes);
    break;
  }


  case DeclKind::Protocol: {
    auto proto = cast<ProtocolDecl>(D);
    verifyAttrSerializable(proto);

    auto contextID = addDeclContextRef(proto->getDeclContext());

    SmallVector<DeclID, 8> inherited;
    for (auto element : proto->getInherited()) {
      assert(!element.getType()->hasArchetype());
      inherited.push_back(addTypeRef(element.getType()));
    }

    uint8_t rawAccessLevel = getRawStableAccessLevel(proto->getFormalAccess());

    unsigned abbrCode = DeclTypeAbbrCodes[ProtocolLayout::Code];
    ProtocolLayout::emitRecord(Out, ScratchRecord, abbrCode,
                               addDeclBaseNameRef(proto->getName()),
                               contextID,
                               proto->isImplicit(),
                               const_cast<ProtocolDecl *>(proto)
                                 ->requiresClass(),
                               proto->isObjC(),
                               proto->existentialTypeSupported(
                                 /*resolver=*/nullptr),
                               addGenericEnvironmentRef(
                                                proto->getGenericEnvironment()),
                               addTypeRef(proto->getSuperclass()),
                               rawAccessLevel,
                               inherited);

    writeGenericParams(proto->getGenericParams());
    writeGenericRequirements(
      proto->getRequirementSignature(), DeclTypeAbbrCodes);
    writeMembers(id, proto->getMembers(), true);
    writeDefaultWitnessTable(proto, DeclTypeAbbrCodes);
    break;
  }

  case DeclKind::Var: {
    auto var = cast<VarDecl>(D);
    verifyAttrSerializable(var);

    auto contextID = addDeclContextRef(var->getDeclContext());
    
    Accessors accessors = getAccessors(var);
    uint8_t rawAccessLevel = getRawStableAccessLevel(var->getFormalAccess());
    uint8_t rawSetterAccessLevel = rawAccessLevel;
    if (var->isSettable(nullptr))
      rawSetterAccessLevel =
        getRawStableAccessLevel(var->getSetterFormalAccess());

    Type ty = var->getInterfaceType();
    SmallVector<TypeID, 2> accessorsAndDependencies;
    for (auto accessor : accessors.Decls)
      accessorsAndDependencies.push_back(addDeclRef(accessor));
    for (Type dependency : collectDependenciesFromType(ty->getCanonicalType()))
      accessorsAndDependencies.push_back(addTypeRef(dependency));

    unsigned abbrCode = DeclTypeAbbrCodes[VarLayout::Code];
    VarLayout::emitRecord(Out, ScratchRecord, abbrCode,
                          addDeclBaseNameRef(var->getName()),
                          contextID,
                          var->isImplicit(),
                          var->isObjC(),
                          var->isStatic(),
                          getRawStableVarDeclSpecifier(var->getSpecifier()),
                          var->hasNonPatternBindingInit(),
                          var->isGetterMutating(),
                          var->isSetterMutating(),
                          accessors.OpaqueReadOwnership,
                          accessors.ReadImpl,
                          accessors.WriteImpl,
                          accessors.ReadWriteImpl,
                          accessors.Decls.size(),
                          addTypeRef(ty),
                          addDeclRef(var->getOverriddenDecl()),
                          rawAccessLevel, rawSetterAccessLevel,
                          accessorsAndDependencies);
    break;
  }

  case DeclKind::Param: {
    auto param = cast<ParamDecl>(D);
    verifyAttrSerializable(param);

    auto contextID = addDeclContextRef(param->getDeclContext());
    Type interfaceType = param->getInterfaceType();

    // Only save the text for normal default arguments, not any of the special
    // ones.
    StringRef defaultArgumentText;
    SmallString<128> scratch;
    if (param->getDefaultArgumentKind() == swift::DefaultArgumentKind::Normal)
      defaultArgumentText =
        param->getDefaultValueStringRepresentation(scratch);

    unsigned abbrCode = DeclTypeAbbrCodes[ParamLayout::Code];
    ParamLayout::emitRecord(Out, ScratchRecord, abbrCode,
        addDeclBaseNameRef(param->getArgumentName()),
        addDeclBaseNameRef(param->getName()),
        contextID,
        getRawStableVarDeclSpecifier(param->getSpecifier()),
        addTypeRef(interfaceType),
        param->isVariadic(),
        param->isAutoClosure(),
        getRawStableDefaultArgumentKind(param->getDefaultArgumentKind()),
        defaultArgumentText);

    if (interfaceType->hasError()) {
      param->getDeclContext()->dumpContext();
      interfaceType->dump();
      llvm_unreachable("error in interface type of parameter");
    }
    break;
  }

  case DeclKind::Func: {
    auto fn = cast<FuncDecl>(D);
    verifyAttrSerializable(fn);

    auto contextID = addDeclContextRef(fn->getDeclContext());

    unsigned abbrCode = DeclTypeAbbrCodes[FuncLayout::Code];
    SmallVector<IdentifierID, 4> nameComponentsAndDependencies;
    nameComponentsAndDependencies.push_back(
        addDeclBaseNameRef(fn->getFullName().getBaseName()));
    for (auto argName : fn->getFullName().getArgumentNames())
      nameComponentsAndDependencies.push_back(addDeclBaseNameRef(argName));

    uint8_t rawAccessLevel = getRawStableAccessLevel(fn->getFormalAccess());
    uint8_t rawDefaultArgumentResilienceExpansion =
      getRawStableResilienceExpansion(
          fn->getDefaultArgumentResilienceExpansion());

    Type ty = fn->getInterfaceType();
    for (auto dependency : collectDependenciesFromType(ty->getCanonicalType()))
      nameComponentsAndDependencies.push_back(addTypeRef(dependency));

    FuncLayout::emitRecord(Out, ScratchRecord, abbrCode,
                           contextID,
                           fn->isImplicit(),
                           fn->isStatic(),
                           uint8_t(
                             getStableStaticSpelling(fn->getStaticSpelling())),
                           fn->isObjC(),
                           uint8_t(
                             getStableSelfAccessKind(fn->getSelfAccessKind())),
                           fn->hasDynamicSelf(),
                           fn->hasForcedStaticDispatch(),
                           fn->hasThrows(),
                           addGenericEnvironmentRef(
                                                  fn->getGenericEnvironment()),
                           addTypeRef(fn->getResultInterfaceType()),
                           addDeclRef(fn->getOperatorDecl()),
                           addDeclRef(fn->getOverriddenDecl()),
                           fn->getFullName().getArgumentNames().size() +
                             fn->getFullName().isCompoundName(),
                           rawAccessLevel,
                           fn->needsNewVTableEntry(),
                           rawDefaultArgumentResilienceExpansion,
                           nameComponentsAndDependencies);

    writeGenericParams(fn->getGenericParams());

    // Write the body parameters.
    writeParameterList(fn->getParameters());

    if (auto errorConvention = fn->getForeignErrorConvention())
      writeForeignErrorConvention(*errorConvention);

    writeInlinableBodyTextIfNeeded(fn);

    break;
  }

  case DeclKind::Accessor: {
    auto fn = cast<AccessorDecl>(D);
    verifyAttrSerializable(fn);

    auto contextID = addDeclContextRef(fn->getDeclContext());

    unsigned abbrCode = DeclTypeAbbrCodes[AccessorLayout::Code];

    uint8_t rawAccessLevel = getRawStableAccessLevel(fn->getFormalAccess());
    uint8_t rawAccessorKind =
      uint8_t(getStableAccessorKind(fn->getAccessorKind()));
    uint8_t rawDefaultArgumentResilienceExpansion =
      getRawStableResilienceExpansion(
          fn->getDefaultArgumentResilienceExpansion());

    Type ty = fn->getInterfaceType();
    SmallVector<IdentifierID, 4> dependencies;
    for (auto dependency : collectDependenciesFromType(ty->getCanonicalType()))
      dependencies.push_back(addTypeRef(dependency));

    AccessorLayout::emitRecord(Out, ScratchRecord, abbrCode,
                               contextID,
                               fn->isImplicit(),
                               fn->isStatic(),
                               uint8_t(getStableStaticSpelling(
                                                  fn->getStaticSpelling())),
                               fn->isObjC(),
                               uint8_t(getStableSelfAccessKind(
                                                  fn->getSelfAccessKind())),
                               fn->hasDynamicSelf(),
                               fn->hasForcedStaticDispatch(),
                               fn->hasThrows(),
                               addGenericEnvironmentRef(
                                                  fn->getGenericEnvironment()),
                               addTypeRef(fn->getResultInterfaceType()),
                               addDeclRef(fn->getOverriddenDecl()),
                               addDeclRef(fn->getStorage()),
                               rawAccessorKind,
                               rawAccessLevel,
                               fn->needsNewVTableEntry(),
                               rawDefaultArgumentResilienceExpansion,
                               dependencies);

    writeGenericParams(fn->getGenericParams());

    // Write the body parameters.
    writeParameterList(fn->getParameters());

    if (auto errorConvention = fn->getForeignErrorConvention())
      writeForeignErrorConvention(*errorConvention);

    writeInlinableBodyTextIfNeeded(fn);

    break;
  }

  case DeclKind::EnumElement: {
    auto elem = cast<EnumElementDecl>(D);
    auto contextID = addDeclContextRef(elem->getDeclContext());

    SmallVector<IdentifierID, 4> nameComponentsAndDependencies;
    nameComponentsAndDependencies.push_back(addDeclBaseNameRef(elem->getBaseName()));
    for (auto argName : elem->getFullName().getArgumentNames())
      nameComponentsAndDependencies.push_back(addDeclBaseNameRef(argName));

    Type ty = elem->getInterfaceType();
    for (Type dependency : collectDependenciesFromType(ty->getCanonicalType()))
      nameComponentsAndDependencies.push_back(addTypeRef(dependency));

    // We only serialize the raw values of @objc enums, because they're part
    // of the ABI. That isn't the case for Swift enums.
    auto RawValueKind = EnumElementRawValueKind::None;
    bool Negative = false;
    StringRef RawValueText;
    if (elem->getParentEnum()->isObjC()) {
      // Currently ObjC enums always have integer raw values.
      RawValueKind = EnumElementRawValueKind::IntegerLiteral;
      auto ILE = cast<IntegerLiteralExpr>(elem->getRawValueExpr());
      RawValueText = ILE->getDigitsText();
      Negative = ILE->isNegative();
    }

    uint8_t rawResilienceExpansion =
        getRawStableResilienceExpansion(
            elem->getDefaultArgumentResilienceExpansion());
    unsigned abbrCode = DeclTypeAbbrCodes[EnumElementLayout::Code];
    EnumElementLayout::emitRecord(Out, ScratchRecord, abbrCode,
                                  contextID,
                                  elem->isImplicit(),
                                  elem->hasAssociatedValues(),
                                  (unsigned)RawValueKind,
                                  Negative,
                                  addUniquedStringRef(RawValueText),
                                  rawResilienceExpansion,
                                  elem->getFullName().getArgumentNames().size()+1,
                                  nameComponentsAndDependencies);
    if (auto *PL = elem->getParameterList())
      writeParameterList(PL);
    break;
  }

  case DeclKind::Subscript: {
    auto subscript = cast<SubscriptDecl>(D);
    verifyAttrSerializable(subscript);

    auto contextID = addDeclContextRef(subscript->getDeclContext());

    Accessors accessors = getAccessors(subscript);

    SmallVector<IdentifierID, 4> nameComponentsAndDependencies;
    for (auto argName : subscript->getFullName().getArgumentNames())
      nameComponentsAndDependencies.push_back(addDeclBaseNameRef(argName));

    for (auto accessor : accessors.Decls)
      nameComponentsAndDependencies.push_back(addDeclRef(accessor));

    Type ty = subscript->getInterfaceType();
    for (Type dependency : collectDependenciesFromType(ty->getCanonicalType()))
      nameComponentsAndDependencies.push_back(addTypeRef(dependency));

    uint8_t rawAccessLevel =
      getRawStableAccessLevel(subscript->getFormalAccess());
    uint8_t rawSetterAccessLevel = rawAccessLevel;
    if (subscript->isSettable())
      rawSetterAccessLevel =
        getRawStableAccessLevel(subscript->getSetterFormalAccess());

    unsigned abbrCode = DeclTypeAbbrCodes[SubscriptLayout::Code];
    SubscriptLayout::emitRecord(Out, ScratchRecord, abbrCode,
                                contextID,
                                subscript->isImplicit(),
                                subscript->isObjC(),
                                subscript->isGetterMutating(),
                                subscript->isSetterMutating(),
                                accessors.OpaqueReadOwnership,
                                accessors.ReadImpl,
                                accessors.WriteImpl,
                                accessors.ReadWriteImpl,
                                accessors.Decls.size(),
                                addGenericEnvironmentRef(
                                            subscript->getGenericEnvironment()),
                                addTypeRef(subscript->getElementInterfaceType()),
                                addDeclRef(subscript->getOverriddenDecl()),
                                rawAccessLevel,
                                rawSetterAccessLevel,
                                subscript->
                                  getFullName().getArgumentNames().size(),
                                nameComponentsAndDependencies);

    writeGenericParams(subscript->getGenericParams());
    writeParameterList(subscript->getIndices());
    break;
  }


  case DeclKind::Constructor: {
    auto ctor = cast<ConstructorDecl>(D);
    verifyAttrSerializable(ctor);

    auto contextID = addDeclContextRef(ctor->getDeclContext());

    SmallVector<IdentifierID, 4> nameComponentsAndDependencies;
    for (auto argName : ctor->getFullName().getArgumentNames())
      nameComponentsAndDependencies.push_back(addDeclBaseNameRef(argName));

    Type ty = ctor->getInterfaceType();
    for (Type dependency : collectDependenciesFromType(ty->getCanonicalType()))
      nameComponentsAndDependencies.push_back(addTypeRef(dependency));

    uint8_t rawAccessLevel = getRawStableAccessLevel(ctor->getFormalAccess());
    uint8_t rawDefaultArgumentResilienceExpansion =
        getRawStableResilienceExpansion(
            ctor->getDefaultArgumentResilienceExpansion());

    bool firstTimeRequired = ctor->isRequired();
    if (auto *overridden = ctor->getOverriddenDecl())
      if (firstTimeRequired && overridden->isRequired())
        firstTimeRequired = false;

    unsigned abbrCode = DeclTypeAbbrCodes[ConstructorLayout::Code];
    ConstructorLayout::emitRecord(Out, ScratchRecord, abbrCode,
                                  contextID,
                                  getRawStableOptionalTypeKind(
                                    ctor->getFailability()),
                                  ctor->isImplicit(),
                                  ctor->isObjC(),
                                  ctor->hasStubImplementation(),
                                  ctor->hasThrows(),
                                  getStableCtorInitializerKind(
                                    ctor->getInitKind()),
                                  addGenericEnvironmentRef(
                                                 ctor->getGenericEnvironment()),
                                  addDeclRef(ctor->getOverriddenDecl()),
                                  rawAccessLevel,
                                  ctor->needsNewVTableEntry(),
                                  rawDefaultArgumentResilienceExpansion,
                                  firstTimeRequired,
                                  ctor->getFullName().getArgumentNames().size(),
                                  nameComponentsAndDependencies);

    writeGenericParams(ctor->getGenericParams());
    writeParameterList(ctor->getParameters());

    if (auto errorConvention = ctor->getForeignErrorConvention())
      writeForeignErrorConvention(*errorConvention);

    writeInlinableBodyTextIfNeeded(ctor);
    break;
  }

  case DeclKind::Destructor: {
    auto dtor = cast<DestructorDecl>(D);
    verifyAttrSerializable(dtor);

    auto contextID = addDeclContextRef(dtor->getDeclContext());

    unsigned abbrCode = DeclTypeAbbrCodes[DestructorLayout::Code];
    DestructorLayout::emitRecord(Out, ScratchRecord, abbrCode,
                                 contextID,
                                 dtor->isImplicit(),
                                 dtor->isObjC(),
                                 addGenericEnvironmentRef(
                                                dtor->getGenericEnvironment()));
    writeInlinableBodyTextIfNeeded(dtor);
    break;
  }

  case DeclKind::Module: {
    llvm_unreachable("FIXME: serialize these");
  }
  }
}

#define SIMPLE_CASE(TYPENAME, VALUE) \
  case swift::TYPENAME::VALUE: return uint8_t(serialization::TYPENAME::VALUE);

/// Translate from the AST function representation enum to the Serialization enum
/// values, which are guaranteed to be stable.
static uint8_t getRawStableFunctionTypeRepresentation(
                                       swift::FunctionType::Representation cc) {
  switch (cc) {
  SIMPLE_CASE(FunctionTypeRepresentation, Swift)
  SIMPLE_CASE(FunctionTypeRepresentation, Block)
  SIMPLE_CASE(FunctionTypeRepresentation, Thin)
  SIMPLE_CASE(FunctionTypeRepresentation, CFunctionPointer)
  // SWIFT_ENABLE_TENSORFLOW
  SIMPLE_CASE(FunctionTypeRepresentation, TensorFlow)
  }
  llvm_unreachable("bad calling convention");
}

/// Translate from the AST function representation enum to the Serialization enum
/// values, which are guaranteed to be stable.
static uint8_t getRawStableSILFunctionTypeRepresentation(
                                    swift::SILFunctionType::Representation cc) {
  switch (cc) {
  SIMPLE_CASE(SILFunctionTypeRepresentation, Thick)
  SIMPLE_CASE(SILFunctionTypeRepresentation, Block)
  SIMPLE_CASE(SILFunctionTypeRepresentation, Thin)
  SIMPLE_CASE(SILFunctionTypeRepresentation, CFunctionPointer)
  SIMPLE_CASE(SILFunctionTypeRepresentation, Method)
  SIMPLE_CASE(SILFunctionTypeRepresentation, ObjCMethod)
  SIMPLE_CASE(SILFunctionTypeRepresentation, WitnessMethod)
  SIMPLE_CASE(SILFunctionTypeRepresentation, Closure)

  // SWIFT_ENABLE_TENSORFLOW
  SIMPLE_CASE(SILFunctionTypeRepresentation, TensorFlow)
  }
  llvm_unreachable("bad calling convention");
}

/// Translate from the AST coroutine-kind enum to the Serialization enum
/// values, which are guaranteed to be stable.
static uint8_t getRawStableSILCoroutineKind(
                                    swift::SILCoroutineKind kind) {
  switch (kind) {
  SIMPLE_CASE(SILCoroutineKind, None)
  SIMPLE_CASE(SILCoroutineKind, YieldOnce)
  SIMPLE_CASE(SILCoroutineKind, YieldMany)
  }
  llvm_unreachable("bad kind");
}

/// Translate from the AST ownership enum to the Serialization enum
/// values, which are guaranteed to be stable.
static uint8_t
getRawStableReferenceOwnership(swift::ReferenceOwnership ownership) {
  switch (ownership) {
  SIMPLE_CASE(ReferenceOwnership, Strong)
#define REF_STORAGE(Name, ...) \
  SIMPLE_CASE(ReferenceOwnership, Name)
#include "swift/AST/ReferenceStorage.def"
  }
  llvm_unreachable("bad ownership kind");
}
/// Translate from the AST ownership enum to the Serialization enum
/// values, which are guaranteed to be stable.
static uint8_t getRawStableValueOwnership(swift::ValueOwnership ownership) {
  switch (ownership) {
  SIMPLE_CASE(ValueOwnership, Default)
  SIMPLE_CASE(ValueOwnership, InOut)
  SIMPLE_CASE(ValueOwnership, Shared)
  SIMPLE_CASE(ValueOwnership, Owned)
  }
  llvm_unreachable("bad ownership kind");
}

/// Translate from the AST ParameterConvention enum to the
/// Serialization enum values, which are guaranteed to be stable.
static uint8_t getRawStableParameterConvention(swift::ParameterConvention pc) {
  switch (pc) {
  SIMPLE_CASE(ParameterConvention, Indirect_In)
  SIMPLE_CASE(ParameterConvention, Indirect_In_Constant)
  SIMPLE_CASE(ParameterConvention, Indirect_In_Guaranteed)
  SIMPLE_CASE(ParameterConvention, Indirect_Inout)
  SIMPLE_CASE(ParameterConvention, Indirect_InoutAliasable)
  SIMPLE_CASE(ParameterConvention, Direct_Owned)
  SIMPLE_CASE(ParameterConvention, Direct_Unowned)
  SIMPLE_CASE(ParameterConvention, Direct_Guaranteed)
  }
  llvm_unreachable("bad parameter convention kind");
}

/// Translate from the AST ResultConvention enum to the
/// Serialization enum values, which are guaranteed to be stable.
static uint8_t getRawStableResultConvention(swift::ResultConvention rc) {
  switch (rc) {
  SIMPLE_CASE(ResultConvention, Indirect)
  SIMPLE_CASE(ResultConvention, Owned)
  SIMPLE_CASE(ResultConvention, Unowned)
  SIMPLE_CASE(ResultConvention, UnownedInnerPointer)
  SIMPLE_CASE(ResultConvention, Autoreleased)
  }
  llvm_unreachable("bad result convention kind");
}

#undef SIMPLE_CASE

/// Find the typealias given a builtin type.
static TypeAliasDecl *findTypeAliasForBuiltin(ASTContext &Ctx, Type T) {
  /// Get the type name by chopping off "Builtin.".
  llvm::SmallString<32> FullName;
  llvm::raw_svector_ostream OS(FullName);
  T->print(OS);
  assert(FullName.startswith(BUILTIN_TYPE_NAME_PREFIX));
  StringRef TypeName = FullName.substr(8);

  SmallVector<ValueDecl*, 4> CurModuleResults;
  Ctx.TheBuiltinModule->lookupValue(ModuleDecl::AccessPathTy(),
                                    Ctx.getIdentifier(TypeName),
                                    NLKind::QualifiedLookup,
                                    CurModuleResults);
  assert(CurModuleResults.size() == 1);
  return cast<TypeAliasDecl>(CurModuleResults[0]);
}

void Serializer::writeType(Type ty) {
  using namespace decls_block;

  auto id = DeclAndTypeIDs[ty];
  assert(id != 0 && "type not referenced properly");
  (void)id;

  assert((id - 1) == TypeOffsets.size());

  TypeOffsets.push_back(Out.GetCurrentBitNo());

  switch (ty->getKind()) {
  case TypeKind::Error:
  case TypeKind::Unresolved:
    llvm_unreachable("should not serialize an invalid type");

  case TypeKind::BuiltinInteger:
  case TypeKind::BuiltinIntegerLiteral:
  case TypeKind::BuiltinFloat:
  case TypeKind::BuiltinRawPointer:
  case TypeKind::BuiltinNativeObject:
  case TypeKind::BuiltinBridgeObject:
  case TypeKind::BuiltinUnknownObject:
  case TypeKind::BuiltinUnsafeValueBuffer:
  case TypeKind::BuiltinVector:
  case TypeKind::SILToken: {
    TypeAliasDecl *typeAlias =
      findTypeAliasForBuiltin(M->getASTContext(), ty);

    unsigned abbrCode = DeclTypeAbbrCodes[BuiltinAliasTypeLayout::Code];
    BuiltinAliasTypeLayout::emitRecord(Out, ScratchRecord, abbrCode,
                                       addDeclRef(typeAlias,
                                                  /*allowTypeAliasXRef*/true),
                                       TypeID());
    break;
  }
  case TypeKind::NameAlias: {
    auto alias = cast<NameAliasType>(ty.getPointer());
    const TypeAliasDecl *typeAlias = alias->getDecl();
    auto underlyingType = typeAlias->getUnderlyingTypeLoc().getType();

    unsigned abbrCode = DeclTypeAbbrCodes[NameAliasTypeLayout::Code];
    NameAliasTypeLayout::emitRecord(
                           Out, ScratchRecord, abbrCode,
                           addDeclRef(typeAlias, /*allowTypeAliasXRef*/true),
                           addTypeRef(alias->getParent()),
                           addTypeRef(underlyingType),
                           addTypeRef(alias->getSinglyDesugaredType()),
                           addSubstitutionMapRef(alias->getSubstitutionMap()));
    break;
  }

  case TypeKind::Paren: {
    auto parenTy = cast<ParenType>(ty.getPointer());
    assert(parenTy->getParameterFlags().isNone());

    unsigned abbrCode = DeclTypeAbbrCodes[ParenTypeLayout::Code];
    ParenTypeLayout::emitRecord(
        Out, ScratchRecord, abbrCode, addTypeRef(parenTy->getUnderlyingType()));
    break;
  }

  case TypeKind::Tuple: {
    auto tupleTy = cast<TupleType>(ty.getPointer());

    unsigned abbrCode = DeclTypeAbbrCodes[TupleTypeLayout::Code];
    TupleTypeLayout::emitRecord(Out, ScratchRecord, abbrCode);

    abbrCode = DeclTypeAbbrCodes[TupleTypeEltLayout::Code];
    for (auto &elt : tupleTy->getElements()) {
      assert(elt.getParameterFlags().isNone());
      TupleTypeEltLayout::emitRecord(
          Out, ScratchRecord, abbrCode,
          addDeclBaseNameRef(elt.getName()),
          addTypeRef(elt.getType()));
    }

    break;
  }

  case TypeKind::Struct:
  case TypeKind::Enum:
  case TypeKind::Class:
  case TypeKind::Protocol: {
    auto nominalTy = cast<NominalType>(ty.getPointer());

    unsigned abbrCode = DeclTypeAbbrCodes[NominalTypeLayout::Code];
    NominalTypeLayout::emitRecord(Out, ScratchRecord, abbrCode,
                                  addDeclRef(nominalTy->getDecl()),
                                  addTypeRef(nominalTy->getParent()));
    break;
  }

  case TypeKind::ExistentialMetatype: {
    auto metatypeTy = cast<ExistentialMetatypeType>(ty.getPointer());

    unsigned abbrCode = DeclTypeAbbrCodes[ExistentialMetatypeTypeLayout::Code];

    // Map the metatype representation.
    auto repr = getRawStableMetatypeRepresentation(metatypeTy);
    ExistentialMetatypeTypeLayout::emitRecord(Out, ScratchRecord, abbrCode,
                                     addTypeRef(metatypeTy->getInstanceType()),
                                              static_cast<uint8_t>(repr));
    break;
  }

  case TypeKind::Metatype: {
    auto metatypeTy = cast<MetatypeType>(ty.getPointer());

    unsigned abbrCode = DeclTypeAbbrCodes[MetatypeTypeLayout::Code];

    // Map the metatype representation.
    auto repr = getRawStableMetatypeRepresentation(metatypeTy);
    MetatypeTypeLayout::emitRecord(Out, ScratchRecord, abbrCode,
                                   addTypeRef(metatypeTy->getInstanceType()),
                                   static_cast<uint8_t>(repr));
    break;
  }

  case TypeKind::Module:
    llvm_unreachable("modules are currently not first-class values");

  case TypeKind::DynamicSelf: {
    auto dynamicSelfTy = cast<DynamicSelfType>(ty.getPointer());
    unsigned abbrCode = DeclTypeAbbrCodes[DynamicSelfTypeLayout::Code];
    DynamicSelfTypeLayout::emitRecord(Out, ScratchRecord, abbrCode,
                                      addTypeRef(dynamicSelfTy->getSelfType()));
    break;
  }

  case TypeKind::Archetype: {
    auto archetypeTy = cast<ArchetypeType>(ty.getPointer());

    // Opened existential types use a separate layout.
    if (auto existentialTy = archetypeTy->getOpenedExistentialType()) {
      unsigned abbrCode = DeclTypeAbbrCodes[OpenedExistentialTypeLayout::Code];
      OpenedExistentialTypeLayout::emitRecord(Out, ScratchRecord, abbrCode,
                                              addTypeRef(existentialTy));
      break;
    }

    auto env = archetypeTy->getGenericEnvironment();
    assert(env && "Primary archetype without generic environment?");

    GenericEnvironmentID envID = addGenericEnvironmentRef(env);
    Type interfaceType = archetypeTy->getInterfaceType();

    unsigned abbrCode = DeclTypeAbbrCodes[ArchetypeTypeLayout::Code];
    ArchetypeTypeLayout::emitRecord(Out, ScratchRecord, abbrCode,
                                    envID, addTypeRef(interfaceType));
    break;
  }

  case TypeKind::GenericTypeParam: {
    auto genericParam = cast<GenericTypeParamType>(ty.getPointer());
    unsigned abbrCode = DeclTypeAbbrCodes[GenericTypeParamTypeLayout::Code];
    DeclID declIDOrDepth;
    unsigned indexPlusOne;
    if (genericParam->getDecl() &&
        !(genericParam->getDecl()->getDeclContext()->isModuleScopeContext() &&
          isDeclXRef(genericParam->getDecl()))) {
      declIDOrDepth = addDeclRef(genericParam->getDecl());
      indexPlusOne = 0;
    } else {
      declIDOrDepth = genericParam->getDepth();
      indexPlusOne = genericParam->getIndex() + 1;
    }
    GenericTypeParamTypeLayout::emitRecord(Out, ScratchRecord, abbrCode,
                                           declIDOrDepth, indexPlusOne);
    break;
  }

  case TypeKind::DependentMember: {
    auto dependent = cast<DependentMemberType>(ty.getPointer());

    unsigned abbrCode = DeclTypeAbbrCodes[DependentMemberTypeLayout::Code];
    assert(dependent->getAssocType() && "Unchecked dependent member type");
    DependentMemberTypeLayout::emitRecord(
      Out, ScratchRecord, abbrCode,
      addTypeRef(dependent->getBase()),
      addDeclRef(dependent->getAssocType()));
    break;
  }

  case TypeKind::Function:
  case TypeKind::GenericFunction: {
    auto *fnTy = cast<AnyFunctionType>(ty.getPointer());

    if (isa<FunctionType>(fnTy)) {
      unsigned abbrCode = DeclTypeAbbrCodes[FunctionTypeLayout::Code];
      FunctionTypeLayout::emitRecord(Out, ScratchRecord, abbrCode,
             addTypeRef(fnTy->getResult()),
             getRawStableFunctionTypeRepresentation(fnTy->getRepresentation()),
             fnTy->isNoEscape(),
             // SWIFT_ENABLE_TENSORFLOW
             fnTy->throws(),
             fnTy->isDifferentiable());
    } else {
      assert(!fnTy->isNoEscape());

      auto *genericSig = cast<GenericFunctionType>(fnTy)->getGenericSignature();
      unsigned abbrCode = DeclTypeAbbrCodes[GenericFunctionTypeLayout::Code];
      GenericFunctionTypeLayout::emitRecord(Out, ScratchRecord, abbrCode,
              addTypeRef(fnTy->getResult()),
              getRawStableFunctionTypeRepresentation(fnTy->getRepresentation()),
              fnTy->throws(),
              // SWIFT_ENABLE_TENSORFLOW
              fnTy->isDifferentiable(),
              addGenericSignatureRef(genericSig));
    }

    unsigned abbrCode = DeclTypeAbbrCodes[FunctionParamLayout::Code];
    for (auto &param : fnTy->getParams()) {
      auto paramFlags = param.getParameterFlags();
      auto rawOwnership =
          getRawStableValueOwnership(paramFlags.getValueOwnership());
      FunctionParamLayout::emitRecord(
          Out, ScratchRecord, abbrCode, addDeclBaseNameRef(param.getLabel()),
          addTypeRef(param.getPlainType()), paramFlags.isVariadic(),
          // SWIFT_ENABLE_TENSORFLOW
          paramFlags.isAutoClosure(), paramFlags.isEscaping(), rawOwnership,
          paramFlags.isNonDifferentiable());
    }

    break;
  }
      
  case TypeKind::SILBlockStorage: {
    auto storageTy = cast<SILBlockStorageType>(ty.getPointer());
    
    unsigned abbrCode = DeclTypeAbbrCodes[SILBlockStorageTypeLayout::Code];
    SILBlockStorageTypeLayout::emitRecord(Out, ScratchRecord, abbrCode,
                                      addTypeRef(storageTy->getCaptureType()));
    break;
  }
      
  case TypeKind::SILBox: {
    auto boxTy = cast<SILBoxType>(ty.getPointer());

    unsigned abbrCode = DeclTypeAbbrCodes[SILBoxTypeLayout::Code];
    SILLayoutID layoutRef = addSILLayoutRef(boxTy->getLayout());

    SILBoxTypeLayout::emitRecord(Out, ScratchRecord, abbrCode, layoutRef,
                          addSubstitutionMapRef(boxTy->getSubstitutions()));
    break;
  }
      
  case TypeKind::SILFunction: {
    auto fnTy = cast<SILFunctionType>(ty.getPointer());

    auto representation = fnTy->getRepresentation();
    auto stableRepresentation =
      getRawStableSILFunctionTypeRepresentation(representation);
    
    SmallVector<TypeID, 8> variableData;
    for (auto param : fnTy->getParameters()) {
      variableData.push_back(addTypeRef(param.getType()));
      unsigned conv = getRawStableParameterConvention(param.getConvention());
      variableData.push_back(TypeID(conv));
    }
    for (auto yield : fnTy->getYields()) {
      variableData.push_back(addTypeRef(yield.getType()));
      unsigned conv = getRawStableParameterConvention(yield.getConvention());
      variableData.push_back(TypeID(conv));
    }
    for (auto result : fnTy->getResults()) {
      variableData.push_back(addTypeRef(result.getType()));
      unsigned conv = getRawStableResultConvention(result.getConvention());
      variableData.push_back(TypeID(conv));
    }
    if (fnTy->hasErrorResult()) {
      auto abResult = fnTy->getErrorResult();
      variableData.push_back(addTypeRef(abResult.getType()));
      unsigned conv = getRawStableResultConvention(abResult.getConvention());
      variableData.push_back(TypeID(conv));
    }

    auto sig = fnTy->getGenericSignature();

    auto stableCoroutineKind = 
      getRawStableSILCoroutineKind(fnTy->getCoroutineKind());

    auto stableCalleeConvention =
      getRawStableParameterConvention(fnTy->getCalleeConvention());

    unsigned abbrCode = DeclTypeAbbrCodes[SILFunctionTypeLayout::Code];
    SILFunctionTypeLayout::emitRecord(
        Out, ScratchRecord, abbrCode,
        stableCoroutineKind, stableCalleeConvention,
        stableRepresentation, fnTy->isPseudogeneric(), fnTy->isNoEscape(),
        // SWIFT_ENABLE_TENSORFLOW
        fnTy->isDifferentiable(), fnTy->hasErrorResult(),
        fnTy->getParameters().size(), fnTy->getNumYields(),
        fnTy->getNumResults(), addGenericSignatureRef(sig), variableData);

    if (auto conformance = fnTy->getWitnessMethodConformanceOrNone())
      writeConformance(*conformance, DeclTypeAbbrCodes);

    break;
  }
      
  case TypeKind::ArraySlice: {
    auto sliceTy = cast<ArraySliceType>(ty.getPointer());

    Type base = sliceTy->getBaseType();

    unsigned abbrCode = DeclTypeAbbrCodes[ArraySliceTypeLayout::Code];
    ArraySliceTypeLayout::emitRecord(Out, ScratchRecord, abbrCode,
                                     addTypeRef(base));
    break;
  }

  case TypeKind::Dictionary: {
    auto dictTy = cast<DictionaryType>(ty.getPointer());

    unsigned abbrCode = DeclTypeAbbrCodes[DictionaryTypeLayout::Code];
    DictionaryTypeLayout::emitRecord(Out, ScratchRecord, abbrCode,
                                     addTypeRef(dictTy->getKeyType()),
                                     addTypeRef(dictTy->getValueType()));
    break;
  }

  case TypeKind::Optional: {
    auto optionalTy = cast<OptionalType>(ty.getPointer());

    Type base = optionalTy->getBaseType();

    unsigned abbrCode = DeclTypeAbbrCodes[OptionalTypeLayout::Code];
    OptionalTypeLayout::emitRecord(Out, ScratchRecord, abbrCode,
                                   addTypeRef(base));
    break;
  }

  case TypeKind::ProtocolComposition: {
    auto composition = cast<ProtocolCompositionType>(ty.getPointer());

    SmallVector<TypeID, 4> protocols;
    for (auto proto : composition->getMembers())
      protocols.push_back(addTypeRef(proto));

    unsigned abbrCode = DeclTypeAbbrCodes[ProtocolCompositionTypeLayout::Code];
    ProtocolCompositionTypeLayout::emitRecord(Out, ScratchRecord, abbrCode,
                                              composition->hasExplicitAnyObject(),
                                              protocols);
    break;
  }

#define REF_STORAGE(Name, ...) \
  case TypeKind::Name##Storage:
#include "swift/AST/ReferenceStorage.def"
  {
    auto refTy = cast<ReferenceStorageType>(ty.getPointer());

    unsigned abbrCode = DeclTypeAbbrCodes[ReferenceStorageTypeLayout::Code];
    auto stableOwnership =
        getRawStableReferenceOwnership(refTy->getOwnership());
    ReferenceStorageTypeLayout::emitRecord(Out, ScratchRecord, abbrCode,
                                           stableOwnership,
                                  addTypeRef(refTy->getReferentType()));
    break;
  }

  case TypeKind::UnboundGeneric: {
    auto generic = cast<UnboundGenericType>(ty.getPointer());

    unsigned abbrCode = DeclTypeAbbrCodes[UnboundGenericTypeLayout::Code];
    UnboundGenericTypeLayout::emitRecord(Out, ScratchRecord, abbrCode,
                                         addDeclRef(generic->getDecl(),
                                                    /*allowTypeAliasXRef*/true),
                                         addTypeRef(generic->getParent()));
    break;
  }

  case TypeKind::BoundGenericClass:
  case TypeKind::BoundGenericEnum:
  case TypeKind::BoundGenericStruct: {
    auto generic = cast<BoundGenericType>(ty.getPointer());
    SmallVector<TypeID, 8> genericArgIDs;

    for (auto next : generic->getGenericArgs())
      genericArgIDs.push_back(addTypeRef(next));

    unsigned abbrCode = DeclTypeAbbrCodes[BoundGenericTypeLayout::Code];
    BoundGenericTypeLayout::emitRecord(Out, ScratchRecord, abbrCode,
                                       addDeclRef(generic->getDecl()),
                                       addTypeRef(generic->getParent()),
                                       genericArgIDs);
    break;
  }

  case TypeKind::InOut:
    llvm_unreachable("inout types are only used in function type parameters");
  case TypeKind::LValue:
    llvm_unreachable("lvalue types are only used in function bodies");
  case TypeKind::TypeVariable:
    llvm_unreachable("type variables should not escape the type checker");
  }
}

void Serializer::writeAllDeclsAndTypes() {
  BCBlockRAII restoreBlock(Out, DECLS_AND_TYPES_BLOCK_ID, 8);
  using namespace decls_block;
  registerDeclTypeAbbr<BuiltinAliasTypeLayout>();
  registerDeclTypeAbbr<NameAliasTypeLayout>();
  registerDeclTypeAbbr<GenericTypeParamDeclLayout>();
  registerDeclTypeAbbr<AssociatedTypeDeclLayout>();
  registerDeclTypeAbbr<NominalTypeLayout>();
  registerDeclTypeAbbr<ParenTypeLayout>();
  registerDeclTypeAbbr<TupleTypeLayout>();
  registerDeclTypeAbbr<TupleTypeEltLayout>();
  registerDeclTypeAbbr<FunctionTypeLayout>();
  registerDeclTypeAbbr<FunctionParamLayout>();
  registerDeclTypeAbbr<MetatypeTypeLayout>();
  registerDeclTypeAbbr<ExistentialMetatypeTypeLayout>();
  registerDeclTypeAbbr<ArchetypeTypeLayout>();
  registerDeclTypeAbbr<ProtocolCompositionTypeLayout>();
  registerDeclTypeAbbr<BoundGenericTypeLayout>();
  registerDeclTypeAbbr<GenericFunctionTypeLayout>();
  registerDeclTypeAbbr<SILBlockStorageTypeLayout>();
  registerDeclTypeAbbr<SILBoxTypeLayout>();
  registerDeclTypeAbbr<SILFunctionTypeLayout>();
  registerDeclTypeAbbr<ArraySliceTypeLayout>();
  registerDeclTypeAbbr<DictionaryTypeLayout>();
  registerDeclTypeAbbr<ReferenceStorageTypeLayout>();
  registerDeclTypeAbbr<UnboundGenericTypeLayout>();
  registerDeclTypeAbbr<OptionalTypeLayout>();
  registerDeclTypeAbbr<DynamicSelfTypeLayout>();
  registerDeclTypeAbbr<OpenedExistentialTypeLayout>();

  registerDeclTypeAbbr<TypeAliasLayout>();
  registerDeclTypeAbbr<GenericTypeParamTypeLayout>();
  registerDeclTypeAbbr<DependentMemberTypeLayout>();
  registerDeclTypeAbbr<StructLayout>();
  registerDeclTypeAbbr<ConstructorLayout>();
  registerDeclTypeAbbr<VarLayout>();
  registerDeclTypeAbbr<ParamLayout>();
  registerDeclTypeAbbr<FuncLayout>();
  registerDeclTypeAbbr<AccessorLayout>();
  registerDeclTypeAbbr<PatternBindingLayout>();
  registerDeclTypeAbbr<ProtocolLayout>();
  registerDeclTypeAbbr<DefaultWitnessTableLayout>();
  registerDeclTypeAbbr<PrefixOperatorLayout>();
  registerDeclTypeAbbr<PostfixOperatorLayout>();
  registerDeclTypeAbbr<InfixOperatorLayout>();
  registerDeclTypeAbbr<PrecedenceGroupLayout>();
  registerDeclTypeAbbr<ClassLayout>();
  registerDeclTypeAbbr<EnumLayout>();
  registerDeclTypeAbbr<EnumElementLayout>();
  registerDeclTypeAbbr<SubscriptLayout>();
  registerDeclTypeAbbr<ExtensionLayout>();
  registerDeclTypeAbbr<DestructorLayout>();

  registerDeclTypeAbbr<ParameterListLayout>();

  registerDeclTypeAbbr<ParenPatternLayout>();
  registerDeclTypeAbbr<TuplePatternLayout>();
  registerDeclTypeAbbr<TuplePatternEltLayout>();
  registerDeclTypeAbbr<NamedPatternLayout>();
  registerDeclTypeAbbr<VarPatternLayout>();
  registerDeclTypeAbbr<AnyPatternLayout>();
  registerDeclTypeAbbr<TypedPatternLayout>();
  registerDeclTypeAbbr<InlinableBodyTextLayout>();
  registerDeclTypeAbbr<GenericParamListLayout>();
  registerDeclTypeAbbr<GenericSignatureLayout>();
  registerDeclTypeAbbr<GenericRequirementLayout>();
  registerDeclTypeAbbr<LayoutRequirementLayout>();
  registerDeclTypeAbbr<SILGenericEnvironmentLayout>();
  registerDeclTypeAbbr<SubstitutionMapLayout>();

  registerDeclTypeAbbr<ForeignErrorConventionLayout>();
  registerDeclTypeAbbr<DeclContextLayout>();
  registerDeclTypeAbbr<AbstractClosureExprLayout>();
  registerDeclTypeAbbr<PatternBindingInitializerLayout>();
  registerDeclTypeAbbr<DefaultArgumentInitializerLayout>();
  registerDeclTypeAbbr<TopLevelCodeDeclContextLayout>();

  registerDeclTypeAbbr<XRefTypePathPieceLayout>();
  registerDeclTypeAbbr<XRefValuePathPieceLayout>();
  registerDeclTypeAbbr<XRefExtensionPathPieceLayout>();
  registerDeclTypeAbbr<XRefOperatorOrAccessorPathPieceLayout>();
  registerDeclTypeAbbr<XRefGenericParamPathPieceLayout>();
  registerDeclTypeAbbr<XRefInitializerPathPieceLayout>();

  registerDeclTypeAbbr<AbstractProtocolConformanceLayout>();
  registerDeclTypeAbbr<NormalProtocolConformanceLayout>();
  registerDeclTypeAbbr<SelfProtocolConformanceLayout>();
  registerDeclTypeAbbr<SpecializedProtocolConformanceLayout>();
  registerDeclTypeAbbr<InheritedProtocolConformanceLayout>();
  registerDeclTypeAbbr<InvalidProtocolConformanceLayout>();
  registerDeclTypeAbbr<NormalProtocolConformanceIdLayout>();
  registerDeclTypeAbbr<ProtocolConformanceXrefLayout>();

  registerDeclTypeAbbr<SILLayoutLayout>();

  registerDeclTypeAbbr<LocalDiscriminatorLayout>();
  registerDeclTypeAbbr<PrivateDiscriminatorLayout>();
  registerDeclTypeAbbr<FilenameForPrivateLayout>();
  registerDeclTypeAbbr<MembersLayout>();
  registerDeclTypeAbbr<XRefLayout>();

#define DECL_ATTR(X, NAME, ...) \
  registerDeclTypeAbbr<NAME##DeclAttrLayout>();
#include "swift/AST/Attr.def"

  do {
    // Each of these loops can trigger the others to execute again, so repeat
    // until /all/ of the pending lists are empty.
    while (!DeclsAndTypesToWrite.empty()) {
      auto next = DeclsAndTypesToWrite.front();
      DeclsAndTypesToWrite.pop();

      if (next.isDecl())
        writeDecl(next.getDecl());
      else
        writeType(next.getType());
    }

    while (!LocalDeclContextsToWrite.empty()) {
      auto next = LocalDeclContextsToWrite.front();
      LocalDeclContextsToWrite.pop();
      writeLocalDeclContext(next);
    }

    while (!DeclContextsToWrite.empty()) {
      auto next = DeclContextsToWrite.front();
      DeclContextsToWrite.pop();
      writeDeclContext(next);
    }

    while (!GenericSignaturesToWrite.empty()) {
      auto next = GenericSignaturesToWrite.front();
      GenericSignaturesToWrite.pop();
      writeGenericSignature(next);
    }

    while (!GenericEnvironmentsToWrite.empty()) {
      auto next = GenericEnvironmentsToWrite.front();
      GenericEnvironmentsToWrite.pop();
      writeGenericEnvironment(next);
    }

    while (!SubstitutionMapsToWrite.empty()) {
      auto next = SubstitutionMapsToWrite.front();
      SubstitutionMapsToWrite.pop();
      writeSubstitutionMap(next);
    }

    while (!NormalConformancesToWrite.empty()) {
      auto next = NormalConformancesToWrite.front();
      NormalConformancesToWrite.pop();
      writeNormalConformance(next);
    }
    
    while (!SILLayoutsToWrite.empty()) {
      auto next = SILLayoutsToWrite.front();
      SILLayoutsToWrite.pop();
      writeSILLayout(next);
    }
  } while (!DeclsAndTypesToWrite.empty() ||
           !LocalDeclContextsToWrite.empty() ||
           !DeclContextsToWrite.empty() ||
           !SILLayoutsToWrite.empty() ||
           !GenericSignaturesToWrite.empty() ||
           !GenericEnvironmentsToWrite.empty() ||
           !SubstitutionMapsToWrite.empty() ||
           !NormalConformancesToWrite.empty());
}

void Serializer::writeAllIdentifiers() {
  BCBlockRAII restoreBlock(Out, IDENTIFIER_DATA_BLOCK_ID, 3);
  identifier_block::IdentifierDataLayout IdentifierData(Out);

  llvm::SmallString<4096> stringData;

  // Make sure no identifier has an offset of 0.
  stringData.push_back('\0');

  for (StringRef str : StringsToWrite) {
    IdentifierOffsets.push_back(stringData.size());
    stringData.append(str);
    stringData.push_back('\0');
  }

  IdentifierData.emit(ScratchRecord, stringData.str());
}

void Serializer::writeOffsets(const index_block::OffsetsLayout &Offsets,
                              const std::vector<BitOffset> &values) {
  Offsets.emit(ScratchRecord, getOffsetRecordCode(values), values);
}

/// Writes an in-memory decl table to an on-disk representation, using the
/// given layout.
static void writeDeclTable(const index_block::DeclListLayout &DeclList,
                           index_block::RecordKind kind,
                           const Serializer::DeclTable &table) {
  if (table.empty())
    return;

  SmallVector<uint64_t, 8> scratch;
  llvm::SmallString<4096> hashTableBlob;
  uint32_t tableOffset;
  {
    llvm::OnDiskChainedHashTableGenerator<DeclTableInfo> generator;
    for (auto &entry : table)
      generator.insert(entry.first, entry.second);

    llvm::raw_svector_ostream blobStream(hashTableBlob);
    // Make sure that no bucket is at offset 0
    endian::write<uint32_t>(blobStream, 0, little);
    tableOffset = generator.Emit(blobStream);
  }

  DeclList.emit(scratch, kind, tableOffset, hashTableBlob);
}

static void
writeExtensionTable(const index_block::ExtensionTableLayout &ExtensionTable,
                    const Serializer::ExtensionTable &table,
                    Serializer &serializer) {
  if (table.empty())
    return;

  SmallVector<uint64_t, 8> scratch;
  llvm::SmallString<4096> hashTableBlob;
  uint32_t tableOffset;
  {
    llvm::OnDiskChainedHashTableGenerator<ExtensionTableInfo> generator;
    ExtensionTableInfo info{serializer};
    for (auto &entry : table) {
      generator.insert(entry.first, entry.second, info);
    }

    llvm::raw_svector_ostream blobStream(hashTableBlob);
    // Make sure that no bucket is at offset 0
    endian::write<uint32_t>(blobStream, 0, little);
    tableOffset = generator.Emit(blobStream, info);
  }

  ExtensionTable.emit(scratch, tableOffset, hashTableBlob);
}

static void writeLocalDeclTable(const index_block::DeclListLayout &DeclList,
                                index_block::RecordKind kind,
                                LocalTypeHashTableGenerator &generator) {
  SmallVector<uint64_t, 8> scratch;
  llvm::SmallString<4096> hashTableBlob;
  uint32_t tableOffset;
  {
    llvm::raw_svector_ostream blobStream(hashTableBlob);
    // Make sure that no bucket is at offset 0
    endian::write<uint32_t>(blobStream, 0, little);
    tableOffset = generator.Emit(blobStream);
  }

  DeclList.emit(scratch, kind, tableOffset, hashTableBlob);
}

static void
writeNestedTypeDeclsTable(const index_block::NestedTypeDeclsLayout &declList,
                          const Serializer::NestedTypeDeclsTable &table) {
  SmallVector<uint64_t, 8> scratch;
  llvm::SmallString<4096> hashTableBlob;
  uint32_t tableOffset;
  {
    llvm::OnDiskChainedHashTableGenerator<NestedTypeDeclsTableInfo> generator;
    for (auto &entry : table)
      generator.insert(entry.first, entry.second);

    llvm::raw_svector_ostream blobStream(hashTableBlob);
    // Make sure that no bucket is at offset 0
    endian::write<uint32_t>(blobStream, 0, little);
    tableOffset = generator.Emit(blobStream);
  }

  declList.emit(scratch, tableOffset, hashTableBlob);
}

static void
writeDeclMemberNamesTable(const index_block::DeclMemberNamesLayout &declNames,
                          const Serializer::DeclMemberNamesTable &table) {
  SmallVector<uint64_t, 8> scratch;
  llvm::SmallString<4096> hashTableBlob;
  uint32_t tableOffset;
  {
    llvm::OnDiskChainedHashTableGenerator<DeclMemberNamesTableInfo> generator;
    // Emit the offsets of the sub-tables; the tables themselves have been
    // separately emitted into DECL_MEMBER_TABLES_BLOCK by now.
    for (auto &entry : table) {
      // Or they _should_ have been; check for nonzero offsets.
      assert(static_cast<unsigned>(entry.second.first) != 0);
      generator.insert(entry.first, entry.second.first);
    }

    llvm::raw_svector_ostream blobStream(hashTableBlob);
    // Make sure that no bucket is at offset 0
    endian::write<uint32_t>(blobStream, 0, little);
    tableOffset = generator.Emit(blobStream);
  }

  declNames.emit(scratch, tableOffset, hashTableBlob);
}

static void
writeDeclMembersTable(const decl_member_tables_block::DeclMembersLayout &mems,
                      const Serializer::DeclMembersTable &table) {
  SmallVector<uint64_t, 8> scratch;
  llvm::SmallString<4096> hashTableBlob;
  uint32_t tableOffset;
  {
    llvm::OnDiskChainedHashTableGenerator<DeclMembersTableInfo> generator;
    for (auto &entry : table)
      generator.insert(entry.first, entry.second);

    llvm::raw_svector_ostream blobStream(hashTableBlob);
    // Make sure that no bucket is at offset 0
    endian::write<uint32_t>(blobStream, 0, little);
    tableOffset = generator.Emit(blobStream);
  }

  mems.emit(scratch, tableOffset, hashTableBlob);
}

namespace {
  /// Used to serialize the on-disk Objective-C method hash table.
  class ObjCMethodTableInfo {
  public:
    using key_type = ObjCSelector;
    using key_type_ref = key_type;
    using data_type = Serializer::ObjCMethodTableData;
    using data_type_ref = const data_type &;
    using hash_value_type = uint32_t;
    using offset_type = unsigned;

    hash_value_type ComputeHash(key_type_ref key) {
      llvm::SmallString<32> scratch;
      // FIXME: DJB seed=0, audit whether the default seed could be used.
      return llvm::djbHash(key.getString(scratch), 0);
    }

    std::pair<unsigned, unsigned> EmitKeyDataLength(raw_ostream &out,
                                                    key_type_ref key,
                                                    data_type_ref data) {
      llvm::SmallString<32> scratch;
      auto keyLength = key.getString(scratch).size();
      assert(keyLength <= std::numeric_limits<uint16_t>::max() &&
             "selector too long");
      uint32_t dataLength = 0;
      for (const auto &entry : data) {
        dataLength += sizeof(uint32_t) + 1 + sizeof(uint32_t);
        dataLength += std::get<0>(entry).size();
      }

      endian::Writer writer(out, little);
      writer.write<uint16_t>(keyLength);
      writer.write<uint32_t>(dataLength);
      return { keyLength, dataLength };
    }

    void EmitKey(raw_ostream &out, key_type_ref key, unsigned len) {
#ifndef NDEBUG
      uint64_t start = out.tell();
#endif
      out << key;
      assert((out.tell() - start == len) && "measured key length incorrectly");
    }

    void EmitData(raw_ostream &out, key_type_ref key, data_type_ref data,
                  unsigned len) {
      static_assert(declIDFitsIn32Bits(), "DeclID too large");
      endian::Writer writer(out, little);
      for (const auto &entry : data) {
        writer.write<uint32_t>(std::get<0>(entry).size());
        writer.write<uint8_t>(std::get<1>(entry));
        writer.write<uint32_t>(std::get<2>(entry));
        out.write(std::get<0>(entry).c_str(), std::get<0>(entry).size());
      }
    }
  };
} // end anonymous namespace

static void writeObjCMethodTable(const index_block::ObjCMethodTableLayout &out,
                                 Serializer::ObjCMethodTable &objcMethods) {
  // Collect all of the Objective-C selectors in the method table.
  std::vector<ObjCSelector> selectors;
  for (const auto &entry : objcMethods) {
    selectors.push_back(entry.first);
  }

  // Sort the Objective-C selectors so we emit them in a stable order.
  llvm::array_pod_sort(selectors.begin(), selectors.end());

  // Create the on-disk hash table.
  llvm::OnDiskChainedHashTableGenerator<ObjCMethodTableInfo> generator;
  llvm::SmallString<32> hashTableBlob;
  uint32_t tableOffset;
  {
    llvm::raw_svector_ostream blobStream(hashTableBlob);
    for (auto selector : selectors) {
      generator.insert(selector, objcMethods[selector]);
    }

    // Make sure that no bucket is at offset 0
    endian::write<uint32_t>(blobStream, 0, little);
    tableOffset = generator.Emit(blobStream);
  }

  SmallVector<uint64_t, 8> scratch;
  out.emit(scratch, tableOffset, hashTableBlob);
}

/// Recursively walks the members and derived global decls of any nominal types
/// to build up global tables.
template<typename Range>
static void collectInterestingNestedDeclarations(
    Serializer &S,
    Range members,
    Serializer::DeclTable &operatorMethodDecls,
    Serializer::ObjCMethodTable &objcMethods,
    Serializer::NestedTypeDeclsTable &nestedTypeDecls,
    bool isLocal = false) {
  const NominalTypeDecl *nominalParent = nullptr;

  for (const Decl *member : members) {
    // If there is a corresponding Objective-C method, record it.
    auto recordObjCMethod = [&] {
      if (isLocal)
        return;

      if (auto func = dyn_cast<AbstractFunctionDecl>(member)) {
        if (func->isObjC()) {
          if (auto owningClass = func->getDeclContext()->getSelfClassDecl()) {
            Mangle::ASTMangler mangler;
            std::string ownerName = mangler.mangleNominalType(owningClass);
            assert(!ownerName.empty() && "Mangled type came back empty!");

            objcMethods[func->getObjCSelector()].push_back(
              std::make_tuple(ownerName,
                              func->isObjCInstanceMethod(),
                              S.addDeclRef(func)));
          }
        }
      }
    };

    if (auto memberValue = dyn_cast<ValueDecl>(member)) {
      if (!memberValue->hasName()) {
        recordObjCMethod();
        continue;
      }

      if (memberValue->isOperator()) {
        // Add operator methods.
        // Note that we don't have to add operators that are already in the
        // top-level list.
        operatorMethodDecls[memberValue->getBaseName()].push_back({
          /*ignored*/0,
          S.addDeclRef(memberValue)
        });
      }
    }

    if (auto nestedType = dyn_cast<TypeDecl>(member)) {
      if (nestedType->getEffectiveAccess() > swift::AccessLevel::FilePrivate) {
        if (!nominalParent) {
          const DeclContext *DC = member->getDeclContext();
          nominalParent = DC->getSelfNominalTypeDecl();
          assert(nominalParent && "parent context is not a type or extension");
        }
        nestedTypeDecls[nestedType->getName()].push_back({
          S.addDeclRef(nominalParent),
          S.addDeclRef(nestedType)
        });
      }
    }

    // Recurse into nested declarations.
    if (auto iterable = dyn_cast<IterableDeclContext>(member)) {
      collectInterestingNestedDeclarations(S, iterable->getMembers(),
                                           operatorMethodDecls,
                                           objcMethods, nestedTypeDecls,
                                           isLocal);
    }

    // Record Objective-C methods.
    recordObjCMethod();
  }
}

void Serializer::writeAST(ModuleOrSourceFile DC,
                          bool enableNestedTypeLookupTable) {
  DeclTable topLevelDecls, operatorDecls, operatorMethodDecls;
  DeclTable precedenceGroupDecls;
  ObjCMethodTable objcMethods;
  NestedTypeDeclsTable nestedTypeDecls;
  LocalTypeHashTableGenerator localTypeGenerator;
  ExtensionTable extensionDecls;
  bool hasLocalTypes = false;

  Optional<DeclID> entryPointClassID;
  SmallVector<DeclID, 16> orderedTopLevelDecls;

  ArrayRef<const FileUnit *> files;
  SmallVector<const FileUnit *, 1> Scratch;
  if (SF) {
    Scratch.push_back(SF);
    files = llvm::makeArrayRef(Scratch);
  } else {
    files = M->getFiles();
  }
  for (auto nextFile : files) {
    if (nextFile->hasEntryPoint())
      entryPointClassID = addDeclRef(nextFile->getMainClass());

    // FIXME: Switch to a visitor interface?
    SmallVector<Decl *, 32> fileDecls;
    nextFile->getTopLevelDecls(fileDecls);

    for (auto D : fileDecls) {
      if (isa<ImportDecl>(D) || isa<IfConfigDecl>(D) ||
          isa<PoundDiagnosticDecl>(D) || isa<TopLevelCodeDecl>(D)) {
        continue;
      }

      if (auto VD = dyn_cast<ValueDecl>(D)) {
        if (!VD->hasName())
          continue;
        topLevelDecls[VD->getBaseName()]
          .push_back({ getKindForTable(D), addDeclRef(D) });
      } else if (auto ED = dyn_cast<ExtensionDecl>(D)) {
        const NominalTypeDecl *extendedNominal = ED->getExtendedNominal();
        extensionDecls[extendedNominal->getName()]
          .push_back({ extendedNominal, addDeclRef(D) });
      } else if (auto OD = dyn_cast<OperatorDecl>(D)) {
        operatorDecls[OD->getName()]
          .push_back({ getStableFixity(OD->getKind()), addDeclRef(D) });
      } else if (auto PGD = dyn_cast<PrecedenceGroupDecl>(D)) {
        precedenceGroupDecls[PGD->getName()]
          .push_back({ decls_block::PRECEDENCE_GROUP_DECL, addDeclRef(D) });
      } else if (isa<PatternBindingDecl>(D)) {
        // No special handling needed.
      } else {
        llvm_unreachable("all top-level declaration kinds accounted for");
      }

      orderedTopLevelDecls.push_back(addDeclRef(D));

      // If this is a global variable, force the accessors to be
      // serialized.
      if (auto VD = dyn_cast<VarDecl>(D)) {
        if (VD->getGetter())
          addDeclRef(VD->getGetter());
        if (VD->getSetter())
          addDeclRef(VD->getSetter());
      }

      // If this nominal type has associated top-level decls for a
      // derived conformance (for example, ==), force them to be
      // serialized.
      if (auto IDC = dyn_cast<IterableDeclContext>(D)) {
        collectInterestingNestedDeclarations(*this, IDC->getMembers(),
                                             operatorMethodDecls, objcMethods,
                                             nestedTypeDecls);
      }
    }

    SmallVector<TypeDecl *, 16> localTypeDecls;
    nextFile->getLocalTypeDecls(localTypeDecls);

    for (auto TD : localTypeDecls) {
      hasLocalTypes = true;
      Mangle::ASTMangler Mangler;
      std::string MangledName = Mangler.mangleDeclAsUSR(TD, /*USRPrefix*/"");
      assert(!MangledName.empty() && "Mangled type came back empty!");
      localTypeGenerator.insert(MangledName, addDeclRef(TD));

      if (auto IDC = dyn_cast<IterableDeclContext>(TD)) {
        collectInterestingNestedDeclarations(*this, IDC->getMembers(),
                                             operatorMethodDecls, objcMethods,
                                             nestedTypeDecls, /*isLocal=*/true);
      }
    }
  }

  writeAllDeclsAndTypes();
  writeAllIdentifiers();

  {
    BCBlockRAII restoreBlock(Out, INDEX_BLOCK_ID, 4);

    index_block::OffsetsLayout Offsets(Out);
    writeOffsets(Offsets, DeclOffsets);
    writeOffsets(Offsets, TypeOffsets);
    writeOffsets(Offsets, IdentifierOffsets);
    writeOffsets(Offsets, DeclContextOffsets);
    writeOffsets(Offsets, LocalDeclContextOffsets);
    writeOffsets(Offsets, GenericSignatureOffsets);
    writeOffsets(Offsets, GenericEnvironmentOffsets);
    writeOffsets(Offsets, SubstitutionMapOffsets);
    writeOffsets(Offsets, NormalConformanceOffsets);
    writeOffsets(Offsets, SILLayoutOffsets);

    index_block::DeclListLayout DeclList(Out);
    writeDeclTable(DeclList, index_block::TOP_LEVEL_DECLS, topLevelDecls);
    writeDeclTable(DeclList, index_block::OPERATORS, operatorDecls);
    writeDeclTable(DeclList, index_block::PRECEDENCE_GROUPS, precedenceGroupDecls);
    writeDeclTable(DeclList, index_block::CLASS_MEMBERS_FOR_DYNAMIC_LOOKUP,
                   ClassMembersForDynamicLookup);
    writeDeclTable(DeclList, index_block::OPERATOR_METHODS, operatorMethodDecls);
    if (hasLocalTypes)
      writeLocalDeclTable(DeclList, index_block::LOCAL_TYPE_DECLS,
                          localTypeGenerator);

    if (!extensionDecls.empty()) {
      index_block::ExtensionTableLayout ExtensionTable(Out);
      writeExtensionTable(ExtensionTable, extensionDecls, *this);
    }

    index_block::OrderedDeclsLayout OrderedDecls(Out);
    OrderedDecls.emit(ScratchRecord, index_block::ORDERED_TOP_LEVEL_DECLS,
                      orderedTopLevelDecls);

    index_block::ObjCMethodTableLayout ObjCMethodTable(Out);
    writeObjCMethodTable(ObjCMethodTable, objcMethods);

    if (enableNestedTypeLookupTable &&
        !nestedTypeDecls.empty()) {
      index_block::NestedTypeDeclsLayout NestedTypeDeclsTable(Out);
      writeNestedTypeDeclsTable(NestedTypeDeclsTable, nestedTypeDecls);
    }

    if (entryPointClassID.hasValue()) {
      index_block::EntryPointLayout EntryPoint(Out);
      EntryPoint.emit(ScratchRecord, entryPointClassID.getValue());
    }

    {
      // Write sub-tables to a skippable sub-block.
      BCBlockRAII restoreBlock(Out, DECL_MEMBER_TABLES_BLOCK_ID, 4);
      decl_member_tables_block::DeclMembersLayout DeclMembersTable(Out);
      for (auto &entry : DeclMemberNames) {
        // Save BitOffset we're writing sub-table to.
        static_assert(bitOffsetFitsIn32Bits(), "BitOffset too large");
        assert(Out.GetCurrentBitNo() < (1ull << 32));
        entry.second.first = Out.GetCurrentBitNo();
        // Write sub-table.
        writeDeclMembersTable(DeclMembersTable, *entry.second.second);
      }
    }
    // Write top-level table mapping names to sub-tables.
    index_block::DeclMemberNamesLayout DeclMemberNamesTable(Out);
    writeDeclMemberNamesTable(DeclMemberNamesTable, DeclMemberNames);
  }
}

void SerializerBase::writeToStream(raw_ostream &os) {
  os.write(Buffer.data(), Buffer.size());
  os.flush();
}

SerializerBase::SerializerBase(ArrayRef<unsigned char> signature,
                               ModuleOrSourceFile DC) {
  for (unsigned char byte : signature)
    Out.Emit(byte, 8);

  this->M = getModule(DC);
  this->SF = DC.dyn_cast<SourceFile *>();
}

void Serializer::writeToStream(raw_ostream &os, ModuleOrSourceFile DC,
                               const SILModule *SILMod,
                               const SerializationOptions &options) {
  Serializer S{SWIFTMODULE_SIGNATURE, DC};

  // FIXME: This is only really needed for debugging. We don't actually use it.
  S.writeBlockInfoBlock();

  {
    BCBlockRAII moduleBlock(S.Out, MODULE_BLOCK_ID, 2);
    S.writeHeader(options);
    S.writeInputBlock(options);
    S.writeSIL(SILMod, options.SerializeAllSIL);
    S.writeAST(DC, options.EnableNestedTypeLookupTable);
  }

  S.writeToStream(os);
}

void swift::serialize(ModuleOrSourceFile DC,
                      const SerializationOptions &options,
                      const SILModule *M) {
  assert(options.OutputPath && options.OutputPath[0] != '\0');

  if (strcmp("-", options.OutputPath) == 0) {
    // Special-case writing to stdout.
    Serializer::writeToStream(llvm::outs(), DC, M, options);
    assert(!options.DocOutputPath || options.DocOutputPath[0] == '\0');
    return;
  }

  bool hadError = withOutputFile(getContext(DC).Diags,
                                 options.OutputPath,
                                 [&](raw_ostream &out) {
    SharedTimer timer("Serialization, swiftmodule");
    Serializer::writeToStream(out, DC, M, options);
    return false;
  });
  if (hadError)
    return;

  if (options.DocOutputPath && options.DocOutputPath[0] != '\0') {
    (void)withOutputFile(getContext(DC).Diags,
                         options.DocOutputPath,
                         [&](raw_ostream &out) {
      SharedTimer timer("Serialization, swiftdoc");
      writeDocToStream(out, DC, options.GroupInfoPath);
      return false;
    });
  }
}<|MERGE_RESOLUTION|>--- conflicted
+++ resolved
@@ -2351,42 +2351,6 @@
     return;
   }
 
-  // SWIFT_ENABLE_TENSORFLOW
-  case DAK_Differentiable: {
-    auto abbrCode = DeclTypeAbbrCodes[DifferentiableDeclAttrLayout::Code];
-    auto attr = cast<DifferentiableAttr>(DA);
-
-    IdentifierID jvpName = 0;
-    DeclID jvpRef = 0;
-    if (auto jvp = attr->getJVP()) {
-      jvpName = addDeclBaseNameRef(jvp->Name.getBaseName());
-      jvpRef = addDeclRef(attr->getJVPFunction());
-    }
-    IdentifierID vjpName = 0;
-    DeclID vjpRef = 0;
-    if (auto vjp = attr->getVJP()) {
-      vjpName = addDeclBaseNameRef(vjp->Name.getBaseName());
-      vjpRef = addDeclRef(attr->getVJPFunction());
-    }
-
-    auto paramIndices = attr->getParameterIndices();
-    assert(paramIndices && "Checked parameter indices must be resolved");
-    SmallVector<bool, 4> indices;
-    for (unsigned i : swift::indices(paramIndices->parameters))
-      indices.push_back(paramIndices->parameters[i]);
-
-    DifferentiableDeclAttrLayout::emitRecord(
-<<<<<<< HEAD
-      Out, ScratchRecord, abbrCode, (unsigned) attr->getMode(), primalName,
-      primalRef, adjointName, adjointRef, jvpName, jvpRef, vjpName, vjpRef,
-      parameters);
-    // TODO: Serialize CheckedParameterIndices.
-    // TODO: Serialize trailing where clause.
-    // Type-checking where clause should be done first (mimicking the
-    // @_specialize attribute).
-    break;
-  }
-
   case DAK_DynamicReplacement: {
     auto abbrCode = DeclTypeAbbrCodes[DynamicReplacementDeclAttrLayout::Code];
     auto theAttr = cast<DynamicReplacementAttr>(DA);
@@ -2399,12 +2363,38 @@
     DynamicReplacementDeclAttrLayout::emitRecord(
         Out, ScratchRecord, abbrCode, false, /*implicit flag*/
         addDeclRef(theAttr->getReplacedFunction()), pieces.size(), pieces);
-=======
+    return;
+  }
+
+  // SWIFT_ENABLE_TENSORFLOW
+  case DAK_Differentiable: {
+    auto abbrCode = DeclTypeAbbrCodes[DifferentiableDeclAttrLayout::Code];
+    auto attr = cast<DifferentiableAttr>(DA);
+
+    IdentifierID jvpName = 0;
+    DeclID jvpRef = 0;
+    if (auto jvp = attr->getJVP()) {
+      jvpName = addDeclBaseNameRef(jvp->Name.getBaseName());
+      jvpRef = addDeclRef(attr->getJVPFunction());
+    }
+    IdentifierID vjpName = 0;
+    DeclID vjpRef = 0;
+    if (auto vjp = attr->getVJP()) {
+      vjpName = addDeclBaseNameRef(vjp->Name.getBaseName());
+      vjpRef = addDeclRef(attr->getVJPFunction());
+    }
+
+    auto paramIndices = attr->getParameterIndices();
+    assert(paramIndices && "Checked parameter indices must be resolved");
+    SmallVector<bool, 4> indices;
+    for (unsigned i : swift::indices(paramIndices->parameters))
+      indices.push_back(paramIndices->parameters[i]);
+
+    DifferentiableDeclAttrLayout::emitRecord(
       Out, ScratchRecord, abbrCode, attr->isImplicit(),
       jvpName, jvpRef, vjpName, vjpRef, indices);
 
     writeGenericRequirements(attr->getRequirements(), DeclTypeAbbrCodes);
->>>>>>> fc09e94b
     return;
   }
   }

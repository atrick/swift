--- conflicted
+++ resolved
@@ -1,13 +1,10 @@
-<<<<<<< HEAD
 // SWIFT_ENABLE_TENSORFLOW
 // Note: this test is disabled on `tensorflow` branch because `tensorflow`
 // branch adds various public APIs to the stdlib without `@available`
 // attributes. Some of these APIs will be usptreamed to the
 // UNSUPPORTED: tensorflow
 
-=======
 // REQUIRES: rdar60088553
->>>>>>> 88b093e9
 // REQUIRES: OS=macosx
 // REQUIRES: swift_stdlib_asserts
 // RUN: %empty-directory(%t.tmp)

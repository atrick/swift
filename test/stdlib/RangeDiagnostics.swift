//===--- RangeDiagnostics.swift -------------------------------------------===//
//
// This source file is part of the Swift.org open source project
//
// Copyright (c) 2014 - 2017 Apple Inc. and the Swift project authors
// Licensed under Apache License v2.0 with Runtime Library Exception
//
// See https://swift.org/LICENSE.txt for license information
// See https://swift.org/CONTRIBUTORS.txt for the list of Swift project authors
//
//===----------------------------------------------------------------------===//
// RUN: %target-typecheck-verify-swift

import StdlibUnittest

func typeInference_Comparable<C : Comparable>(v: C) {
  do {
    var range = v..<v
    expectType(Range<C>.self, &range)
  }
  do {
    var range = v...v
    expectType(ClosedRange<C>.self, &range)
  }
  do {
    var range = v...
    expectType(PartialRangeFrom<C>.self, &range)
  }
  do {
    var range = ..<v
    expectType(PartialRangeUpTo<C>.self, &range)
  }
  do {
    var range = ...v
    expectType(PartialRangeThrough<C>.self, &range)
  }
  do {
    let r1: Range<C>       = v...v // expected-error {{cannot convert value of type 'ClosedRange<C>' to specified type 'Range<C>'}}
    let r2: ClosedRange<C> = v..<v // expected-error {{cannot convert value of type 'Range<C>' to specified type 'ClosedRange<C>'}}
    let r3: CountableRange<C>       = v..<v // expected-error {{type 'C' does not conform to protocol '_Strideable'}}
    let r4: CountableClosedRange<C> = v...v // expected-error {{type 'C' does not conform to protocol '_Strideable'}}
    let r5: CountableRange<C>       = v...v // expected-error {{type 'C' does not conform to protocol '_Strideable'}}
    let r6: CountableClosedRange<C> = v..<v // expected-error {{type 'C' does not conform to protocol '_Strideable'}}
  }
}

func typeInference_Strideable<S : Strideable>(v: S) {
  do {
    var range = v..<v
    expectType(Range<S>.self, &range)
  }
  do {
    var range = v...v
    expectType(ClosedRange<S>.self, &range)
  }
  do {
    let r1: Range<S>       = v...v // expected-error {{cannot convert value of type 'ClosedRange<S>' to specified type 'Range<S>'}}
    let r2: ClosedRange<S> = v..<v // expected-error {{cannot convert value of type 'Range<S>' to specified type 'ClosedRange<S>'}}
    let r3: CountableRange<S>       = v..<v // expected-error {{type 'S.Stride' does not conform to protocol 'SignedInteger'}}
    let r4: CountableClosedRange<S> = v...v // expected-error {{type 'S.Stride' does not conform to protocol 'SignedInteger'}}
    let r5: CountableRange<S>       = v...v // expected-error {{type 'S.Stride' does not conform to protocol 'SignedInteger'}}
    let r6: CountableClosedRange<S> = v..<v // expected-error {{type 'S.Stride' does not conform to protocol 'SignedInteger'}}
    let r7: PartialRangeUpTo<S> = v... // expected-error {{cannot convert value of type 'PartialRangeFrom<S>' to specified type 'PartialRangeUpTo<S>'}}
    let r8: PartialRangeUpTo<S> = v... // expected-error {{cannot convert value of type 'PartialRangeFrom<S>' to specified type 'PartialRangeUpTo<S>'}}
    let r9: Range<S> = v..< // expected-error {{'..<' is not a postfix unary operator}}
  }
}

func typeInference_StrideableWithSignedIntegerStride<S : Strideable>(v: S)
  where S.Stride : SignedInteger {
  do {
    var range = v..<v
    expectType(CountableRange<S>.self, &range)
  }
  do {
    var range = v...v
    expectType(CountableClosedRange<S>.self, &range)
  }
  do {
    var range = v...
    expectType(CountablePartialRangeFrom<S>.self, &range)
  }
  do {
    let _: Range<S> = v..<v
  }
  do {
    let _: ClosedRange<S> = v...v
  }
  do {
    let _: Range<S>       = v...v // expected-error {{cannot convert value of type 'CountableClosedRange<S>' to specified type 'Range<S>'}}
    let _: ClosedRange<S> = v..<v // expected-error {{cannot convert value of type 'CountableRange<S>' to specified type 'ClosedRange<S>'}}
    let _: CountableRange<S>       = v...v // expected-error {{cannot convert value of type 'CountableClosedRange<S>' to specified type 'CountableRange<S>'}}
    let _: CountableClosedRange<S> = v..<v // expected-error {{cannot convert value of type 'CountableRange<S>' to specified type 'CountableClosedRange<S>'}}
    let _: CountableClosedRange<S> = v... // expected-error {{cannot convert value of type 'CountablePartialRangeFrom<S>' to specified type 'CountableClosedRange<S>'}}
  }
}

// Check how type inference works with a few commonly used types.
func typeInference_commonTypes() {
  // ---------------------------------------------
  // operator '..<'
  // ---------------------------------------------
  do {
    var range = 1..<10
    expectType(CountableRange<Int>.self, &range)
  }
  do {
    var range = 1..< // expected-error {{'..<' is not a postfix unary operator}}
  }
  do {
    var range = ..<10
    expectType(PartialRangeUpTo<Int>.self, &range)
  }
  do {
    var range = ..<UInt(10)
    expectType(PartialRangeUpTo<UInt>.self, &range)
  }
  do {
    var range = UInt(1)..<10
    expectType(CountableRange<UInt>.self, &range)
  }
  do {
    var range = Int8(1)..<10
    expectType(CountableRange<Int8>.self, &range)
  }
  do {
    var range = UInt8(1)..<10
    expectType(CountableRange<UInt8>.self, &range)
  }
  do {
    var range = 1.0..<10.0
    expectType(Range<Double>.self, &range)
  }
  do {
    var range = ..<10.0
    expectType(PartialRangeUpTo<Double>.self, &range)
  }
  do {
    var range = Float(1.0)..<10.0
    expectType(Range<Float>.self, &range)
  }
  do {
    var range = "a"..<"z"
    expectType(Range<String>.self, &range)
  }
  do {
    var range = ..<"z"
    expectType(PartialRangeUpTo<String>.self, &range)
  }
  do {
    var range = Character("a")..<"z"
    expectType(Range<Character>.self, &range)
  }
  do {
    var range = UnicodeScalar("a")..<"z"
    expectType(Range<UnicodeScalar>.self, &range)
  }
  do {
    let s = ""
    var range = s.startIndex..<s.endIndex
    expectType(Range<String.Index>.self, &range)
  }

  // ---------------------------------------------
  // operator '...'
  // ---------------------------------------------
  do {
    var range = 1...10
    expectType(CountableClosedRange<Int>.self, &range)
  }
  do {
    var range = 1...
    expectType(CountablePartialRangeFrom<Int>.self, &range)
  }
  do {
    var range = ...10
    expectType(PartialRangeThrough<Int>.self, &range)
  }
  do {
    var range = UInt(1)...10
    expectType(CountableClosedRange<UInt>.self, &range)
  }
  do {
    var range = UInt(1)...
    expectType(CountablePartialRangeFrom<UInt>.self, &range)
  }
  do {
    var range = ...UInt(10)
    expectType(PartialRangeThrough<UInt>.self, &range)
  }
  do {
    var range = Int8(1)...10
    expectType(CountableClosedRange<Int8>.self, &range)
  }
  do {
    var range = UInt8(1)...10
    expectType(CountableClosedRange<UInt8>.self, &range)
  }
  do {
    var range = UInt8(1)...
    expectType(CountablePartialRangeFrom<UInt8>.self, &range)
  }
  do {
    var range = 1.0...10.0
    expectType(ClosedRange<Double>.self, &range)
  }
  do {
    var range = 1.0...
    expectType(PartialRangeFrom<Double>.self, &range)
  }
  do {
    var range = ...10.0
    expectType(PartialRangeThrough<Double>.self, &range)
  }
  do {
    var range = Float(1.0)...10.0
    expectType(ClosedRange<Float>.self, &range)
  }
  do {
    var range = "a"..."z"
    expectType(ClosedRange<String>.self, &range)
  }
  do {
    var range = "a"...
    expectType(PartialRangeFrom<String>.self, &range)
  }
  do {
    var range = "a"...
    expectType(PartialRangeFrom<String>.self, &range)
  }
  do {
    var range = Character("a")..."z"
    expectType(ClosedRange<Character>.self, &range)
  }
  do {
    var range = UnicodeScalar("a")..."z"
    expectType(ClosedRange<UnicodeScalar>.self, &range)
  }
  do {
    let s = ""
    var range = s.startIndex...s.endIndex
    expectType(ClosedRange<String.Index>.self, &range)
  }
  do {
    let s = ""
    var range = s.startIndex...
    expectType(PartialRangeFrom<String.Index>.self, &range)
  }
  do {
    let s = ""
    var range = ...s.endIndex
    expectType(PartialRangeThrough<String.Index>.self, &range)
  }
}

func disallowSubscriptingOnIntegers() {
  // FIXME: swift-3-indexing-model: decide what to do with the following QoI.
  // The previous implementation was imposing an ABI burden.

  // The point of this test is to check that we don't allow indexing
  // Range<Int> et al with Int outside a generic context, to prevent the
  // problem that r[0] will be invalid when 0 is not contained int he
  // range.

  // Many of these error messages are terrible.  If the test starts
  // failing because the error message improves, obviously, update the
  // test!
  do {
    var r0 = 10..<100
    var r1 = UInt(10)..<100
    var r2 = 10...100
    var r3 = UInt(10)...100
    expectType(CountableRange<Int>.self, &r0)
    expectType(CountableRange<UInt>.self, &r1)
    expectType(CountableClosedRange<Int>.self, &r2)
    expectType(CountableClosedRange<UInt>.self, &r3)

    r0[0]       // expected-error {{ambiguous use of 'subscript'}}
    r1[0]       // expected-error {{ambiguous use of 'subscript'}}
    r2[0]       // expected-error {{cannot subscript a value of type 'CountableClosedRange<Int>' with an index of type 'Int'}}
    // expected-note@-1 {{overloads for 'subscript'}}
    r3[0]       // expected-error {{cannot subscript a value of type 'CountableClosedRange<UInt>' with an index of type 'Int'}}
    // expected-note@-1 {{overloads for 'subscript'}}

    r0[UInt(0)] // expected-error {{cannot subscript a value of type 'CountableRange<Int>' with an index of type 'UInt'}}
    r1[UInt(0)] // expected-error {{ambiguous use of 'subscript'}}
    r2[UInt(0)] // expected-error {{cannot subscript a value of type 'CountableClosedRange<Int>' with an index of type 'UInt'}}
    // expected-note@-1 {{overloads for 'subscript' exist}}
    r3[UInt(0)] // expected-error {{cannot subscript a value of type 'CountableClosedRange<UInt>' with an index of type 'UInt'}}
    // expected-note@-1 {{overloads for 'subscript' exist}}

    r0[0..<4]   // expected-error {{ambiguous use of 'subscript'}}
    r1[0..<4]   // expected-error {{ambiguous use of 'subscript'}}
    r2[0..<4]   // expected-error {{cannot subscript a value of type 'CountableClosedRange<Int>' with an index of type 'CountableRange<Int>'}}
    r3[0..<4]   // expected-error {{cannot subscript a value of type 'CountableClosedRange<UInt>' with an index of type 'CountableRange<Int>'}}
    (10..<100)[0]           // expected-error {{ambiguous use of 'subscript'}}
    (UInt(10)...100)[0..<4] // expected-error {{cannot subscript a value of type 'CountableClosedRange<UInt>' with an index of type 'CountableRange<Int>'}}

    r0[0...4]   // expected-error {{ambiguous use of 'subscript'}}
    r1[0...4]   // expected-error {{ambiguous use of 'subscript'}}
<<<<<<< HEAD
    r2[0...4]   // expected-error {{ambiguous reference to member 'subscript'}}
    r3[0...4]   // expected-error {{ambiguous reference to member 'subscript'}} 
    (10...100)[0...4] // expected-error {{cannot subscript a value of type 'CountableClosedRange<_>' with an index of type 'CountableClosedRange<_>'}} expected-note {{overloads for 'subscript' exist with these partially matching parameter lists: (ClosedRangeIndex<Bound>), (Range<ClosedRangeIndex<Bound>>), (Range<Self.Index>), (R)}}
    (UInt(10)...100)[0...4] // expected-error {{cannot subscript a value of type 'CountableClosedRange<_>' with an index of type 'CountableClosedRange<_>'}} expected-note {{overloads for 'subscript' exist with these partially matching parameter lists: (ClosedRangeIndex<Bound>), (Range<ClosedRangeIndex<Bound>>), (Range<Self.Index>), (R)}}
=======
    r2[0...4]   // expected-error {{cannot subscript a value of type 'CountableClosedRange<Int>' with an index of type 'CountableClosedRange<Int>'}}
    r3[0...4]   // expected-error {{cannot subscript a value of type 'CountableClosedRange<UInt>' with an index of type 'CountableClosedRange<Int>'}}
    (10...100)[0...4] // expected-error {{cannot subscript a value of type 'CountableClosedRange<Int>' with an index of type 'CountableClosedRange<Int>'}}
    (UInt(10)...100)[0...4] // expected-error {{cannot subscript a value of type 'CountableClosedRange<UInt>' with an index of type 'CountableClosedRange<Int>'}}
>>>>>>> 8f8c87ef

    r0[r0]      // expected-error {{ambiguous use of 'subscript'}}
    r0[r1]      // expected-error {{ambiguous subscript with base type 'CountableRange<Int>' and index type 'CountableRange<UInt>'}}
    r0[r2]      // expected-error {{ambiguous use of 'subscript'}}
    r0[r3]      // expected-error {{ambiguous subscript with base type 'CountableRange<Int>' and index type 'CountableClosedRange<UInt>'}}

    r1[r0]      // expected-error {{ambiguous subscript with base type 'CountableRange<UInt>' and index type 'CountableRange<Int>'}}
    r1[r1]      // expected-error {{ambiguous use of 'subscript'}}
    r1[r2]      // expected-error {{ambiguous subscript with base type 'CountableRange<UInt>' and index type 'CountableClosedRange<Int>'}}
    r1[r3]      // expected-error {{ambiguous use of 'subscript'}}

    r2[r0]      // expected-error {{cannot subscript a value of type 'CountableClosedRange<Int>' with an index of type 'CountableRange<Int>'}}
    r2[r1]      // expected-error {{cannot subscript a value of type 'CountableClosedRange<Int>' with an index of type 'CountableRange<UInt>'}}
    r2[r2]      // expected-error {{cannot subscript a value of type 'CountableClosedRange<Int>' with an index of type 'CountableClosedRange<Int>'}}
    r2[r3]      // expected-error {{cannot subscript a value of type 'CountableClosedRange<Int>' with an index of type 'CountableClosedRange<UInt>'}}

    r3[r0]      // expected-error {{cannot subscript a value of type 'CountableClosedRange<UInt>' with an index of type 'CountableRange<Int>'}}
    r3[r1]      // expected-error {{cannot subscript a value of type 'CountableClosedRange<UInt>' with an index of type 'CountableRange<UInt>'}}
    r3[r2]      // expected-error {{cannot subscript a value of type 'CountableClosedRange<UInt>' with an index of type 'CountableClosedRange<Int>'}}
    r3[r3]      // expected-error {{cannot subscript a value of type 'CountableClosedRange<UInt>' with an index of type 'CountableClosedRange<UInt>'}}
  }

  do {
    let r0: Range = 10..<100
    let r1: Range = UInt(10)..<100
    let r2: ClosedRange = 10...100
    let r3: ClosedRange = UInt(10)...100
    r0[0]       // expected-error {{type 'Range<Int>' has no subscript members}}
    r1[0]       // expected-error {{type 'Range<UInt>' has no subscript members}}
    r2[0]       // expected-error {{type 'ClosedRange<Int>' has no subscript members}}
    r3[0]       // expected-error {{type 'ClosedRange<UInt>' has no subscript members}}

    r0[UInt(0)] // expected-error {{type 'Range<Int>' has no subscript members}}
    r1[UInt(0)] // expected-error {{type 'Range<UInt>' has no subscript members}}
    r2[UInt(0)] // expected-error {{type 'ClosedRange<Int>' has no subscript members}}
    r3[UInt(0)] // expected-error {{type 'ClosedRange<UInt>' has no subscript members}}

    r0[0..<4]   // expected-error {{type 'Range<Int>' has no subscript members}}
    r1[0..<4]   // expected-error {{type 'Range<UInt>' has no subscript members}}
    r2[0..<4]   // expected-error {{type 'ClosedRange<Int>' has no subscript members}}
    r3[0..<4]   // expected-error {{type 'ClosedRange<UInt>' has no subscript members}}
    (10..<100)[0]           // expected-error {{ambiguous use of 'subscript'}}
    (UInt(10)...100)[0..<4] // expected-error {{cannot subscript a value of type 'CountableClosedRange<UInt>' with an index of type 'CountableRange<Int>'}}

    r0[0...4]   // expected-error {{type 'Range<Int>' has no subscript members}}
    r1[0...4]   // expected-error {{type 'Range<UInt>' has no subscript members}}
    r2[0...4]   // expected-error {{type 'ClosedRange<Int>' has no subscript members}}
    r3[0...4]   // expected-error {{type 'ClosedRange<UInt>' has no subscript members}}
    (10...100)[0...4] // expected-error {{cannot subscript a value of type 'CountableClosedRange<Int>' with an index of type 'CountableClosedRange<Int>'}}
    (UInt(10)...100)[0...4] // expected-error {{cannot subscript a value of type 'CountableClosedRange<UInt>' with an index of type 'CountableClosedRange<Int>'}}

    r0[r0]      // expected-error {{type 'Range<Int>' has no subscript members}}
    r0[r1]      // expected-error {{type 'Range<Int>' has no subscript members}}
    r0[r2]      // expected-error {{type 'Range<Int>' has no subscript members}}
    r0[r3]      // expected-error {{type 'Range<Int>' has no subscript members}}

    r1[r0]      // expected-error {{type 'Range<UInt>' has no subscript members}}
    r1[r1]      // expected-error {{type 'Range<UInt>' has no subscript members}}
    r1[r2]      // expected-error {{type 'Range<UInt>' has no subscript members}}
    r1[r3]      // expected-error {{type 'Range<UInt>' has no subscript members}}

    r2[r0]      // expected-error {{type 'ClosedRange<Int>' has no subscript members}}
    r2[r1]      // expected-error {{type 'ClosedRange<Int>' has no subscript members}}
    r2[r2]      // expected-error {{type 'ClosedRange<Int>' has no subscript members}}
    r2[r3]      // expected-error {{type 'ClosedRange<Int>' has no subscript members}}

    r3[r0]      // expected-error {{type 'ClosedRange<UInt>' has no subscript members}}
    r3[r1]      // expected-error {{type 'ClosedRange<UInt>' has no subscript members}}
    r3[r2]      // expected-error {{type 'ClosedRange<UInt>' has no subscript members}}
    r3[r3]      // expected-error {{type 'ClosedRange<UInt>' has no subscript members}}
  }
}<|MERGE_RESOLUTION|>--- conflicted
+++ resolved
@@ -298,17 +298,11 @@
 
     r0[0...4]   // expected-error {{ambiguous use of 'subscript'}}
     r1[0...4]   // expected-error {{ambiguous use of 'subscript'}}
-<<<<<<< HEAD
-    r2[0...4]   // expected-error {{ambiguous reference to member 'subscript'}}
-    r3[0...4]   // expected-error {{ambiguous reference to member 'subscript'}} 
-    (10...100)[0...4] // expected-error {{cannot subscript a value of type 'CountableClosedRange<_>' with an index of type 'CountableClosedRange<_>'}} expected-note {{overloads for 'subscript' exist with these partially matching parameter lists: (ClosedRangeIndex<Bound>), (Range<ClosedRangeIndex<Bound>>), (Range<Self.Index>), (R)}}
-    (UInt(10)...100)[0...4] // expected-error {{cannot subscript a value of type 'CountableClosedRange<_>' with an index of type 'CountableClosedRange<_>'}} expected-note {{overloads for 'subscript' exist with these partially matching parameter lists: (ClosedRangeIndex<Bound>), (Range<ClosedRangeIndex<Bound>>), (Range<Self.Index>), (R)}}
-=======
+
     r2[0...4]   // expected-error {{cannot subscript a value of type 'CountableClosedRange<Int>' with an index of type 'CountableClosedRange<Int>'}}
     r3[0...4]   // expected-error {{cannot subscript a value of type 'CountableClosedRange<UInt>' with an index of type 'CountableClosedRange<Int>'}}
     (10...100)[0...4] // expected-error {{cannot subscript a value of type 'CountableClosedRange<Int>' with an index of type 'CountableClosedRange<Int>'}}
     (UInt(10)...100)[0...4] // expected-error {{cannot subscript a value of type 'CountableClosedRange<UInt>' with an index of type 'CountableClosedRange<Int>'}}
->>>>>>> 8f8c87ef
 
     r0[r0]      // expected-error {{ambiguous use of 'subscript'}}
     r0[r1]      // expected-error {{ambiguous subscript with base type 'CountableRange<Int>' and index type 'CountableRange<UInt>'}}
